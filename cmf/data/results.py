import logging
from abc import ABC, abstractmethod
from typing import Any, Dict, List, Optional, Union

import rustworkx as rx
from pandas import DataFrame, concat
from pydantic import BaseModel, ConfigDict, model_validator
from sqlalchemy import Engine, Table, bindparam
from sqlalchemy.dialects.postgresql import insert
from sqlalchemy.orm import Session

from cmf.data import utils as du
from cmf.data.clusters import Clusters
from cmf.data.data import SourceData
from cmf.data.db import ENGINE
from cmf.data.dedupe import DDupeContains, Dedupes
<<<<<<< HEAD
=======
from cmf.data.exceptions import CMFDBDataError
>>>>>>> 8bf46717
from cmf.data.link import LinkContains, Links
from cmf.data.models import Models, ModelsFrom

logic_logger = logging.getLogger("cmf_logic")


<<<<<<< HEAD
class CMFSourceError(Exception):
    """Data doesn't exist in the source company matching framework table."""

    def __init__(self, message, source, data=None):
        super().__init__(message)
        self.source = source
        self.data = data


class CMFSourceDatasetError(Exception):
    """Tables not found in wider database, outside of the framework."""


=======
>>>>>>> 8bf46717
class ResultsBaseDataclass(BaseModel, ABC):
    model_config = ConfigDict(arbitrary_types_allowed=True)

    dataframe: DataFrame
    run_name: str
    description: str
    left: str
    right: str

    _expected_fields: List[str]

    @model_validator(mode="after")
    def _check_dataframe(self) -> Table:
        """Verifies the table contains the expected fields."""
        table_fields = sorted(self.dataframe.columns)
        expected_fields = sorted(self._expected_fields)

        if table_fields != expected_fields:
            raise ValueError(f"Expected {expected_fields}. \n" f"Found {table_fields}.")

        return self

<<<<<<< HEAD
    def _validate_tables(self, engine: Engine = ENGINE) -> bool:
        """Validates existence of left and right tables in wider database."""
        try:
            db_left_schema, db_left_table = du.get_schema_table_names(
                full_name=self.left, validate=True
            )
            _ = du.string_to_table(
                db_schema=db_left_schema, db_table=db_left_table, engine=engine
            )
            db_right_schema, db_right_table = du.get_schema_table_names(
                full_name=self.right, validate=True
            )
            _ = du.string_to_table(
                db_schema=db_right_schema, db_table=db_right_table, engine=engine
            )
        except NoSuchTableError:
            return False

        return True

    def _validate_sources(self, engine: Engine = ENGINE) -> bool:
        """Validates existence of left and right models in CMF database."""
        stmt_left = select(Models.name).where(Models.name == self.left)
        stmt_right = select(Models.name).where(Models.name == self.right)

        with Session(engine) as session:
            res_left = session.execute(stmt_left).scalar()
            res_right = session.execute(stmt_right).scalar()

        if res_left is not None and res_right is not None:
            return True
        else:
            return False

=======
>>>>>>> 8bf46717
    @abstractmethod
    def inspect_with_source(self) -> DataFrame:
        """Enriches the results with the source data."""
        return

    @abstractmethod
    def to_df(self) -> DataFrame:
        """Returns the results as a DataFrame."""
        return

    @abstractmethod
    def _deduper_to_cmf(self, engine: Engine = ENGINE) -> None:
        """Writes the results of a deduper to the CMF database."""
        return

    @abstractmethod
    def _linker_to_cmf(self, engine: Engine = ENGINE) -> None:
        """Writes the results of a linker to the CMF database."""
        return

    @classmethod
    def _get_results_type(cls):
        return cls.__name__

    def _model_to_cmf(
        self, deduplicates: bytes = None, engine: Engine = ENGINE
    ) -> None:
        """Writes the model to the CMF.

        Raises
            CMFDBDataError if, for a linker, the source models weren't found in
                the database
        """
        with Session(engine) as session:
            if deduplicates is None:
                # Linker
                # Construct model SHA1 from parent model SHA1s
                left_sha1 = du.model_name_to_sha1(self.left, engine=engine)
                right_sha1 = du.model_name_to_sha1(self.right, engine=engine)

<<<<<<< HEAD
                if not self._validate_sources(engine=engine):
                    raise CMFSourceError(
                        "Model(s) not found in database",
                        source=Models,
                        data=[self.left, self.right],
                    )

=======
>>>>>>> 8bf46717
                model_sha1 = du.list_to_value_ordered_sha1([left_sha1, right_sha1])
            else:
                # Deduper
                model_sha1 = du.list_to_value_ordered_sha1([self.run_name, self.left])

            model = Models(
                sha1=model_sha1,
                name=self.run_name,
                description=self.description,
                deduplicates=deduplicates,
            )

            session.merge(model)
            session.commit()

            if deduplicates is None:
                # Linker
                # Insert reference to parent models
                models_from_to_insert = [
                    {"parent": model_sha1, "child": left_sha1},
                    {"parent": model_sha1, "child": right_sha1},
                ]

                ins_stmt = insert(ModelsFrom)
                ins_stmt = ins_stmt.on_conflict_do_nothing(
                    index_elements=[
                        ModelsFrom.parent,
                        ModelsFrom.child,
                    ]
                )
                session.execute(ins_stmt, models_from_to_insert)
                session.commit()

    def to_cmf(self, engine: Engine = ENGINE) -> None:
        """Writes the results to the CMF database."""
        metadata = f"{self.run_name}, {self._get_results_type()}"

        if self.left == self.right:
            # Deduper
            # Write model
            logic_logger.info(f"[{metadata}] Registering model")
            self._model_to_cmf(
                deduplicates=du.table_name_to_sha1(self.left, engine=engine),
                engine=engine,
            )

            # Write data
            if self.dataframe.shape[0] == 0:
                logic_logger.info(f"[{metadata}] No deduplication data to insert")
            else:
                logic_logger.info(f"[{metadata}] Writing deduplication data")
                self._deduper_to_cmf(engine=engine)
        else:
            # Linker
            # Write model
            logic_logger.info(f"[{metadata}] Registering model")
            self._model_to_cmf(engine=engine)

            # Write data
            if self.dataframe.shape[0] == 0:
                logic_logger.info(f"[{metadata}] No link data to insert")
            else:
                logic_logger.info(f"[{metadata}] Writing link data")
                self._linker_to_cmf(engine=engine)

        logic_logger.info(f"[{metadata}] Complete!")


class ProbabilityResults(ResultsBaseDataclass):
    """Probabilistic matches produced by linkers and dedupers.

    Inherits the following attributes from ResultsBaseDataclass.

    _expected_fields enforces the shape of the dataframe.

    Args:
        dataframe (DataFrame): the DataFrame holding the results
        run_name (str): the name of the run or experiment
        description (str): a description of the model generating the results
        left (str): the source dataset or source model for the left side of
            the comparison
        right (str): the source dataset or source model for the right side of
            the comparison
    """

    _expected_fields: List[str] = [
        "left_id",
        "right_id",
        "probability",
    ]

    def inspect_with_source(
        self, left_data: DataFrame, left_key: str, right_data: DataFrame, right_key: str
    ) -> DataFrame:
        """Enriches the results with the source data.

        For probabilities we need to STRING encode keys so users can work with
        local data.
        """
        df = (
            self.to_df()
            .filter(["left_id", "right_id"])
            .map(str)
            .merge(
                left_data.assign(**{left_key: lambda d: d[left_key].apply(str)}),
                how="left",
                left_on="left_id",
                right_on=left_key,
            )
            .drop(columns=[left_key])
            .merge(
                right_data.assign(**{right_key: lambda d: d[right_key].apply(str)}),
                how="left",
                left_on="right_id",
                right_on=right_key,
            )
            .drop(columns=[right_key])
        )

        return df

    def to_df(self) -> DataFrame:
        """Returns the results as a DataFrame."""
        df = self.dataframe.assign(
            left=self.left, right=self.right, model=self.run_name
        )[["model", "left", "left_id", "right", "right_id", "probability"]]

        return df

    def _prep_to_cmf(self, df: DataFrame, engine: Engine = ENGINE) -> Dict[str, Any]:
        """Transforms data to dictionary and calculates SHA-1 hash."""
        pre_prep_df = df.copy()
        cols = ["left_id", "right_id"]

        # Verify data is in the CMF
        # Check SourceData for dedupers and Clusters for linkers
        if self.left == self.right:
            # Deduper
            Source = SourceData
            tgt_col = "data_sha1"
        else:
            # Linker
            Source = Clusters
            tgt_col = "cluster_sha1"

        pre_prep_df[cols] = pre_prep_df[cols].map(bytes)

        for col in cols:
            data_unique = pre_prep_df[col].unique().tolist()

            with Session(engine) as session:
                data_inner_join = (
                    session.query(Source)
                    .filter(
                        Source.sha1.in_(
                            bindparam(
                                "ins_sha1s",
                                data_unique,
                                expanding=True,
                            )
                        )
                    )
                    .all()
                )

            if len(data_inner_join) != len(data_unique):
<<<<<<< HEAD
                raise CMFSourceError(
                    f"Some items in {col} don't exist the target table. "
                    f"Did you use {tgt_col} as your ID when deduplicating?",
=======
                raise CMFDBDataError(
                    message=(
                        f"Some items in {col} don't exist the target table. "
                        f"Did you use {tgt_col} as your ID when deduplicating?"
                    ),
>>>>>>> 8bf46717
                    source=Source,
                )

        # Transform for insert
        pre_prep_df["sha1"] = du.columns_to_value_ordered_sha1(
            data=self.dataframe, columns=cols
        )
        pre_prep_df = pre_prep_df.rename(
            columns={"left_id": "left", "right_id": "right"}
        )

        return pre_prep_df.to_dict("records")

    def _deduper_to_cmf(self, engine: Engine = ENGINE) -> None:
        """Writes the results of a deduper to the CMF database.

        * Turns data into a left, right, sha1, probability dataframe
        * Upserts data then queries it back as SQLAlchemy objects
        * Attaches these objects to the model

        Raises:
<<<<<<< HEAD
            CMFSourceDatasetError is source tables aren't in the wider database
            CMFSourceError if current model wasn't inserted correctly
        """
        probabilities_to_add = self._prep_to_cmf(self.dataframe, engine=engine)

        if not self._validate_tables(engine=engine):
            raise CMFSourceDatasetError(
                "Source tables not found in wider database. Check your "
                "deduplication sources."
            )
=======
            CMFSourceTableError is source tables aren't in the wider database
            CMFDBDataError if current model wasn't inserted correctly
        """
        probabilities_to_add = self._prep_to_cmf(self.dataframe, engine=engine)

        # Validate tables exist
        _ = du.schema_table_to_table(full_name=self.left, validate=True, engine=engine)
        _ = du.schema_table_to_table(full_name=self.right, validate=True, engine=engine)
>>>>>>> 8bf46717

        with Session(engine) as session:
            # Add probabilities
            # Get model, including adding association proxy classes to session
            model = session.query(Models).filter_by(name=self.run_name).first()
<<<<<<< HEAD
            if model is None:
                raise CMFSourceError(
                    "Results model not found in database.",
                    source=Models,
                    data=self.run_name,
                )
=======

            if model is None:
                raise CMFDBDataError(source=Models, data=self.run_name)
>>>>>>> 8bf46717

            # Insert any new Dedupe nodes, without probabilities
            ins_dd_stmt = insert(Dedupes)
            ins_dd_stmt = ins_dd_stmt.on_conflict_do_nothing(
                index_elements=[Dedupes.sha1]
            )
            _ = session.execute(
                ins_dd_stmt,
                [
                    {k: v for k, v in dd.items() if k != "probability"}
                    for dd in probabilities_to_add
                ],
            )
            session.commit()

            # Add probabilities to the appropriate model.proposes_dedupes
            to_insert = (
                session.query(Dedupes)
                .filter(
                    Dedupes.sha1.in_(
                        bindparam(
                            "ins_sha1s",
                            [dd["sha1"] for dd in probabilities_to_add],
                            expanding=True,
                        )
                    )
                )
                .all()
            )

            model.proposes_dedupes.clear()

            for dd, r in zip(to_insert, probabilities_to_add):
                model.proposes_dedupes[dd] = r["probability"]

            session.commit()

    def _linker_to_cmf(self, engine: Engine = ENGINE) -> None:
        """Writes the results of a linker to the CMF database.

        * Turns data into a left, right, sha1, probability dataframe
        * Upserts data then queries it back as SQLAlchemy objects
        * Attaches these objects to the model

        Raises:
<<<<<<< HEAD
            CMFSourceError
                * If source models weren't found in the database
                * If current model wasn't inserted correctly
        """
        probabilities_to_add = self._prep_to_cmf(self.dataframe, engine=engine)

        if not self._validate_sources(engine=engine):
            raise CMFSourceError(
                "Source models not found in database. Check your link sources.",
                source=Models,
                data=[self.left, self.right],
            )

=======
            CMFDBDataError if current model wasn't inserted correctly
        """
        probabilities_to_add = self._prep_to_cmf(self.dataframe, engine=engine)

>>>>>>> 8bf46717
        with Session(engine) as session:
            # Add probabilities
            # Get model, including adding association proxy classes to session
            model = session.query(Models).filter_by(name=self.run_name).first()
<<<<<<< HEAD
            if model is None:
                raise CMFSourceError(
                    "Results model not found in database.",
                    source=Models,
                    data=self.run_name,
                )
=======

            if model is None:
                raise CMFDBDataError(source=Models, data=self.run_name)
>>>>>>> 8bf46717

            # Insert any new Link nodes, without probabilities
            ins_li_stmt = insert(Links)
            ins_li_stmt = ins_li_stmt.on_conflict_do_nothing(
                index_elements=[Links.sha1]
            )
            _ = session.execute(
                ins_li_stmt,
                [
                    {k: v for k, v in li.items() if k != "probability"}
                    for li in probabilities_to_add
                ],
            )
            session.commit()

            # Add probabilities to the appropriate model.proposes_links
            to_insert = (
                session.query(Links)
                .filter(
                    Links.sha1.in_(
                        bindparam(
                            "ins_sha1s",
                            [li["sha1"] for li in probabilities_to_add],
                            expanding=True,
                        )
                    )
                )
                .all()
            )

            model.proposes_links.clear()

            for dd, r in zip(to_insert, probabilities_to_add):
                model.proposes_links[dd] = r["probability"]

            session.commit()


class ClusterResults(ResultsBaseDataclass):
    """Cluster data produced by using to_clusters on ProbabilityResults.

    Inherits the following attributes from ResultsBaseDataclass.

    _expected_fields enforces the shape of the dataframe.
<<<<<<< HEAD

    Args:
        dataframe (DataFrame): the DataFrame holding the results
        run_name (str): the name of the run or experiment
        description (str): a description of the model generating the results
        left (str): the source dataset or source model for the left side of
            the comparison
        right (str): the source dataset or source model for the right side of
            the comparison
    """

    _expected_fields: List[str] = ["parent", "child"]

    def inspect_with_source(
        self,
        left_data: DataFrame,
        left_key: str,
        right_data: DataFrame,
        right_key: str,
    ) -> DataFrame:
        """Enriches the results with the source data.

        For clusters we need to BYTE encode keys.
        """
        return (
            self.to_df()
            .filter(["parent", "child"])
            .map(bytes)
            .merge(
                left_data.assign(**{left_key: lambda d: d[left_key].apply(bytes)}),
                how="left",
                left_on="child",
                right_on=left_key,
            )
            .drop(columns=[left_key])
            .merge(
                right_data.assign(**{right_key: lambda d: d[right_key].apply(bytes)}),
                how="left",
                left_on="child",
                right_on=right_key,
            )
            .drop(columns=[right_key])
        )

    def to_df(self) -> DataFrame:
        """Returns the results as a DataFrame."""
        return self.dataframe.copy()

=======

    Args:
        dataframe (DataFrame): the DataFrame holding the results
        run_name (str): the name of the run or experiment
        description (str): a description of the model generating the results
        left (str): the source dataset or source model for the left side of
            the comparison
        right (str): the source dataset or source model for the right side of
            the comparison
    """

    _expected_fields: List[str] = ["parent", "child"]

    def inspect_with_source(
        self,
        left_data: DataFrame,
        left_key: str,
        right_data: DataFrame,
        right_key: str,
    ) -> DataFrame:
        """Enriches the results with the source data."""
        return (
            self.to_df()
            .filter(["parent", "child"])
            .map(str)
            .merge(
                left_data.assign(**{left_key: lambda d: d[left_key].apply(str)}),
                how="left",
                left_on="child",
                right_on=left_key,
            )
            .drop(columns=[left_key])
            .merge(
                right_data.assign(**{right_key: lambda d: d[right_key].apply(str)}),
                how="left",
                left_on="child",
                right_on=right_key,
            )
            .drop(columns=[right_key])
        )

    def to_df(self) -> DataFrame:
        """Returns the results as a DataFrame."""
        return self.dataframe.copy()

>>>>>>> 8bf46717
    def _to_cmf_logic(
        self,
        contains_class: Union[DDupeContains, LinkContains],
        engine: Engine = ENGINE,
    ) -> None:
        """Handles common logic for writing dedupe or link clusters to the database.

        In ClusterResults, the only difference is the tables being written to.

        * Adds the new cluster nodes
        * Adds model endorsement of these nodes with "creates" edge
        * Adds the contains edges to show which clusters contain which

        Args:
            contains_class: the target table, one of DDupeContains or LinkContains
            engine: a SQLAlchemy Engine object for the database

        Raises:
<<<<<<< HEAD
            CMFSourceError if model wasn't inserted correctly
=======
            CMFDBDataError if model wasn't inserted correctly
>>>>>>> 8bf46717
        """
        Contains = contains_class
        with Session(engine) as session:
            # Get model, including adding association proxy classes to session
            model = session.query(Models).filter_by(name=self.run_name).first()
<<<<<<< HEAD
            if model is None:
                raise CMFSourceError(
                    "Results model not found in database.",
                    source=Models,
                    data=self.run_name,
                )
=======

            if model is None:
                raise CMFDBDataError(source=Models, data=self.run_name)
>>>>>>> 8bf46717

            # Add new cluster nodes
            clusters_to_add = [
                {"sha1": edge} for edge in self.dataframe.parent.drop_duplicates()
            ]

            ins_stmt = insert(Clusters)
            ins_stmt = ins_stmt.on_conflict_do_nothing(index_elements=[Clusters.sha1])

            session.execute(ins_stmt, clusters_to_add)
            session.commit()

            to_insert = (
                session.query(Clusters)
                .filter(
                    Clusters.sha1.in_(
                        bindparam(
                            "ins_sha1s",
                            [cl["sha1"] for cl in clusters_to_add],
                            expanding=True,
                        )
                    )
                )
                .all()
            )

            # Add model endorsement of clusters
            model.creates.clear()
            model.creates = to_insert

            session.commit()

            # Add new contains edges
            ins_stmt = insert(Contains)
            ins_stmt = ins_stmt.on_conflict_do_update(
                index_elements=[Contains.parent, Contains.child],
                set_=ins_stmt.excluded,
            )

            session.execute(ins_stmt, self.dataframe.to_dict("records"))
            session.commit()

    def _deduper_to_cmf(self, engine: Engine = ENGINE) -> None:
        """Writes the results of a deduper to the CMF database."""
        self._to_cmf_logic(contains_class=DDupeContains, engine=engine)

    def _linker_to_cmf(self, engine: Engine = ENGINE) -> None:
        """Writes the results of a linker to the CMF database."""
        self._to_cmf_logic(contains_class=LinkContains, engine=engine)


def get_unclustered(
    clusters: ClusterResults, data: DataFrame, key: str
) -> ClusterResults:
    """
    Creates a ClusterResult for data that wasn't linked or deduped.

    When writing to the Company Matching Framework this allows a model to
    endorse an existing Cluster if it wasn't linked or deduped.

    Args:
<<<<<<< HEAD
        clusters (ClusterResults): a ClusterResults generated by a linker
        data (DataFrame): cleaned data that went into the model
        key (str): the column that was matched, usually data_sha1 or cluster_sha1
        threshold (float): the value above which to consider probabilities true
=======
        clusters (ClusterResults): a ClusterResults generated by a linker or deduper
        data (DataFrame): cleaned data that went into the model
        key (str): the column that was matched, usually data_sha1 or cluster_sha1
>>>>>>> 8bf46717

    Returns:
        A ClusterResults object
    """
    no_parent = {"parent": [], "child": []}

    clustered_children = set(clusters.to_df().child)
    unclustered_children = set(data[key].map(bytes))

    cluster_diff = list(unclustered_children.difference(clustered_children))

    no_parent = {
        "parent": cluster_diff,
        "child": cluster_diff,
    }

    return ClusterResults(
        dataframe=DataFrame(no_parent),
        run_name=clusters.run_name,
        description=clusters.description,
        left=clusters.left,
        right=clusters.right,
    )


def to_clusters(
    *data: Optional[DataFrame],
    results: ProbabilityResults,
    key: str,
    threshold: float = 0.0,
) -> ClusterResults:
    """
    Takes a models probabilistic outputs and turns them into clusters.

    If the original data is supplied, will add unmatched data, the expected
    output for adding to the database.

    Args:
        results (ProbabilityResults): an object of class ProbabilityResults
        key (str): the column that was matched, usually data_sha1 or cluster_sha1
        threshold (float): the value above which to consider probabilities true
        data (DataFrame): (optional) Any number of cleaned data that went into
            the model. Typically this is one dataset for a deduper or two for a
            linker
    Returns
        A ClusterResults object
    """
    all_edges = (
        results.to_df()
        .query("probability > @threshold")
        .filter(["left_id", "right_id"])
        .map(bytes)
        .stack()
    )

    G = rx.PyGraph()
    added = {}

    for edge in all_edges.groupby(level=0):
        edge_idx = []
        for i, sha1 in edge[1].items():
            sha1_idx = added.get(sha1)
            if sha1_idx is None:
                sha1_idx = G.add_node(sha1)
                added[sha1] = sha1_idx
            edge_idx.append(sha1_idx)
        edge_idx.append(None)
        _ = G.add_edge(*edge_idx)

    res = {"parent": [], "child": []}  # new clusters, existing hashes

    for component in rx.connected_components(G):
        child_hashes = []
        for child in component:
            child_hash = G.get_node_data(child)
            child_hashes.append(child_hash)
            res["child"].append(child_hash)

        # Must be sorted to be symmetric
        parent_hash = du.list_to_value_ordered_sha1(child_hashes)

        res["parent"] += [parent_hash] * len(component)

    matched_results = ClusterResults(
        dataframe=DataFrame(res),
        run_name=results.run_name,
        description=results.description,
        left=results.left,
        right=results.right,
    )

    if len(data) > 0:
        all_unmatched_results = []

        for df in data:
            unmatched_results = get_unclustered(
                clusters=matched_results, data=df, key=key
            )
            all_unmatched_results.append(unmatched_results)

        return ClusterResults(
            dataframe=concat(
                [matched_results.dataframe]
                + [cluster_result.dataframe for cluster_result in all_unmatched_results]
            ),
            run_name=results.run_name,
            description=results.description,
            left=results.left,
            right=results.right,
        )
    else:
        return matched_results<|MERGE_RESOLUTION|>--- conflicted
+++ resolved
@@ -14,32 +14,13 @@
 from cmf.data.data import SourceData
 from cmf.data.db import ENGINE
 from cmf.data.dedupe import DDupeContains, Dedupes
-<<<<<<< HEAD
-=======
 from cmf.data.exceptions import CMFDBDataError
->>>>>>> 8bf46717
 from cmf.data.link import LinkContains, Links
 from cmf.data.models import Models, ModelsFrom
 
 logic_logger = logging.getLogger("cmf_logic")
 
 
-<<<<<<< HEAD
-class CMFSourceError(Exception):
-    """Data doesn't exist in the source company matching framework table."""
-
-    def __init__(self, message, source, data=None):
-        super().__init__(message)
-        self.source = source
-        self.data = data
-
-
-class CMFSourceDatasetError(Exception):
-    """Tables not found in wider database, outside of the framework."""
-
-
-=======
->>>>>>> 8bf46717
 class ResultsBaseDataclass(BaseModel, ABC):
     model_config = ConfigDict(arbitrary_types_allowed=True)
 
@@ -62,43 +43,6 @@
 
         return self
 
-<<<<<<< HEAD
-    def _validate_tables(self, engine: Engine = ENGINE) -> bool:
-        """Validates existence of left and right tables in wider database."""
-        try:
-            db_left_schema, db_left_table = du.get_schema_table_names(
-                full_name=self.left, validate=True
-            )
-            _ = du.string_to_table(
-                db_schema=db_left_schema, db_table=db_left_table, engine=engine
-            )
-            db_right_schema, db_right_table = du.get_schema_table_names(
-                full_name=self.right, validate=True
-            )
-            _ = du.string_to_table(
-                db_schema=db_right_schema, db_table=db_right_table, engine=engine
-            )
-        except NoSuchTableError:
-            return False
-
-        return True
-
-    def _validate_sources(self, engine: Engine = ENGINE) -> bool:
-        """Validates existence of left and right models in CMF database."""
-        stmt_left = select(Models.name).where(Models.name == self.left)
-        stmt_right = select(Models.name).where(Models.name == self.right)
-
-        with Session(engine) as session:
-            res_left = session.execute(stmt_left).scalar()
-            res_right = session.execute(stmt_right).scalar()
-
-        if res_left is not None and res_right is not None:
-            return True
-        else:
-            return False
-
-=======
->>>>>>> 8bf46717
     @abstractmethod
     def inspect_with_source(self) -> DataFrame:
         """Enriches the results with the source data."""
@@ -139,16 +83,6 @@
                 left_sha1 = du.model_name_to_sha1(self.left, engine=engine)
                 right_sha1 = du.model_name_to_sha1(self.right, engine=engine)
 
-<<<<<<< HEAD
-                if not self._validate_sources(engine=engine):
-                    raise CMFSourceError(
-                        "Model(s) not found in database",
-                        source=Models,
-                        data=[self.left, self.right],
-                    )
-
-=======
->>>>>>> 8bf46717
                 model_sha1 = du.list_to_value_ordered_sha1([left_sha1, right_sha1])
             else:
                 # Deduper
@@ -315,17 +249,11 @@
                 )
 
             if len(data_inner_join) != len(data_unique):
-<<<<<<< HEAD
-                raise CMFSourceError(
-                    f"Some items in {col} don't exist the target table. "
-                    f"Did you use {tgt_col} as your ID when deduplicating?",
-=======
                 raise CMFDBDataError(
                     message=(
                         f"Some items in {col} don't exist the target table. "
                         f"Did you use {tgt_col} as your ID when deduplicating?"
                     ),
->>>>>>> 8bf46717
                     source=Source,
                 )
 
@@ -347,18 +275,6 @@
         * Attaches these objects to the model
 
         Raises:
-<<<<<<< HEAD
-            CMFSourceDatasetError is source tables aren't in the wider database
-            CMFSourceError if current model wasn't inserted correctly
-        """
-        probabilities_to_add = self._prep_to_cmf(self.dataframe, engine=engine)
-
-        if not self._validate_tables(engine=engine):
-            raise CMFSourceDatasetError(
-                "Source tables not found in wider database. Check your "
-                "deduplication sources."
-            )
-=======
             CMFSourceTableError is source tables aren't in the wider database
             CMFDBDataError if current model wasn't inserted correctly
         """
@@ -367,24 +283,14 @@
         # Validate tables exist
         _ = du.schema_table_to_table(full_name=self.left, validate=True, engine=engine)
         _ = du.schema_table_to_table(full_name=self.right, validate=True, engine=engine)
->>>>>>> 8bf46717
 
         with Session(engine) as session:
             # Add probabilities
             # Get model, including adding association proxy classes to session
             model = session.query(Models).filter_by(name=self.run_name).first()
-<<<<<<< HEAD
-            if model is None:
-                raise CMFSourceError(
-                    "Results model not found in database.",
-                    source=Models,
-                    data=self.run_name,
-                )
-=======
 
             if model is None:
                 raise CMFDBDataError(source=Models, data=self.run_name)
->>>>>>> 8bf46717
 
             # Insert any new Dedupe nodes, without probabilities
             ins_dd_stmt = insert(Dedupes)
@@ -430,42 +336,17 @@
         * Attaches these objects to the model
 
         Raises:
-<<<<<<< HEAD
-            CMFSourceError
-                * If source models weren't found in the database
-                * If current model wasn't inserted correctly
-        """
-        probabilities_to_add = self._prep_to_cmf(self.dataframe, engine=engine)
-
-        if not self._validate_sources(engine=engine):
-            raise CMFSourceError(
-                "Source models not found in database. Check your link sources.",
-                source=Models,
-                data=[self.left, self.right],
-            )
-
-=======
             CMFDBDataError if current model wasn't inserted correctly
         """
         probabilities_to_add = self._prep_to_cmf(self.dataframe, engine=engine)
 
->>>>>>> 8bf46717
         with Session(engine) as session:
             # Add probabilities
             # Get model, including adding association proxy classes to session
             model = session.query(Models).filter_by(name=self.run_name).first()
-<<<<<<< HEAD
-            if model is None:
-                raise CMFSourceError(
-                    "Results model not found in database.",
-                    source=Models,
-                    data=self.run_name,
-                )
-=======
 
             if model is None:
                 raise CMFDBDataError(source=Models, data=self.run_name)
->>>>>>> 8bf46717
 
             # Insert any new Link nodes, without probabilities
             ins_li_stmt = insert(Links)
@@ -510,56 +391,6 @@
     Inherits the following attributes from ResultsBaseDataclass.
 
     _expected_fields enforces the shape of the dataframe.
-<<<<<<< HEAD
-
-    Args:
-        dataframe (DataFrame): the DataFrame holding the results
-        run_name (str): the name of the run or experiment
-        description (str): a description of the model generating the results
-        left (str): the source dataset or source model for the left side of
-            the comparison
-        right (str): the source dataset or source model for the right side of
-            the comparison
-    """
-
-    _expected_fields: List[str] = ["parent", "child"]
-
-    def inspect_with_source(
-        self,
-        left_data: DataFrame,
-        left_key: str,
-        right_data: DataFrame,
-        right_key: str,
-    ) -> DataFrame:
-        """Enriches the results with the source data.
-
-        For clusters we need to BYTE encode keys.
-        """
-        return (
-            self.to_df()
-            .filter(["parent", "child"])
-            .map(bytes)
-            .merge(
-                left_data.assign(**{left_key: lambda d: d[left_key].apply(bytes)}),
-                how="left",
-                left_on="child",
-                right_on=left_key,
-            )
-            .drop(columns=[left_key])
-            .merge(
-                right_data.assign(**{right_key: lambda d: d[right_key].apply(bytes)}),
-                how="left",
-                left_on="child",
-                right_on=right_key,
-            )
-            .drop(columns=[right_key])
-        )
-
-    def to_df(self) -> DataFrame:
-        """Returns the results as a DataFrame."""
-        return self.dataframe.copy()
-
-=======
 
     Args:
         dataframe (DataFrame): the DataFrame holding the results
@@ -605,7 +436,6 @@
         """Returns the results as a DataFrame."""
         return self.dataframe.copy()
 
->>>>>>> 8bf46717
     def _to_cmf_logic(
         self,
         contains_class: Union[DDupeContains, LinkContains],
@@ -624,28 +454,15 @@
             engine: a SQLAlchemy Engine object for the database
 
         Raises:
-<<<<<<< HEAD
-            CMFSourceError if model wasn't inserted correctly
-=======
             CMFDBDataError if model wasn't inserted correctly
->>>>>>> 8bf46717
         """
         Contains = contains_class
         with Session(engine) as session:
             # Get model, including adding association proxy classes to session
             model = session.query(Models).filter_by(name=self.run_name).first()
-<<<<<<< HEAD
-            if model is None:
-                raise CMFSourceError(
-                    "Results model not found in database.",
-                    source=Models,
-                    data=self.run_name,
-                )
-=======
 
             if model is None:
                 raise CMFDBDataError(source=Models, data=self.run_name)
->>>>>>> 8bf46717
 
             # Add new cluster nodes
             clusters_to_add = [
@@ -707,16 +524,9 @@
     endorse an existing Cluster if it wasn't linked or deduped.
 
     Args:
-<<<<<<< HEAD
-        clusters (ClusterResults): a ClusterResults generated by a linker
-        data (DataFrame): cleaned data that went into the model
-        key (str): the column that was matched, usually data_sha1 or cluster_sha1
-        threshold (float): the value above which to consider probabilities true
-=======
         clusters (ClusterResults): a ClusterResults generated by a linker or deduper
         data (DataFrame): cleaned data that went into the model
         key (str): the column that was matched, usually data_sha1 or cluster_sha1
->>>>>>> 8bf46717
 
     Returns:
         A ClusterResults object
