--- conflicted
+++ resolved
@@ -3,7 +3,7 @@
 import pytest
 import rustworkx as rx
 from dotenv import find_dotenv, load_dotenv
-from matchbox.common.db import Source
+from matchbox.common.db import Match, Source
 from matchbox.common.exceptions import (
     MatchboxDataError,
     MatchboxDatasetError,
@@ -18,10 +18,6 @@
 )
 from matchbox.helpers.selector import match, query, selector, selectors
 from matchbox.server.base import MatchboxDBAdapter, MatchboxModelAdapter
-<<<<<<< HEAD
-from matchbox.server.models import Match, Source
-=======
->>>>>>> d48bd76c
 from pandas import DataFrame
 
 from ..fixtures.db import SetupDatabaseCallable
