--- conflicted
+++ resolved
@@ -61,11 +61,7 @@
 
             df_crn = self.backend.query(
                 source=crn_testkit.source_config.address,
-<<<<<<< HEAD
-                resolution_name="naive_test.crn",
-=======
                 resolution="naive_test.crn",
->>>>>>> 5c3b477e
             )
 
             ids = df_crn["id"].to_pylist()
@@ -82,11 +78,7 @@
 
             df_crn = self.backend.query(
                 source=crn_testkit.source_config.address,
-<<<<<<< HEAD
-                resolution_name="naive_test.crn",
-=======
                 resolution="naive_test.crn",
->>>>>>> 5c3b477e
             )
 
             ids = df_crn["id"].to_pylist()
@@ -106,11 +98,7 @@
 
             df_crn = self.backend.query(
                 source=crn_testkit.source_config.address,
-<<<<<<< HEAD
-                resolution_name="naive_test.crn",
-=======
                 resolution="naive_test.crn",
->>>>>>> 5c3b477e
             )
 
             ids = df_crn["id"].to_pylist()
@@ -146,27 +134,6 @@
         with self.scenario(self.backend, "link") as dag:
             crn, duns = dag.sources["crn"], dag.sources["duns"]
             dedupe_sources = self.backend.get_resolution_source_configs(
-<<<<<<< HEAD
-                resolution_name="naive_test.crn"
-            )
-            link_sources = self.backend.get_resolution_source_configs(
-                resolution_name="deterministic_naive_test.crn_naive_test.duns"
-            )
-
-            assert {s.resolution_name for s in dedupe_sources} == {
-                crn.source_config.resolution_name
-            }
-
-            assert {s.resolution_name for s in link_sources} == {
-                crn.source_config.resolution_name,
-                duns.source_config.resolution_name,
-            }
-
-            with pytest.raises(MatchboxResolutionNotFoundError):
-                self.backend.get_resolution_source_configs(
-                    resolution_name="nonexistent"
-                )
-=======
                 name="naive_test.crn"
             )
             link_sources = self.backend.get_resolution_source_configs(
@@ -182,7 +149,6 @@
 
             with pytest.raises(MatchboxResolutionNotFoundError):
                 self.backend.get_resolution_source_configs(name="nonexistent")
->>>>>>> 5c3b477e
 
     def test_get_resolution_graph(self):
         """Test getting the resolution graph."""
@@ -217,19 +183,11 @@
         * All probabilities for all descendants
         """
         with self.scenario(self.backend, "link") as dag:
-<<<<<<< HEAD
-            resolution_to_delete = dag.sources["crn"].source_config.resolution_name
-            total_sources = len(dag.sources)
-            total_models = len(dag.models)
-
-            source_configs_pre_delete = self.backend.datasets.count()
-=======
             resolution_to_delete = dag.sources["crn"].source_config.name
             total_sources = len(dag.sources)
             total_models = len(dag.models)
 
             source_configs_pre_delete = self.backend.sources.count()
->>>>>>> 5c3b477e
             sources_pre_delete = self.backend.source_resolutions.count()
             models_pre_delete = self.backend.models.count()
             cluster_count_pre_delete = self.backend.clusters.count()
@@ -245,11 +203,7 @@
             # Perform deletion
             self.backend.delete_resolution(resolution_to_delete, certain=True)
 
-<<<<<<< HEAD
-            source_configs_post_delete = self.backend.datasets.count()
-=======
             source_configs_post_delete = self.backend.sources.count()
->>>>>>> 5c3b477e
             sources_post_delete = self.backend.source_resolutions.count()
             models_post_delete = self.backend.models.count()
             cluster_count_post_delete = self.backend.clusters.count()
@@ -282,11 +236,7 @@
                     name="dedupe_1",
                     description="Test deduper 1",
                     type=ModelType.DEDUPER,
-<<<<<<< HEAD
-                    left_resolution=crn_testkit.source_config.resolution_name,
-=======
                     left_resolution=crn_testkit.source_config.name,
->>>>>>> 5c3b477e
                 )
             )
             self.backend.insert_model(
@@ -294,11 +244,7 @@
                     name="dedupe_2",
                     description="Test deduper 2",
                     type=ModelType.DEDUPER,
-<<<<<<< HEAD
-                    left_resolution=duns_testkit.source_config.resolution_name,
-=======
                     left_resolution=duns_testkit.source_config.name,
->>>>>>> 5c3b477e
                 )
             )
 
@@ -555,11 +501,7 @@
 
             df_crn = self.backend.query(
                 source=crn_testkit.source_config.address,
-<<<<<<< HEAD
-                resolution_name="naive_test.crn",
-=======
                 resolution="naive_test.crn",
->>>>>>> 5c3b477e
             )
 
             assert isinstance(df_crn, pa.Table)
@@ -583,11 +525,7 @@
 
             df_crn = self.backend.query(
                 source=crn_testkit.source_config.address,
-<<<<<<< HEAD
-                resolution_name=linker_name,
-=======
-                resolution=linker_name,
->>>>>>> 5c3b477e
+                resolution=linker_name,
             )
 
             assert isinstance(df_crn, pa.Table)
@@ -596,11 +534,7 @@
 
             df_duns = self.backend.query(
                 source=duns_testkit.source_config.address,
-<<<<<<< HEAD
-                resolution_name=linker_name,
-=======
-                resolution=linker_name,
->>>>>>> 5c3b477e
+                resolution=linker_name,
             )
 
             assert isinstance(df_duns, pa.Table)
@@ -628,11 +562,7 @@
 
             df_crn = self.backend.query(
                 source=crn_testkit.source_config.address,
-<<<<<<< HEAD
-                resolution_name=linker_name,
-=======
-                resolution=linker_name,
->>>>>>> 5c3b477e
+                resolution=linker_name,
             )
 
             assert isinstance(df_crn, pa.Table)
@@ -641,11 +571,7 @@
 
             df_cdms = self.backend.query(
                 source=cdms_testkit.source_config.address,
-<<<<<<< HEAD
-                resolution_name=linker_name,
-=======
-                resolution=linker_name,
->>>>>>> 5c3b477e
+                resolution=linker_name,
             )
 
             assert isinstance(df_cdms, pa.Table)
@@ -659,20 +585,12 @@
             # Test query with threshold
             df_crn_threshold = self.backend.query(
                 source=crn_testkit.source_config.address,
-<<<<<<< HEAD
-                resolution_name=linker_name,
-=======
-                resolution=linker_name,
->>>>>>> 5c3b477e
+                resolution=linker_name,
                 threshold=100,
             )
             df_cdms_threshold = self.backend.query(
                 source=cdms_testkit.source_config.address,
-<<<<<<< HEAD
-                resolution_name=linker_name,
-=======
-                resolution=linker_name,
->>>>>>> 5c3b477e
+                resolution=linker_name,
                 threshold=100,
             )
             threshold_ids = pa.concat_arrays(
@@ -709,11 +627,7 @@
                 source_pk=next(iter(source_entity.source_pks["duns"])),
                 source=duns_testkit.source_config.address,
                 targets=[crn_testkit.source_config.address],
-<<<<<<< HEAD
-                resolution_name=linker_name,
-=======
-                resolution=linker_name,
->>>>>>> 5c3b477e
+                resolution=linker_name,
             )
 
             assert len(res) == 1
@@ -745,11 +659,7 @@
                 source_pk=next(iter(source_entity.source_pks["crn"])),
                 source=crn_testkit.source_config.address,
                 targets=[duns_testkit.source_config.address],
-<<<<<<< HEAD
-                resolution_name=linker_name,
-=======
-                resolution=linker_name,
->>>>>>> 5c3b477e
+                resolution=linker_name,
             )
 
             assert len(res) == 1
@@ -781,11 +691,7 @@
                 source_pk=next(iter(source_entity.source_pks["crn"])),
                 source=crn_testkit.source_config.address,
                 targets=[duns_testkit.source_config.address],
-<<<<<<< HEAD
-                resolution_name=linker_name,
-=======
-                resolution=linker_name,
->>>>>>> 5c3b477e
+                resolution=linker_name,
             )
 
             assert len(res) == 1
@@ -810,11 +716,7 @@
                 source_pk=non_existent_pk,
                 source=crn_testkit.source_config.address,
                 targets=[duns_testkit.source_config.address],
-<<<<<<< HEAD
-                resolution_name=linker_name,
-=======
-                resolution=linker_name,
->>>>>>> 5c3b477e
+                resolution=linker_name,
             )
 
             assert len(res) == 1
@@ -846,11 +748,7 @@
                 source_pk=next(iter(source_entity.source_pks["crn"])),
                 source=crn_testkit.source_config.address,
                 targets=[cdms_testkit.source_config.address],
-<<<<<<< HEAD
-                resolution_name=linker_name,
-=======
-                resolution=linker_name,
->>>>>>> 5c3b477e
+                resolution=linker_name,
                 threshold=100,
             )
 
@@ -890,11 +788,7 @@
             crn_testkit = dag.sources.get("crn")
 
             count_funcs = [
-<<<<<<< HEAD
-                self.backend.datasets.count,
-=======
                 self.backend.sources.count,
->>>>>>> 5c3b477e
                 self.backend.models.count,
                 self.backend.data.count,
                 self.backend.clusters.count,
@@ -913,11 +807,7 @@
             # Get some specific IDs to verify they're restored properly
             df_crn_before = self.backend.query(
                 source=crn_testkit.source_config.address,
-<<<<<<< HEAD
-                resolution_name="naive_test.crn",
-=======
                 resolution="naive_test.crn",
->>>>>>> 5c3b477e
             )
             sample_ids_before = df_crn_before["id"].to_pylist()[:5]  # Take first 5 IDs
 
@@ -937,11 +827,7 @@
             # Verify specific data was restored correctly
             df_crn_after = self.backend.query(
                 source=crn_testkit.source_config.address,
-<<<<<<< HEAD
-                resolution_name="naive_test.crn",
-=======
                 resolution="naive_test.crn",
->>>>>>> 5c3b477e
             )
             sample_ids_after = df_crn_after["id"].to_pylist()[:5]  # Take first 5 IDs
 
