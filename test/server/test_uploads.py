from io import BytesIO
from typing import TYPE_CHECKING, Any
from unittest.mock import Mock

import pyarrow as pa
import pyarrow.parquet as pq
import pytest
from botocore.exceptions import ClientError
from fastapi import UploadFile

from matchbox.common.arrow import table_to_buffer
from matchbox.common.dtos import ResolutionPath, ResolutionType, UploadStage
from matchbox.common.exceptions import (
    MatchboxServerFileError,
)
from matchbox.common.factories.models import model_factory
from matchbox.common.factories.sources import source_factory
from matchbox.server.uploads import (
    InMemoryUploadTracker,
    UploadTracker,
    process_upload,
    s3_to_recordbatch,
    table_to_s3,
)

if TYPE_CHECKING:
    from mypy_boto3_s3.client import S3Client
else:
    S3Client = Any


def test_file_to_s3(s3: S3Client) -> None:
    """Test that a file can be uploaded to S3."""
    # Create a mock bucket
    s3.create_bucket(
        Bucket="test-bucket",
        CreateBucketConfiguration={"LocationConstraint": "eu-west-2"},
    )
    source_testkit = source_factory(
        features=[
            {"name": "company_name", "base_generator": "company"},
            {"name": "address", "base_generator": "address"},
            {
                "name": "crn",
                "base_generator": "bothify",
                "parameters": (("text", "???-###-???-###"),),
            },
            {
                "name": "duns",
                "base_generator": "bothify",
                "parameters": (("text", "??######"),),
            },
        ],
    )
    all_companies = source_testkit.data.to_pandas()

    # Test 1: Upload a parquet file
    # Create a mock UploadFile
    all_companies["id"] = all_companies["id"].astype(str)
    table = pa.Table.from_pandas(all_companies)
    sink = pa.BufferOutputStream()
    pq.write_table(table, sink)
    file_content = sink.getvalue().to_pybytes()

    parquet_file = UploadFile(filename="test.parquet", file=BytesIO(file_content))

    # Call the function
    key = "foo.parquet"
    upload_id = table_to_s3(
        client=s3,
        bucket="test-bucket",
        key=key,
        file=parquet_file,
        expected_schema=table.schema,
    )
    # Validate response
    assert key == upload_id

    response_table = pa.Table.from_batches(
        [
            batch
            for batch in s3_to_recordbatch(
                client=s3, bucket="test-bucket", key=upload_id
            )
        ]
    )

    assert response_table.equals(table)

    # Test 2: Upload a non-parquet file
    text_file = UploadFile(filename="test.txt", file=BytesIO(b"test"))

    with pytest.raises(MatchboxServerFileError):
        table_to_s3(
            client=s3,
            bucket="test-bucket",
            key=key,
            file=text_file,
            expected_schema=table.schema,
        )

    # Test 3: Upload a parquet file with a different schema
    corrupted_schema = table.schema.remove(0)
    with pytest.raises(MatchboxServerFileError):
        table_to_s3(
            client=s3,
            bucket="test-bucket",
            key=key,
            file=parquet_file,
            expected_schema=corrupted_schema,
        )


@pytest.fixture(scope="function")
def tracker_instance(request: pytest.FixtureRequest, tracker: str) -> UploadTracker:
    """Create a fresh tracker instance for each test."""
    tracker_obj = request.getfixturevalue(tracker)
    return tracker_obj


@pytest.mark.parametrize(
    "tracker",
    [
        pytest.param("upload_tracker_in_memory", id="in_memory"),
        pytest.param("upload_tracker_redis", id="redis"),
    ],
)
@pytest.mark.docker
class TestUploadTracker:
    @pytest.fixture(autouse=True)
    def setup(self, tracker_instance: str) -> None:
        self.tracker: UploadTracker = tracker_instance

<<<<<<< HEAD
    def test_getting_and_setting(self):
        assert self.tracker.get("upload_id") is None
        self.tracker.set("upload_id", "error_message")
        assert self.tracker.get("upload_id") == "error_message"


@pytest.mark.parametrize(
    "resolution_type",
    [
        pytest.param(ResolutionType.SOURCE, id="source"),
        pytest.param(ResolutionType.MODEL, id="model"),
    ],
)
def test_process_upload_success(s3: S3Client, resolution_type: ResolutionType):
    """Test that upload process hands data to backend."""
    # Prepare data
    if resolution_type == ResolutionType.SOURCE:
        testkit = source_factory().fake_run()
        resolution = testkit.source.to_resolution()
        data = testkit.data_hashes
    else:
        testkit = model_factory().fake_run()
        resolution = testkit.model.to_resolution()
        data = testkit.probabilities.to_arrow()

    # Setup mock backend and tracker
    mock_backend = Mock()
    mock_backend.settings.datastore.get_client.return_value = s3
    mock_backend.get_resolution = Mock(return_value=resolution)

    # Create bucket
    bucket = "test-bucket"
    test_key = "test-upload-id.parquet"

    s3.create_bucket(
        Bucket=bucket, CreateBucketConfiguration={"LocationConstraint": "eu-west-2"}
    )

    # Add parquet to S3 and verify
    buffer = table_to_buffer(data)
    s3.put_object(Bucket=bucket, Key=test_key, Body=buffer)

    assert s3.head_object(Bucket=bucket, Key=test_key)

    process_upload(
        backend=mock_backend,
        tracker=InMemoryUploadTracker(),
        s3_client=s3,
        upload_id="upload_id",
        bucket=bucket,
        filename=test_key,
        resolution_path=ResolutionPath(
            collection="collection", run=1, name="resolution"
        ),
    )

    # Verify file was deleted
    with pytest.raises(ClientError) as excinfo:
        s3.head_object(Bucket=bucket, Key=test_key)
    assert "404" in str(excinfo.value) or "NoSuchKey" in str(excinfo.value), (
        f"File was not deleted: {str(excinfo.value)}"
    )
=======
    def test_basic_upload_tracking(self) -> None:
        """Test adding upload to tracker and retrieving."""
        source_path = ResolutionPath(name="source", collection="default", run=1)
        model_path = ResolutionPath(name="model", collection="default", run=1)

        # Add the source and the model
        source_upload_id = self.tracker.add_source(source_path)
        assert isinstance(source_upload_id, str)

        model_upload_id = self.tracker.add_model(model_path)
        assert isinstance(source_upload_id, str)

        # Retrieve and verify
        source_entry = self.tracker.get(source_upload_id)
        assert source_entry is not None
        assert source_entry.path == source_path
        assert source_entry.status.stage == UploadStage.AWAITING_UPLOAD
        assert source_entry.status.entity == BackendUploadType.INDEX
        assert source_entry.status.id == source_upload_id
        assert isinstance(source_entry.status.update_timestamp, datetime)

        model_entry = self.tracker.get(model_upload_id)
        assert model_entry is not None
        assert model_entry.path == model_path
        assert model_entry.status.stage == UploadStage.AWAITING_UPLOAD
        assert model_entry.status.entity == BackendUploadType.RESULTS
        assert model_entry.status.id == model_upload_id
        assert isinstance(model_entry.status.update_timestamp, datetime)

    def test_status_management(self) -> None:
        """Test status update functionality."""
        # Create entry and verify initial status
        upload_id = self.tracker.add_source(
            ResolutionPath(name="source", collection="default", run=1)
        )
        entry = self.tracker.get(upload_id)
        assert entry.status.stage == UploadStage.AWAITING_UPLOAD

        # Update status
        self.tracker.update(upload_id, UploadStage.PROCESSING)
        entry = self.tracker.get(upload_id)
        assert entry.status.stage == UploadStage.PROCESSING

        # Update with details
        self.tracker.update(upload_id, UploadStage.FAILED, "Error details")
        entry = self.tracker.get(upload_id)
        assert entry.status.stage == UploadStage.FAILED
        assert entry.status.details == "Error details"

        # Try updating non-existent entry
        with pytest.raises(KeyError):
            self.tracker.update("nonexistent", UploadStage.PROCESSING)

    @patch("matchbox.server.uploads.datetime")
    def test_timestamp_updates(self, mock_datetime: Mock) -> None:
        """Test that timestamps update correctly on different operations."""

        creation_timestamp = datetime(2024, 1, 1, 12, 0)
        get_timestamp = datetime(2024, 1, 1, 12, 15)
        update_timestamp = datetime(2024, 1, 1, 12, 30)

        # Initial creation
        mock_datetime.now.return_value = creation_timestamp
        upload_id = self.tracker.add_source(
            ResolutionPath(name="source", collection="default", run=1)
        )
        entry = self.tracker.get(upload_id)
        assert entry.status.update_timestamp == datetime(2024, 1, 1, 12, 0)
>>>>>>> 9dad31a0

    # Ensure data was inserted
    if resolution_type == ResolutionType.SOURCE:
        assert mock_backend.insert_source_data.called
    else:
        assert mock_backend.insert_model_data.called


def test_process_upload_empty_table(s3: S3Client):
    """Test that files representing empty table can be handled."""
    # Setup mock backend
    mock_backend = Mock()
    mock_backend.settings.datastore.get_client.return_value = s3

    # Create bucket
    bucket = "test-bucket"
    test_key = "test-upload-id.parquet"
    s3.create_bucket(
        Bucket=bucket,
        CreateBucketConfiguration={"LocationConstraint": "eu-west-2"},
    )

    # Add empty parquet to S3 and verify
    buffer = table_to_buffer(pa.Table.from_arrays([]))
    s3.put_object(Bucket=bucket, Key=test_key, Body=buffer)

    assert s3.head_object(Bucket=bucket, Key=test_key)

    # Trigger upload processing
    process_upload(
        backend=mock_backend,
        tracker=InMemoryUploadTracker(),
        s3_client=s3,
        upload_id="upload_id",
        bucket=bucket,
        filename=test_key,
        resolution_path=ResolutionPath(
            collection="collection", run=1, name="resolution"
        ),
    )

    # Verify file was deleted
    with pytest.raises(ClientError) as excinfo:
        s3.head_object(Bucket=bucket, Key=test_key)
    assert "404" in str(excinfo.value) or "NoSuchKey" in str(excinfo.value), (
        f"File was not deleted: {str(excinfo.value)}"
    )


def test_process_upload_deletes_file_on_failure(s3: S3Client) -> None:
    """Test that files are deleted from S3 even when processing fails.

    Other behaviours of this task are captured in the API integration tests for adding a
    source or a model.
    """
    # Prepare data
    source_testkit = source_factory().fake_run()

    # Setup mock backend and tracker
    tracker = InMemoryUploadTracker()
    mock_backend = Mock()
    mock_backend.settings.datastore.get_client.return_value = s3
    mock_backend.get_resolution = Mock(
        return_value=source_testkit.source.to_resolution()
    )
    mock_backend.insert_source_data = Mock(
        side_effect=ValueError("Simulated processing failure")
    )

    # Create bucket
    bucket = "test-bucket"
    test_key = "test-upload-id.parquet"

    s3.create_bucket(
        Bucket=bucket,
        CreateBucketConfiguration={"LocationConstraint": "eu-west-2"},
    )

    # Add parquet to S3 and verify
    buffer = table_to_buffer(source_testkit.data_hashes)
    s3.put_object(Bucket=bucket, Key=test_key, Body=buffer)

    assert s3.head_object(Bucket=bucket, Key=test_key)

    # Run the process, expecting it to fail
    with pytest.raises(MatchboxServerFileError) as excinfo:
        process_upload(
            backend=mock_backend,
            tracker=tracker,
            s3_client=s3,
            upload_id="upload_id",
            bucket=bucket,
            filename=test_key,
            resolution_path=ResolutionPath(
                collection="collection", run=1, name="resolution"
            ),
        )

    assert "Simulated processing failure" in str(excinfo.value)

    # Check that the error was added to tracker
    error = tracker.get("upload_id")
    assert "Simulated processing failure" in error

    # Verify file was deleted despite the failure
    with pytest.raises(ClientError) as excinfo:
        s3.head_object(Bucket=bucket, Key=test_key)
    assert "404" in str(excinfo.value) or "NoSuchKey" in str(excinfo.value), (
        f"File was not deleted: {str(excinfo.value)}"
    )

    # Ensure resolution is marked as ready again
    assert mock_backend.set_resolution_stage.called
    assert (
        mock_backend.set_resolution_stage.call_args.kwargs["stage"] == UploadStage.READY
    )<|MERGE_RESOLUTION|>--- conflicted
+++ resolved
@@ -131,8 +131,7 @@
     def setup(self, tracker_instance: str) -> None:
         self.tracker: UploadTracker = tracker_instance
 
-<<<<<<< HEAD
-    def test_getting_and_setting(self):
+    def test_getting_and_setting(self) -> None:
         assert self.tracker.get("upload_id") is None
         self.tracker.set("upload_id", "error_message")
         assert self.tracker.get("upload_id") == "error_message"
@@ -145,7 +144,7 @@
         pytest.param(ResolutionType.MODEL, id="model"),
     ],
 )
-def test_process_upload_success(s3: S3Client, resolution_type: ResolutionType):
+def test_process_upload_success(s3: S3Client, resolution_type: ResolutionType) -> None:
     """Test that upload process hands data to backend."""
     # Prepare data
     if resolution_type == ResolutionType.SOURCE:
@@ -194,76 +193,6 @@
     assert "404" in str(excinfo.value) or "NoSuchKey" in str(excinfo.value), (
         f"File was not deleted: {str(excinfo.value)}"
     )
-=======
-    def test_basic_upload_tracking(self) -> None:
-        """Test adding upload to tracker and retrieving."""
-        source_path = ResolutionPath(name="source", collection="default", run=1)
-        model_path = ResolutionPath(name="model", collection="default", run=1)
-
-        # Add the source and the model
-        source_upload_id = self.tracker.add_source(source_path)
-        assert isinstance(source_upload_id, str)
-
-        model_upload_id = self.tracker.add_model(model_path)
-        assert isinstance(source_upload_id, str)
-
-        # Retrieve and verify
-        source_entry = self.tracker.get(source_upload_id)
-        assert source_entry is not None
-        assert source_entry.path == source_path
-        assert source_entry.status.stage == UploadStage.AWAITING_UPLOAD
-        assert source_entry.status.entity == BackendUploadType.INDEX
-        assert source_entry.status.id == source_upload_id
-        assert isinstance(source_entry.status.update_timestamp, datetime)
-
-        model_entry = self.tracker.get(model_upload_id)
-        assert model_entry is not None
-        assert model_entry.path == model_path
-        assert model_entry.status.stage == UploadStage.AWAITING_UPLOAD
-        assert model_entry.status.entity == BackendUploadType.RESULTS
-        assert model_entry.status.id == model_upload_id
-        assert isinstance(model_entry.status.update_timestamp, datetime)
-
-    def test_status_management(self) -> None:
-        """Test status update functionality."""
-        # Create entry and verify initial status
-        upload_id = self.tracker.add_source(
-            ResolutionPath(name="source", collection="default", run=1)
-        )
-        entry = self.tracker.get(upload_id)
-        assert entry.status.stage == UploadStage.AWAITING_UPLOAD
-
-        # Update status
-        self.tracker.update(upload_id, UploadStage.PROCESSING)
-        entry = self.tracker.get(upload_id)
-        assert entry.status.stage == UploadStage.PROCESSING
-
-        # Update with details
-        self.tracker.update(upload_id, UploadStage.FAILED, "Error details")
-        entry = self.tracker.get(upload_id)
-        assert entry.status.stage == UploadStage.FAILED
-        assert entry.status.details == "Error details"
-
-        # Try updating non-existent entry
-        with pytest.raises(KeyError):
-            self.tracker.update("nonexistent", UploadStage.PROCESSING)
-
-    @patch("matchbox.server.uploads.datetime")
-    def test_timestamp_updates(self, mock_datetime: Mock) -> None:
-        """Test that timestamps update correctly on different operations."""
-
-        creation_timestamp = datetime(2024, 1, 1, 12, 0)
-        get_timestamp = datetime(2024, 1, 1, 12, 15)
-        update_timestamp = datetime(2024, 1, 1, 12, 30)
-
-        # Initial creation
-        mock_datetime.now.return_value = creation_timestamp
-        upload_id = self.tracker.add_source(
-            ResolutionPath(name="source", collection="default", run=1)
-        )
-        entry = self.tracker.get(upload_id)
-        assert entry.status.update_timestamp == datetime(2024, 1, 1, 12, 0)
->>>>>>> 9dad31a0
 
     # Ensure data was inserted
     if resolution_type == ResolutionType.SOURCE:
@@ -272,7 +201,7 @@
         assert mock_backend.insert_model_data.called
 
 
-def test_process_upload_empty_table(s3: S3Client):
+def test_process_upload_empty_table(s3: S3Client) -> None:
     """Test that files representing empty table can be handled."""
     # Setup mock backend
     mock_backend = Mock()
