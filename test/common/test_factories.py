from math import comb
from typing import Any

import numpy as np
import pyarrow.compute as pc
import pytest
from sqlalchemy import create_engine

from matchbox.common.factories.results import (
    calculate_min_max_edges,
    generate_dummy_probabilities,
    verify_components,
)
from matchbox.common.factories.sources import (
    FeatureConfig,
    ReplaceRule,
    SuffixRule,
    source_factory,
)
<<<<<<< HEAD
=======
from matchbox.common.sources import SourceAddress
>>>>>>> f27d525c


@pytest.mark.parametrize(
    ("left_n", "right_n", "n_components", "true_min", "true_max"),
    [
        (10, None, 2, 8, 20),
        (11, None, 2, 9, 25),
        (9, 9, 3, 15, 27),
        (8, 4, 3, 9, 11),
        (4, 8, 3, 9, 11),
        (8, 8, 3, 13, 22),
    ],
    ids=[
        "dedupe_no_mod",
        "dedup_mod",
        "link_no_mod",
        "link_left_mod",
        "link_right_mod",
        "link_same_mod",
    ],
)
def test_calculate_min_max_edges(
    left_n: int, right_n: int | None, n_components: int, true_min: int, true_max: int
):
    deduplicate = False
    if not right_n:
        deduplicate = True
        right_n = left_n
    min_edges, max_edges = calculate_min_max_edges(
        left_n, right_n, n_components, deduplicate
    )

    assert true_min == min_edges
    assert true_max == max_edges


@pytest.mark.parametrize(
    ("parameters"),
    [
        {
            "left_count": 5,
            "right_count": None,
            "prob_range": (0.6, 0.8),
            "num_components": 3,
            "total_rows": 2,
        },
        {
            "left_count": 1000,
            "right_count": None,
            "prob_range": (0.6, 0.8),
            "num_components": 10,
            "total_rows": calculate_min_max_edges(1000, 1000, 10, True)[0],
        },
        {
            "left_count": 1_000,
            "right_count": None,
            "prob_range": (0.6, 0.8),
            "num_components": 10,
            "total_rows": calculate_min_max_edges(1000, 1000, 10, True)[1],
        },
        {
            "left_count": 1_000,
            "right_count": 1_000,
            "prob_range": (0.6, 0.8),
            "num_components": 10,
            "total_rows": calculate_min_max_edges(1000, 1000, 10, False)[0],
        },
        {
            "left_count": 1_000,
            "right_count": 1_000,
            "prob_range": (0.6, 0.8),
            "num_components": 10,
            "total_rows": calculate_min_max_edges(1000, 1000, 10, False)[1],
        },
    ],
    ids=[
        "dedupe_no_edges",
        "dedupe_min",
        "dedupe_max",
        "link_min",
        "link_max",
    ],
)
def test_generate_dummy_probabilities(parameters: dict[str, Any]):
    len_left = parameters["left_count"]
    len_right = parameters["right_count"]
    if len_right:
        total_len = len_left + len_right
        len_right = parameters["right_count"]
        rand_vals = np.random.choice(a=total_len, replace=False, size=total_len)
        left_values = list(rand_vals[:len_left])
        right_values = list(rand_vals[len_left:])
    else:
        rand_vals = np.random.choice(a=len_left, replace=False, size=len_left)
        left_values = list(rand_vals[:len_left])
        right_values = None

    n_components = parameters["num_components"]
    total_rows = parameters["total_rows"]

    probabilities = generate_dummy_probabilities(
        left_values=left_values,
        right_values=right_values,
        prob_range=parameters["prob_range"],
        num_components=n_components,
        total_rows=total_rows,
    )
    report = verify_components(table=probabilities, all_nodes=rand_vals)
    p_left = probabilities["left"].to_pylist()
    p_right = probabilities["right"].to_pylist()

    assert report["num_components"] == n_components

    # Link job
    if right_values:
        assert set(p_left) <= set(left_values)
        assert set(p_right) <= set(right_values)
    # Dedupe
    else:
        assert set(p_left) | set(p_right) <= set(left_values)

    assert (
        pc.max(probabilities["probability"]).as_py() / 100
        <= parameters["prob_range"][1]
    )
    assert (
        pc.min(probabilities["probability"]).as_py() / 100
        >= parameters["prob_range"][0]
    )

    assert len(probabilities) == total_rows

    edges = zip(p_left, p_right, strict=True)
    edges_set = {tuple(sorted(e)) for e in edges}
    assert len(edges_set) == total_rows

    self_references = [e for e in edges if e[0] == e[1]]
    assert len(self_references) == 0


@pytest.mark.parametrize(
    ("parameters"),
    [
        {
            "left_range": (0, 10_000),
            "right_range": (10_000, 20_000),
            "num_components": 2,
            "total_rows": 1,
        },
        {
            "left_range": (0, 10),
            "right_range": (10, 20),
            "num_components": 2,
            "total_rows": 8_000,
        },
    ],
    ids=["lower_than_min", "higher_than_max"],
)
def test_generate_dummy_probabilities_errors(parameters: dict[str, Any]):
    left_values = range(*parameters["left_range"])
    right_values = range(*parameters["right_range"])

    with pytest.raises(ValueError):
        generate_dummy_probabilities(
            left_values=left_values,
            right_values=right_values,
            prob_range=(0.6, 0.8),
            num_components=parameters["num_components"],
            total_rows=parameters["total_rows"],
        )


def test_source_factory_default():
    """Test that source_factory generates a dummy source with default parameters."""
    source = source_factory()

<<<<<<< HEAD
    assert source.data.metrics.n_true_entities == 10
=======
    assert source.metrics.n_true_entities == 10
>>>>>>> f27d525c


def test_source_factory_metrics_match_data_basic():
    """Test that the metrics match the actual data content for a simple case."""
    features = [
        FeatureConfig(
            name="company_name",
            base_generator="company",
            variations=[
                SuffixRule(suffix=" Inc"),
                SuffixRule(suffix=" Ltd"),
            ],
        ),
    ]

    n_true_entities = 5
    dummy_source = source_factory(
        n_true_entities=n_true_entities, repetition=1, features=features, seed=42
    )

    # Check true entities count
    unique_base_values = len(
        set(
<<<<<<< HEAD
            dummy_source.data.data.to_pandas()
=======
            dummy_source.data.to_pandas()
>>>>>>> f27d525c
            .assign(
                company_name=lambda x: x["company_name"]
                .str.replace(" Inc", "")
                .str.replace(" Ltd", "")
            )
            .groupby("pk")["company_name"]
            .first()
        )
    )
    assert unique_base_values == n_true_entities

    # Check variations per entity
    variations_per_entity = len(features[0].variations) + 1  # +1 for base value
<<<<<<< HEAD
    assert dummy_source.data.metrics.n_unique_rows == variations_per_entity

    # Verify total rows
    expected_total_rows = n_true_entities * variations_per_entity
    actual_total_rows = len(dummy_source.data.data)
=======
    assert dummy_source.metrics.n_unique_rows == variations_per_entity

    # Verify total rows
    expected_total_rows = n_true_entities * variations_per_entity
    actual_total_rows = len(dummy_source.data)
>>>>>>> f27d525c
    assert actual_total_rows == expected_total_rows

    # Verify potential pairs calculation
    expected_pairs = comb(variations_per_entity, 2) * n_true_entities
<<<<<<< HEAD
    assert dummy_source.data.metrics.n_potential_pairs == expected_pairs
=======
    assert dummy_source.metrics.n_potential_pairs == expected_pairs
>>>>>>> f27d525c


def test_source_factory_metrics_with_repetition():
    """Test that repetition properly multiplies the data with correct metrics."""
    features = [
        FeatureConfig(
            name="email",
            base_generator="email",
            variations=[ReplaceRule(old="@", new="+test@")],
        ),
    ]

    n_true_entities = 3
    repetition = 2
    dummy_source = source_factory(
        n_true_entities=n_true_entities,
        repetition=repetition,
        features=features,
        seed=42,
    )

    # Base metrics should not be affected by repetition
<<<<<<< HEAD
    assert dummy_source.data.metrics.n_true_entities == n_true_entities
    assert dummy_source.data.metrics.n_unique_rows == 2  # base + 1 variation
=======
    assert dummy_source.metrics.n_true_entities == n_true_entities
    assert dummy_source.metrics.n_unique_rows == 2  # base + 1 variation
>>>>>>> f27d525c

    # But total rows should be multiplied
    expected_total_rows = (
        n_true_entities * 2 * repetition
    )  # 2 rows per entity * repetition
<<<<<<< HEAD
    actual_total_rows = len(dummy_source.data.data)
=======
    actual_total_rows = len(dummy_source.data)
>>>>>>> f27d525c
    assert actual_total_rows == expected_total_rows


def test_source_factory_metrics_with_multiple_features():
    """Test that metrics are correct when multiple features have multiple variations."""
    features = [
        FeatureConfig(
            name="company_name",
            base_generator="company",
            variations=[
                SuffixRule(suffix=" Inc"),
                SuffixRule(suffix=" Ltd"),
            ],
        ),
        FeatureConfig(
            name="email",
            base_generator="email",
            variations=[ReplaceRule(old="@", new="+test@")],
        ),
    ]

    n_true_entities = 4
    dummy_source = source_factory(
        n_true_entities=n_true_entities, repetition=1, features=features, seed=42
    )

    # Should use max variations across features
    max_variations = max(len(f.variations) for f in features)
    expected_rows_per_entity = max_variations + 1  # +1 for base value

<<<<<<< HEAD
    assert dummy_source.data.metrics.n_unique_rows == expected_rows_per_entity
    assert len(dummy_source.data.data) == n_true_entities * expected_rows_per_entity
=======
    assert dummy_source.metrics.n_unique_rows == expected_rows_per_entity
    assert len(dummy_source.data) == n_true_entities * expected_rows_per_entity
>>>>>>> f27d525c


def test_source_factory_data_hashes_integrity():
    """Test that data_hashes correctly identifies identical rows."""
    features = [
        FeatureConfig(
            name="company_name",
            base_generator="company",
            variations=[SuffixRule(suffix=" Inc")],
        ),
    ]

    n_true_entities = 3
    repetition = 2
    dummy_source = source_factory(
        n_true_entities=n_true_entities,
        repetition=repetition,
        features=features,
        seed=42,
    )

    # Convert to pandas for easier analysis
<<<<<<< HEAD
    hashes_df = dummy_source.data.data_hashes.to_pandas()
    data_df = dummy_source.data.data.to_pandas()
=======
    hashes_df = dummy_source.data_hashes.to_pandas()
    data_df = dummy_source.data.to_pandas()
>>>>>>> f27d525c

    # For each hash group, verify that the corresponding rows are identical
    for _, group in hashes_df.groupby("hash"):
        pks = group["source_pk"].explode()
        rows = data_df[data_df["pk"].isin(pks)]

        # All rows in the same hash group should have identical feature values
        for feature in features:
            assert len(rows[feature.name].unique()) == 1

    # Due to repetition=2, each unique row should appear
    # in exactly one hash group with two PKs
    assert all(
        len(group["source_pk"].explode()) == repetition
        for _, group in hashes_df.groupby("hash")
    )

    # Total number of hash groups should equal
    # number of unique rows * number of true entities
    expected_hash_groups = n_true_entities * (
        len(features[0].variations) + 1
    )  # +1 for base value
<<<<<<< HEAD
    assert len(hashes_df["hash"].unique()) == expected_hash_groups
=======
    assert len(hashes_df["hash"].unique()) == expected_hash_groups


def test_source_dummy_to_mock():
    """Test that SourceDummy.to_mock() creates a correctly configured mock."""
    # Create a source dummy with some test data
    features = [
        FeatureConfig(
            name="test_field",
            base_generator="word",
            variations=[SuffixRule(suffix="_variant")],
        )
    ]

    dummy_source = source_factory(
        features=features, full_name="test.source", n_true_entities=2, seed=42
    )

    # Create the mock
    mock_source = dummy_source.to_mock()

    # Test that method calls are tracked
    mock_source.set_engine("test_engine")
    mock_source.default_columns()
    mock_source.hash_data()

    mock_source.set_engine.assert_called_once_with("test_engine")
    mock_source.default_columns.assert_called_once()
    mock_source.hash_data.assert_called_once()

    # Test method return valuse
    assert mock_source.set_engine("test_engine") == mock_source
    assert mock_source.default_columns() == mock_source
    assert mock_source.hash_data() == dummy_source.data_hashes

    # Test model dump methods
    original_dump = dummy_source.source.model_dump()
    mock_dump = mock_source.model_dump()
    assert mock_dump == original_dump

    original_json = dummy_source.source.model_dump_json()
    mock_json = mock_source.model_dump_json()
    assert mock_json == original_json

    # Verify side effect functions were set correctly
    mock_source.model_dump.assert_called_once()
    mock_source.model_dump_json.assert_called_once()

    # Test that to_table contains the correct data
    assert mock_source.to_table == dummy_source.data
    # Verify the number of rows matches what we expect from metrics
    assert (
        mock_source.to_table.shape[0]
        == dummy_source.metrics.n_true_entities * dummy_source.metrics.n_unique_rows
    )


def test_source_factory_mock_properties():
    """Test that source properties set in source_factory match generated Source."""
    # Create source with specific features and name
    features = [
        FeatureConfig(
            name="company_name",
            base_generator="company",
            variations=[SuffixRule(suffix=" Ltd")],
        ),
        FeatureConfig(
            name="registration_id",
            base_generator="numerify",
            parameters={"text": "######"},
        ),
    ]

    full_name = "companies"
    engine = create_engine("sqlite:///:memory:")

    dummy_source = source_factory(
        features=features, full_name=full_name, engine=engine
    ).source

    # Check source address properties
    assert dummy_source.address.full_name == full_name

    # Warehouse hash should be consistent for same engine config
    expected_address = SourceAddress.compose(engine=engine, full_name=full_name)
    assert dummy_source.address.warehouse_hash == expected_address.warehouse_hash

    # Check column configuration
    assert len(dummy_source.columns) == len(features)
    for feature, column in zip(features, dummy_source.columns, strict=False):
        assert column.name == feature.name
        assert column.alias == feature.name
        assert column.type is None

    # Check default alias (should match full_name) and default pk
    assert dummy_source.alias == full_name
    assert dummy_source.db_pk == "pk"

    # Verify source properties are preserved through model_dump
    dump = dummy_source.model_dump()
    assert dump["address"]["full_name"] == full_name
    assert dump["columns"] == [
        {"name": f.name, "alias": f.name, "type": None} for f in features
    ]
>>>>>>> f27d525c
<|MERGE_RESOLUTION|>--- conflicted
+++ resolved
@@ -17,10 +17,7 @@
     SuffixRule,
     source_factory,
 )
-<<<<<<< HEAD
-=======
 from matchbox.common.sources import SourceAddress
->>>>>>> f27d525c
 
 
 @pytest.mark.parametrize(
@@ -197,11 +194,7 @@
     """Test that source_factory generates a dummy source with default parameters."""
     source = source_factory()
 
-<<<<<<< HEAD
-    assert source.data.metrics.n_true_entities == 10
-=======
     assert source.metrics.n_true_entities == 10
->>>>>>> f27d525c
 
 
 def test_source_factory_metrics_match_data_basic():
@@ -225,11 +218,7 @@
     # Check true entities count
     unique_base_values = len(
         set(
-<<<<<<< HEAD
-            dummy_source.data.data.to_pandas()
-=======
             dummy_source.data.to_pandas()
->>>>>>> f27d525c
             .assign(
                 company_name=lambda x: x["company_name"]
                 .str.replace(" Inc", "")
@@ -243,28 +232,16 @@
 
     # Check variations per entity
     variations_per_entity = len(features[0].variations) + 1  # +1 for base value
-<<<<<<< HEAD
-    assert dummy_source.data.metrics.n_unique_rows == variations_per_entity
-
-    # Verify total rows
-    expected_total_rows = n_true_entities * variations_per_entity
-    actual_total_rows = len(dummy_source.data.data)
-=======
     assert dummy_source.metrics.n_unique_rows == variations_per_entity
 
     # Verify total rows
     expected_total_rows = n_true_entities * variations_per_entity
     actual_total_rows = len(dummy_source.data)
->>>>>>> f27d525c
     assert actual_total_rows == expected_total_rows
 
     # Verify potential pairs calculation
     expected_pairs = comb(variations_per_entity, 2) * n_true_entities
-<<<<<<< HEAD
-    assert dummy_source.data.metrics.n_potential_pairs == expected_pairs
-=======
     assert dummy_source.metrics.n_potential_pairs == expected_pairs
->>>>>>> f27d525c
 
 
 def test_source_factory_metrics_with_repetition():
@@ -287,23 +264,14 @@
     )
 
     # Base metrics should not be affected by repetition
-<<<<<<< HEAD
-    assert dummy_source.data.metrics.n_true_entities == n_true_entities
-    assert dummy_source.data.metrics.n_unique_rows == 2  # base + 1 variation
-=======
     assert dummy_source.metrics.n_true_entities == n_true_entities
     assert dummy_source.metrics.n_unique_rows == 2  # base + 1 variation
->>>>>>> f27d525c
 
     # But total rows should be multiplied
     expected_total_rows = (
         n_true_entities * 2 * repetition
     )  # 2 rows per entity * repetition
-<<<<<<< HEAD
-    actual_total_rows = len(dummy_source.data.data)
-=======
     actual_total_rows = len(dummy_source.data)
->>>>>>> f27d525c
     assert actual_total_rows == expected_total_rows
 
 
@@ -334,13 +302,8 @@
     max_variations = max(len(f.variations) for f in features)
     expected_rows_per_entity = max_variations + 1  # +1 for base value
 
-<<<<<<< HEAD
-    assert dummy_source.data.metrics.n_unique_rows == expected_rows_per_entity
-    assert len(dummy_source.data.data) == n_true_entities * expected_rows_per_entity
-=======
     assert dummy_source.metrics.n_unique_rows == expected_rows_per_entity
     assert len(dummy_source.data) == n_true_entities * expected_rows_per_entity
->>>>>>> f27d525c
 
 
 def test_source_factory_data_hashes_integrity():
@@ -363,13 +326,8 @@
     )
 
     # Convert to pandas for easier analysis
-<<<<<<< HEAD
-    hashes_df = dummy_source.data.data_hashes.to_pandas()
-    data_df = dummy_source.data.data.to_pandas()
-=======
     hashes_df = dummy_source.data_hashes.to_pandas()
     data_df = dummy_source.data.to_pandas()
->>>>>>> f27d525c
 
     # For each hash group, verify that the corresponding rows are identical
     for _, group in hashes_df.groupby("hash"):
@@ -392,9 +350,6 @@
     expected_hash_groups = n_true_entities * (
         len(features[0].variations) + 1
     )  # +1 for base value
-<<<<<<< HEAD
-    assert len(hashes_df["hash"].unique()) == expected_hash_groups
-=======
     assert len(hashes_df["hash"].unique()) == expected_hash_groups
 
 
@@ -498,5 +453,4 @@
     assert dump["address"]["full_name"] == full_name
     assert dump["columns"] == [
         {"name": f.name, "alias": f.name, "type": None} for f in features
-    ]
->>>>>>> f27d525c
+    ]