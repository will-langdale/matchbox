--- conflicted
+++ resolved
@@ -1,10 +1,5 @@
-<<<<<<< HEAD
-import copy
-
 import pandas as pd
 import pyarrow as pa
-=======
->>>>>>> 14879163
 import pytest
 from pandas.testing import assert_frame_equal
 from sqlalchemy import Engine, Table, create_engine
