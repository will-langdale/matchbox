import logging
from pathlib import Path
from uuid import UUID

import numpy as np
import pandas as pd
import pytest
from dotenv import find_dotenv, load_dotenv
from matchbox import process, query
from matchbox.clean import company_name
from matchbox.common.db import Source
from matchbox.helpers import cleaner, cleaners, selector
from matchbox.server.postgresql import MatchboxPostgres
from pandas import DataFrame

dotenv_path = find_dotenv()
load_dotenv(dotenv_path)

LOGGER = logging.getLogger(__name__)
TEST_ROOT = Path(__file__).resolve().parents[1]


@pytest.fixture(scope="session")
def test_root_dir() -> Path:
    return TEST_ROOT


@pytest.fixture(scope="session")
def all_companies(test_root_dir: Path) -> DataFrame:
    """
    Raw, correct company data. Uses UUID as ID to replicate Data Workspace.
    1,000 entries.
    """
    df = pd.read_csv(
        Path(test_root_dir, "data", "all_companies.csv"), encoding="utf-8"
    ).reset_index(names="id")
    df["id"] = df["id"].apply(lambda x: UUID(int=x))
    return df


@pytest.fixture(scope="session")
def crn_companies(all_companies: DataFrame) -> DataFrame:
    """
    Company data split into CRN version.

    Company name has Limited, UK and Company added -- our first three stopwords.

    Tests a link/dedupe situation with dirty duplicates.

    3,000 entries, 1,000 unique.
    """
    df_raw = all_companies.filter(["company_name", "crn"])
    df_crn = pd.concat(
        [
            df_raw.assign(company_name=lambda df: df["company_name"] + " Limited"),
            df_raw.assign(company_name=lambda df: df["company_name"] + " UK"),
            df_raw.assign(company_name=lambda df: df["company_name"] + " Company"),
        ]
    )

    df_crn["id"] = range(df_crn.shape[0])
    df_crn = df_crn.filter(["id", "company_name", "crn"])
    df_crn["id"] = df_crn["id"].apply(lambda x: UUID(int=x))
    df_crn = df_crn.convert_dtypes(dtype_backend="pyarrow")

    return df_crn


@pytest.fixture(scope="session")
def duns_companies(all_companies: DataFrame) -> DataFrame:
    """
    Company data split into DUNS version.

    Data is clean.

    Tests a link/dedupe situation with no duplicates.

    500 entries.
    """
    df_duns = (
        all_companies.filter(["company_name", "duns"])
        .sample(n=500, random_state=1618)
        .reset_index(drop=True)
        .convert_dtypes(dtype_backend="pyarrow")
    )
<<<<<<< HEAD
    df_duns["id"] = df_duns["id"].apply(lambda x: UUID(int=x))
=======
    df_duns["id"] = df_duns.index
>>>>>>> d48bd76c

    return df_duns


@pytest.fixture(scope="session")
def cdms_companies(all_companies: DataFrame) -> DataFrame:
    """
    Company data split into CDMS version.

    All rows are repeated twice.

    Tests a link/dedupe situation with clean duplicates: edge case in prod,
    but exists in some of the HMRC tables.

    2,000 entries, 1,000 unique.
    """
    df_cdms = pd.DataFrame(
        np.repeat(all_companies.filter(["crn", "cdms"]).values, 2, axis=0)
    )
    df_cdms.columns = ["crn", "cdms"]

    df_cdms.reset_index(names="id", inplace=True)
    df_cdms["id"] = df_cdms["id"].apply(lambda x: UUID(int=x))
    df_cdms = df_cdms.convert_dtypes(dtype_backend="pyarrow")

    return df_cdms


@pytest.fixture(scope="session")
def revolution_inc(
    crn_companies: DataFrame, duns_companies: DataFrame, cdms_companies: DataFrame
) -> dict[str, str]:
    """
    Revolution Inc. as it exists across all three datasets.

    UUIDs are converted to strings to mirror how Matchbox stores them.
    """
    crn_ids = crn_companies[
        crn_companies["company_name"].str.contains("Revolution", case=False)
    ]["id"].tolist()

    duns_ids = duns_companies[
        duns_companies["company_name"].str.contains("Revolution", case=False)
    ]["id"].tolist()

    revolution_crn = crn_companies[
        crn_companies["company_name"].str.contains("Revolution", case=False)
    ]["crn"].iloc[0]

    cdms_ids = cdms_companies[cdms_companies["crn"] == revolution_crn]["id"].tolist()

    return {
        "crn": [str(id) for id in crn_ids],
        "duns": [str(id) for id in duns_ids],
        "cdms": [str(id) for id in cdms_ids],
    }


@pytest.fixture(scope="function")
def query_clean_crn(
    matchbox_postgres: MatchboxPostgres, warehouse_data: list[Source]
) -> tuple[dict[Source, list[str]], DataFrame]:
    """Fixture for CRN data, and the selector used to get it."""
    # Select
    crn_wh = warehouse_data[0]
    select_crn = selector(
        table=str(crn_wh),
        fields=["crn", "company_name"],
        engine=crn_wh.database.engine,
    )
    crn = query(
        selector=select_crn,
        backend=matchbox_postgres,
        model=None,
        return_type="pandas",
    )

    # Clean
    col_prefix = "test_crn_"
    cleaner_name = cleaner(
        function=company_name, arguments={"column": f"{col_prefix}company_name"}
    )
    cleaner_crn = cleaners(cleaner_name)

    crn_cleaned = process(data=crn, pipeline=cleaner_crn)

    return select_crn, crn_cleaned


@pytest.fixture(scope="function")
def query_clean_duns(
    matchbox_postgres: MatchboxPostgres, warehouse_data: list[Source]
) -> tuple[dict[Source, list[str]], DataFrame]:
    """Fixture for DUNS data, and the selector used to get it."""
    # Select
    duns_wh = warehouse_data[1]
    select_duns = selector(
        table=str(duns_wh),
        fields=["duns", "company_name"],
        engine=duns_wh.database.engine,
    )
    duns = query(
        selector=select_duns,
        backend=matchbox_postgres,
        model=None,
        return_type="pandas",
    )

    # Clean
    col_prefix = "test_duns_"
    cleaner_name = cleaner(
        function=company_name, arguments={"column": f"{col_prefix}company_name"}
    )
    cleaner_duns = cleaners(cleaner_name)

    duns_cleaned = process(data=duns, pipeline=cleaner_duns)

    return select_duns, duns_cleaned


@pytest.fixture(scope="function")
def query_clean_cdms(
    matchbox_postgres: MatchboxPostgres, warehouse_data: list[Source]
) -> tuple[dict[Source, list[str]], DataFrame]:
    """Fixture for CDMS data, and the selector used to get it."""
    # Select
    cdms_wh = warehouse_data[2]
    select_cdms = selector(
        table=str(cdms_wh),
        fields=["crn", "cdms"],
        engine=cdms_wh.database.engine,
    )
    cdms = query(
        selector=select_cdms,
        backend=matchbox_postgres,
        model=None,
        return_type="pandas",
    )

    # No cleaning needed, see original data
    return select_cdms, cdms


@pytest.fixture(scope="function")
def query_clean_crn_deduped(
    matchbox_postgres: MatchboxPostgres, warehouse_data: list[Source]
) -> tuple[dict[Source, list[str]], DataFrame]:
    """Fixture for cleaned, deduped CRN data, and the selector used to get it."""
    # Select
    crn_wh = warehouse_data[0]
    select_crn = selector(
        table=str(crn_wh),
        fields=["crn", "company_name"],
        engine=crn_wh.database.engine,
    )
    crn = query(
        selector=select_crn,
        backend=matchbox_postgres,
        model="naive_test.crn",
        return_type="pandas",
    )

    # Clean
    col_prefix = "test_crn_"
    cleaner_name = cleaner(
        function=company_name, arguments={"column": f"{col_prefix}company_name"}
    )
    cleaner_crn = cleaners(cleaner_name)

    crn_cleaned = process(data=crn, pipeline=cleaner_crn)

    return select_crn, crn_cleaned


@pytest.fixture(scope="function")
def query_clean_duns_deduped(
    matchbox_postgres: MatchboxPostgres, warehouse_data: list[Source]
) -> tuple[dict[Source, list[str]], DataFrame]:
    """Fixture for cleaned, deduped DUNS data, and the selector used to get it."""
    # Select
    duns_wh = warehouse_data[1]
    select_duns = selector(
        table=str(duns_wh),
        fields=["duns", "company_name"],
        engine=duns_wh.database.engine,
    )
    duns = query(
        selector=select_duns,
        backend=matchbox_postgres,
        model="naive_test.duns",
        return_type="pandas",
    )

    # Clean
    col_prefix = "test_duns_"
    cleaner_name = cleaner(
        function=company_name, arguments={"column": f"{col_prefix}company_name"}
    )
    cleaner_duns = cleaners(cleaner_name)

    duns_cleaned = process(data=duns, pipeline=cleaner_duns)

    return select_duns, duns_cleaned


@pytest.fixture(scope="function")
def query_clean_cdms_deduped(
    matchbox_postgres: MatchboxPostgres, warehouse_data: list[Source]
) -> tuple[dict[Source, list[str]], DataFrame]:
    """Fixture for cleaned, deduped CDMS data, and the selector used to get it."""
    # Select
    cdms_wh = warehouse_data[2]
    select_cdms = selector(
        table=str(cdms_wh),
        fields=["crn", "cdms"],
        engine=cdms_wh.database.engine,
    )
    cdms = query(
        selector=select_cdms,
        backend=matchbox_postgres,
        model="naive_test.cdms",
        return_type="pandas",
    )

    # No cleaning needed, see original data
    return select_cdms, cdms<|MERGE_RESOLUTION|>--- conflicted
+++ resolved
@@ -83,11 +83,7 @@
         .reset_index(drop=True)
         .convert_dtypes(dtype_backend="pyarrow")
     )
-<<<<<<< HEAD
-    df_duns["id"] = df_duns["id"].apply(lambda x: UUID(int=x))
-=======
     df_duns["id"] = df_duns.index
->>>>>>> d48bd76c
 
     return df_duns
 
