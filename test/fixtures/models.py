import os
from typing import Any, Callable, Dict, List, Type, Union

from pydantic import BaseModel, Field

from cmf.dedupers import NaiveDeduper
from cmf.dedupers.make_deduper import Deduper
from cmf.linkers import DeterministicLinker, WeightedDeterministicLinker
from cmf.linkers.make_linker import Linker


class DedupeTestParams(BaseModel):
    """Data class for raw dataset testing parameters and attributes."""

    source: str = Field(description="SQL reference for the source table")
    fixture: str = Field(description="pytest fixture of the clean data")
    fields: List[str] = Field(description="Data fields to select and work with")
    unique_n: int = Field(description="Unique items in this data")
    curr_n: int = Field(description="Current row count of this data")
    tgt_prob_n: int = Field(description="Expected count of generated probabilities")
    tgt_clus_n: int = Field(description="Expected count of resolved clusters")


class LinkTestParams(BaseModel):
    """Data class for deduped dataset testing parameters and attributes."""

    source_l: str = Field(description="SQL reference for the left source table")
    fixture_l: str = Field(description="pytest fixture of the clean left data")
    fields_l: List[str] = Field(description="Left data fields to select and work with")
    curr_n_l: int = Field(description="Current row count of the left data")

    source_r: str = Field(description="SQL reference for the right source table")
    fixture_r: str = Field(description="pytest fixture of the clean right data")
    fields_r: List[str] = Field(description="Right data fields to select and work with")
    curr_n_r: int = Field(description="Current row count of the right data")

    unique_n: int = Field(description="Unique items in the merged data")
    tgt_prob_n: int = Field(description="Expected count of generated probabilities")
    tgt_clus_n: int = Field(description="Expected count of resolved clusters")


Model = Type[Union[Deduper, Linker]]
DataSettings = Callable[[Union[DedupeTestParams, LinkTestParams]], Dict[str, Any]]


class ModelTestParams(BaseModel):
    """Data class for model testing parameters and attributes."""

    name: str = Field(description="Model name")
    cls: Model = Field(description="Model class")
    build_settings: DataSettings = Field(
        description=(
            "A function that takes an object of type DedupeTestParams or "
            "LinkTestParams and returns an appropriate settings dictionary "
            "for this deduper."
        )
    )


dedupe_data_test_params = [
    DedupeTestParams(
        source=f"{os.getenv('SCHEMA')}.crn",
        fixture="query_clean_crn",
        fields=[
            f"{os.getenv('SCHEMA')}_crn_company_name",
            f"{os.getenv('SCHEMA')}_crn_crn",
        ],
        # 1000 unique items repeated three times
        unique_n=1000,
        curr_n=3000,
        # Unordered pairs of sets of three, so (3 choose 2) = 3, * 1000 = 3000
        tgt_prob_n=3000,
        tgt_clus_n=1000,
    ),
    DedupeTestParams(
        source=f"{os.getenv('SCHEMA')}.duns",
        fixture="query_clean_duns",
        fields=[
            f"{os.getenv('SCHEMA')}_duns_company_name",
            f"{os.getenv('SCHEMA')}_duns_duns",
        ],
        # 500 unique items with no duplication
        unique_n=500,
        curr_n=500,
        # No duplicates
        tgt_prob_n=0,
        tgt_clus_n=0,
    ),
    DedupeTestParams(
        source=f"{os.getenv('SCHEMA')}.cdms",
        fixture="query_clean_cdms",
        fields=[
            f"{os.getenv('SCHEMA')}_cdms_crn",
            f"{os.getenv('SCHEMA')}_cdms_cdms",
        ],
        # 1000 unique items repeated two times
        unique_n=1000,
        curr_n=2000,
        # Unordered pairs of sets of two, so (2 choose 2) = 1, * 1000 = 1000
        tgt_prob_n=1000,
        tgt_clus_n=1000,
    ),
]


link_data_test_params = [
    LinkTestParams(
        # Left
        source_l=f"naive_{os.getenv('SCHEMA')}.crn",
        fixture_l="query_clean_crn_deduped",
        fields_l=[f"{os.getenv('SCHEMA')}_crn_company_name"],
        curr_n_l=3000,
        # Right
        source_r=f"naive_{os.getenv('SCHEMA')}.duns",
        fixture_r="query_clean_duns_deduped",
        fields_r=[f"{os.getenv('SCHEMA')}_duns_company_name"],
        curr_n_r=500,
        # Check
        unique_n=1000,
        # Remember these are deduped: 1000 unique in the left, 500 in the right
        tgt_prob_n=500,
        tgt_clus_n=500,
    ),
    LinkTestParams(
        # Left
        source_l=f"naive_{os.getenv('SCHEMA')}.cdms",
        fixture_l="query_clean_cdms_deduped",
        fields_l=[
            f"{os.getenv('SCHEMA')}_cdms_crn",
        ],
        curr_n_l=2000,
        # Right
        source_r=f"naive_{os.getenv('SCHEMA')}.crn",
        fixture_r="query_clean_crn_deduped",
        fields_r=[
            f"{os.getenv('SCHEMA')}_crn_crn",
        ],
        curr_n_r=3000,
        # Check
        unique_n=1000,
        # Remember these are deduped: 1000 unique in the left, 1000 in the right
        tgt_prob_n=1000,
        tgt_clus_n=1000,
    ),
]


def make_naive_dd_settings(data: DedupeTestParams) -> Dict[str, Any]:
    return {"id": "data_sha1", "unique_fields": data.fields}


dedupe_model_test_params = [
    ModelTestParams(
        name="naive", cls=NaiveDeduper, build_settings=make_naive_dd_settings
    )
]


def make_deterministic_li_settings(data: LinkTestParams) -> Dict[str, Any]:
    comparisons = []

    for field_l, field_r in zip(data.fields_l, data.fields_r):
        comparisons.append(f"l.{field_l} = r.{field_r}")

    return {
        "left_id": "cluster_sha1",
        "right_id": "cluster_sha1",
        "comparisons": " and ".join(comparisons),
    }


<<<<<<< HEAD
link_model_test_params = [
=======
def make_weighted_deterministic_li_settings(data: LinkTestParams) -> Dict[str, Any]:
    weighted_comparisons = []

    for field_l, field_r in zip(data.fields_l, data.fields_r):
        weighted_comparisons.append((f"l.{field_l} = r.{field_r}", 1))

    return {
        "left_id": "cluster_sha1",
        "right_id": "cluster_sha1",
        "weighted_comparisons": weighted_comparisons,
        "threshold": 1,
    }


linker_test_params = [
>>>>>>> 29d65c62
    ModelTestParams(
        name="deterministic",
        cls=DeterministicLinker,
        build_settings=make_deterministic_li_settings,
    ),
    ModelTestParams(
        name="weighted_deterministic",
        cls=WeightedDeterministicLinker,
        build_settings=make_weighted_deterministic_li_settings,
    ),
]<|MERGE_RESOLUTION|>--- conflicted
+++ resolved
@@ -169,9 +169,6 @@
     }
 
 
-<<<<<<< HEAD
-link_model_test_params = [
-=======
 def make_weighted_deterministic_li_settings(data: LinkTestParams) -> Dict[str, Any]:
     weighted_comparisons = []
 
@@ -186,8 +183,7 @@
     }
 
 
-linker_test_params = [
->>>>>>> 29d65c62
+link_model_test_params = [
     ModelTestParams(
         name="deterministic",
         cls=DeterministicLinker,
