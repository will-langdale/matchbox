--- conflicted
+++ resolved
@@ -8,11 +8,7 @@
 
 from cmf.dedupers import NaiveDeduper
 from cmf.dedupers.make_deduper import Deduper
-<<<<<<< HEAD
-from cmf.linkers import DeterministicLinker, SplinkLinker
-=======
-from cmf.linkers import DeterministicLinker, WeightedDeterministicLinker
->>>>>>> 08fef273
+from cmf.linkers import DeterministicLinker, SplinkLinker, WeightedDeterministicLinker
 from cmf.linkers.make_linker import Linker
 
 
@@ -204,7 +200,6 @@
     }
 
 
-<<<<<<< HEAD
 def make_splink_li_settings(data: LinkTestParams) -> Dict[str, Any]:
     fields_l = data.fields_l.values()
     fields_r = data.fields_r.values()
@@ -245,18 +240,10 @@
             cl.exact_match(field, m_probability_exact_match=1) for field in fields
         ],
     }
-=======
-def make_weighted_deterministic_li_settings(data: LinkTestParams) -> Dict[str, Any]:
-    weighted_comparisons = []
-
-    for field_l, field_r in zip(data.fields_l, data.fields_r):
-        weighted_comparisons.append((f"l.{field_l} = r.{field_r}", 1))
->>>>>>> 08fef273
 
     return {
         "left_id": "cluster_sha1",
         "right_id": "cluster_sha1",
-<<<<<<< HEAD
         "linker_class": DuckDBLinker,
         "linker_training_functions": linker_training_functions,
         "linker_settings": linker_settings,
@@ -264,20 +251,31 @@
     }
 
 
-linker_test_params = [
-=======
+def make_weighted_deterministic_li_settings(data: LinkTestParams) -> Dict[str, Any]:
+    weighted_comparisons = []
+
+    for field_l, field_r in zip(data.fields_l, data.fields_r):
+        weighted_comparisons.append((f"l.{field_l} = r.{field_r}", 1))
+
+    return {
+        "left_id": "cluster_sha1",
+        "right_id": "cluster_sha1",
         "weighted_comparisons": weighted_comparisons,
         "threshold": 1,
     }
 
 
 link_model_test_params = [
->>>>>>> 08fef273
     ModelTestParams(
         name="deterministic",
         cls=DeterministicLinker,
         build_settings=make_deterministic_li_settings,
-<<<<<<< HEAD
+        rename_fields=False,
+    ),
+    ModelTestParams(
+        name="weighted_deterministic",
+        cls=WeightedDeterministicLinker,
+        build_settings=make_weighted_deterministic_li_settings,
         rename_fields=False,
     ),
     ModelTestParams(
@@ -285,12 +283,5 @@
         cls=SplinkLinker,
         build_settings=make_splink_li_settings,
         rename_fields=True,
-=======
-    ),
-    ModelTestParams(
-        name="weighted_deterministic",
-        cls=WeightedDeterministicLinker,
-        build_settings=make_weighted_deterministic_li_settings,
->>>>>>> 08fef273
     ),
 ]