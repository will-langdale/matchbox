from collections.abc import Callable

import polars as pl
import pytest
from httpx import Response
from polars.testing import assert_frame_equal
from pyarrow import Table
from respx import MockRouter
from sqlalchemy import Engine

from matchbox.client.dags import DAG
from matchbox.client.eval import get_samples
from matchbox.client.models.linkers import DeterministicLinker
from matchbox.common.arrow import SCHEMA_EVAL_SAMPLES, table_to_buffer
from matchbox.common.exceptions import MatchboxSourceTableError
from matchbox.common.factories.sources import source_from_tuple


def test_get_samples(
    matchbox_api: MockRouter,
    sqlite_warehouse: Engine,
    sqlite_in_memory_warehouse: Engine,
    env_setter: Callable[[str, str], None],
):
    # Make dummmy data
    user_id = 12

    # Foo has two identical rows
    foo_testkit = source_from_tuple(
        data_tuple=({"col": 1}, {"col": 1}, {"col": 2}, {"col": 3}, {"col": 4}),
        data_keys=["1", "1bis", "2", "3", "4"],
        name="foo",
        location_name="db",
        engine=sqlite_warehouse,
    ).write_to_location()

    bar_testkit = source_from_tuple(
        data_tuple=({"col": 1}, {"col": 2}, {"col": 3}, {"col": 4}),
        data_keys=["a", "b", "c", "d"],
        name="bar",
        location_name="db",
        engine=sqlite_warehouse,
    ).write_to_location()

    # This will be excluded as the location name differs
    baz_testkit = source_from_tuple(
        data_tuple=({"col": 1},),
        data_keys=["x"],
        name="baz",
        location_name="db_other",
        engine=sqlite_warehouse,
    ).write_to_location()

<<<<<<< HEAD
    matchbox_api.get("/collections/default/versions/v1/resolutions/foo").mock(
        return_value=Response(200, content=source_foo.model_dump_json())
    )
    matchbox_api.get("/collections/default/versions/v1/resolutions/bar").mock(
        return_value=Response(200, content=source_bar.model_dump_json())
    )
    matchbox_api.get("/collections/default/versions/v1/resolutions/baz").mock(
        return_value=Response(200, content=source_baz.model_dump_json())
=======
    dag = DAG("companies", new=True)
    foo = dag.source(**foo_testkit.into_dag())
    bar = dag.source(**bar_testkit.into_dag())
    baz = dag.source(**baz_testkit.into_dag())
    foo.query().linker(
        bar.query(),
        name="linker1",
        model_class=DeterministicLinker,
        model_settings={"comparisons": "l.key=r.key"},
    ).query(foo, bar).linker(
        baz.query(),
        name="linker2",
        model_class=DeterministicLinker,
        model_settings={"comparisons": "l.key=r.key"},
    )

    # Mock API endpoints
    matchbox_api.get("/resolutions/foo").mock(
        return_value=Response(
            200, content=foo_testkit.source.to_resolution().model_dump_json()
        )
    )
    matchbox_api.get("/resolutions/bar").mock(
        return_value=Response(
            200, content=bar_testkit.source.to_resolution().model_dump_json()
        )
    )
    matchbox_api.get("/resolutions/baz").mock(
        return_value=Response(
            200, content=baz_testkit.source.to_resolution().model_dump_json()
        )
>>>>>>> ff5c13d6
    )

    # Mock samples
    samples = Table.from_pylist(
        [
            # Source foo - with two keys for one leaf
            {"root": 10, "leaf": 1, "key": "1", "source": "foo"},
            {"root": 10, "leaf": 1, "key": "1bis", "source": "foo"},
            {"root": 10, "leaf": 2, "key": "2", "source": "foo"},
            {"root": 11, "leaf": 3, "key": "3", "source": "foo"},
            {"root": 11, "leaf": 4, "key": "4", "source": "foo"},
            # Source bar
            {"root": 10, "leaf": 5, "key": "a", "source": "bar"},
            {"root": 10, "leaf": 6, "key": "b", "source": "bar"},
            {"root": 11, "leaf": 7, "key": "c", "source": "bar"},
            {"root": 11, "leaf": 8, "key": "d", "source": "bar"},
            # Source baz
            {"root": 10, "leaf": 1, "key": "x", "source": "baz"},
        ],
        schema=SCHEMA_EVAL_SAMPLES,
    )
    # There will be nulls in case of a schema mismatch
    assert len(samples.drop_null()) == len(samples)

    matchbox_api.get("/eval/samples").mock(
        return_value=Response(200, content=table_to_buffer(samples).read())
    )

    # Check results
    with pytest.warns(UserWarning, match="Skipping"):
        samples = get_samples(
            n=10,
            dag=dag,
            user_id=user_id,
            clients={"db": sqlite_warehouse},
        )

    assert sorted(samples.keys()) == [10, 11]

    expected_sample_10 = pl.DataFrame(
        {
            "leaf": [1, 1, 2, 5, 6],
            "key": ["1", "1bis", "2", "a", "b"],
            "foo_col": [1, 1, 2, None, None],
            "bar_col": [None, None, None, 1, 2],
        }
    )

    expected_sample_11 = pl.DataFrame(
        {
            "leaf": [3, 4, 7, 8],
            "key": ["3", "4", "c", "d"],
            "foo_col": [3, 4, None, None],
            "bar_col": [None, None, 3, 4],
        }
    )

    assert_frame_equal(
        samples[10],
        expected_sample_10,
        check_column_order=False,
        check_row_order=False,
        check_dtypes=False,
    )
    assert_frame_equal(
        samples[11],
        expected_sample_11,
        check_column_order=False,
        check_row_order=False,
        check_dtypes=False,
    )

    # What happens if no samples are available?
    matchbox_api.get("/eval/samples").mock(
        return_value=Response(
            200,
            content=table_to_buffer(
                Table.from_pylist([], schema=SCHEMA_EVAL_SAMPLES)
            ).read(),
        )
    )

    no_samples = get_samples(
        n=10,
        dag=dag,
        user_id=user_id,
        clients={"db": sqlite_warehouse},
    )
    assert no_samples == {}

    # And if no client available?
    just_baz_samples = Table.from_pylist(
        [{"root": 10, "leaf": 1, "key": "x", "source": "baz"}],
        schema=SCHEMA_EVAL_SAMPLES,
    )
    matchbox_api.get("/eval/samples").mock(
        return_value=Response(
            200,
            content=table_to_buffer(just_baz_samples).read(),
        )
    )
    with pytest.warns(
        UserWarning, match="Skipping baz, incompatible with given client"
    ):
        no_accessible_samples = get_samples(n=10, dag=dag, user_id=user_id)
    assert no_accessible_samples == {}

    # Using default client as fallback
    samples_default_creds = get_samples(
        n=10,
        dag=dag,
        user_id=user_id,
        default_client=sqlite_warehouse,
    )
    assert len(samples_default_creds) == 1

    # What happens if source cannot be queried using client?
    with pytest.raises(MatchboxSourceTableError):
        get_samples(
            n=10,
            dag=dag,
            user_id=user_id,
            default_client=sqlite_in_memory_warehouse,
        )<|MERGE_RESOLUTION|>--- conflicted
+++ resolved
@@ -51,16 +51,6 @@
         engine=sqlite_warehouse,
     ).write_to_location()
 
-<<<<<<< HEAD
-    matchbox_api.get("/collections/default/versions/v1/resolutions/foo").mock(
-        return_value=Response(200, content=source_foo.model_dump_json())
-    )
-    matchbox_api.get("/collections/default/versions/v1/resolutions/bar").mock(
-        return_value=Response(200, content=source_bar.model_dump_json())
-    )
-    matchbox_api.get("/collections/default/versions/v1/resolutions/baz").mock(
-        return_value=Response(200, content=source_baz.model_dump_json())
-=======
     dag = DAG("companies", new=True)
     foo = dag.source(**foo_testkit.into_dag())
     bar = dag.source(**bar_testkit.into_dag())
@@ -92,7 +82,6 @@
         return_value=Response(
             200, content=baz_testkit.source.to_resolution().model_dump_json()
         )
->>>>>>> ff5c13d6
     )
 
     # Mock samples
