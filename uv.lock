--- conflicted
+++ resolved
@@ -948,11 +948,8 @@
     { name = "pytest-cov" },
     { name = "pytest-env" },
     { name = "ruff" },
-<<<<<<< HEAD
     { name = "tomli-w" },
-=======
     { name = "vcrpy" },
->>>>>>> 2eac995b
 ]
 typing = [
     { name = "polars" },
@@ -988,11 +985,8 @@
     { name = "pytest-cov", specifier = ">=5.0.0" },
     { name = "pytest-env", specifier = ">=1.1.5" },
     { name = "ruff", specifier = ">=0.6.8" },
-<<<<<<< HEAD
     { name = "tomli-w", specifier = ">=1.1.0" },
-=======
     { name = "vcrpy", specifier = ">=6.0.2" },
->>>>>>> 2eac995b
 ]
 typing = [{ name = "polars", specifier = ">=1.11.0" }]
 
