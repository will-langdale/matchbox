version = 1
requires-python = ">=3.11, <3.14"
resolution-markers = [
    "python_full_version >= '3.13'",
    "python_full_version == '3.12.*'",
    "python_full_version < '3.12'",
]

[manifest]
constraints = [{ name = "urllib3", specifier = ">=2.5.0" }]

[[package]]
name = "adbc-driver-manager"
version = "1.5.0"
source = { registry = "https://pypi.org/simple" }
dependencies = [
    { name = "typing-extensions" },
]
sdist = { url = "https://files.pythonhosted.org/packages/6b/e9/34d91055e13c86ff8a636ed9fd90752e21075541267774bf6ebc3cce7eae/adbc_driver_manager-1.5.0.tar.gz", hash = "sha256:db3f7a0e3f7d9c4df2e117b411407f8b1e0f202d9c2516f42cdf2d44415ac0d4", size = 107714 }
wheels = [
    { url = "https://files.pythonhosted.org/packages/68/d0/ad57a4a03817719e9ee5f57878229b6e78b6d841d2a983ab5f7d42b5d2bc/adbc_driver_manager-1.5.0-cp311-cp311-macosx_10_15_x86_64.whl", hash = "sha256:9e8ae0620a136d1fcee9b10070318bf2bda8692184eecc83c8583fbf58c438c6", size = 381818 },
    { url = "https://files.pythonhosted.org/packages/a2/6a/04286cd20fe5738d08e6b08524787d12a2c031420234903580cf6191807b/adbc_driver_manager-1.5.0-cp311-cp311-macosx_11_0_arm64.whl", hash = "sha256:7f547e60a242daf4b9f7b7a9100573e33d86a6128f2248c7f4e958fec70d2413", size = 368715 },
    { url = "https://files.pythonhosted.org/packages/b5/98/0846e39180107821a865079db94b34e65d9771fc6865ba82ba0763e4f96d/adbc_driver_manager-1.5.0-cp311-cp311-manylinux_2_17_aarch64.manylinux2014_aarch64.whl", hash = "sha256:17f3b3538e751d23a18b8e4aaffdcca4e2de0bff69954b920cebc173d176d5d4", size = 2150181 },
    { url = "https://files.pythonhosted.org/packages/83/c3/91089e985f3436a6cbd52fc9f015af1a8028ca0e508472646c1f4c7daaa6/adbc_driver_manager-1.5.0-cp311-cp311-manylinux_2_17_x86_64.manylinux2014_x86_64.whl", hash = "sha256:6c47a270711db680816378f93083a3a2153d1e3e5a82949ed4e15550a1cf46e2", size = 2164979 },
    { url = "https://files.pythonhosted.org/packages/9f/fe/90909d17b04172aab20ef2da54fc32014219a62e184e10935df5e5a78087/adbc_driver_manager-1.5.0-cp311-cp311-win_amd64.whl", hash = "sha256:4cef37ddd48c4a3460c53701706132d255511f21dd8f7524566c2654ca16c906", size = 536664 },
    { url = "https://files.pythonhosted.org/packages/8b/02/093ef07a88ad304b07fcfbc8bd452ade6936d03fbe3bd1f1e6636b6340df/adbc_driver_manager-1.5.0-cp312-cp312-macosx_10_15_x86_64.whl", hash = "sha256:133cd63196d16b42e5b2ba5fe7b6e014848a656f5470819a9a0c75febfa47c0a", size = 381421 },
    { url = "https://files.pythonhosted.org/packages/78/ea/24ffd0e67af5e8b41be6016dbc6ce5493e0c5adcafa310113637617cbf4b/adbc_driver_manager-1.5.0-cp312-cp312-macosx_11_0_arm64.whl", hash = "sha256:4bc2b183f82ab46cae347c36ca4ab52c042f7b610c7f5db2f515e22c831c185e", size = 365697 },
    { url = "https://files.pythonhosted.org/packages/bb/ef/6bc3014ad469deadb58a2460732d045aa1d3e55cbe03be03b89f382da90c/adbc_driver_manager-1.5.0-cp312-cp312-manylinux_2_17_aarch64.manylinux2014_aarch64.whl", hash = "sha256:ab827d358756ca313db4351807b9f27afd938bcdbee87861f880a40e449b3216", size = 2129071 },
    { url = "https://files.pythonhosted.org/packages/21/54/d6401e064894685a4fd07ca4b2ba094c4190b35384beedf4ece020f33a34/adbc_driver_manager-1.5.0-cp312-cp312-manylinux_2_17_x86_64.manylinux2014_x86_64.whl", hash = "sha256:0170739f3b1995ccd1cfa4e108e142c50d3b47a019c9aa1a251f43d497bc93d1", size = 2161129 },
    { url = "https://files.pythonhosted.org/packages/f4/f6/ca520d1a76c8d273b17a9068de14d7fc52d69e03cc3c2aeb807c00d07d9f/adbc_driver_manager-1.5.0-cp312-cp312-win_amd64.whl", hash = "sha256:1d1ef71398bc8622ca49224a20f68bd4948e546efdfdfb043b0760dfbd30b6e2", size = 533566 },
    { url = "https://files.pythonhosted.org/packages/51/4a/8c1303f0c6a42059390b8204cf6b9a26710b22db598ef8bee919f5f7097f/adbc_driver_manager-1.5.0-cp313-cp313-macosx_10_15_x86_64.whl", hash = "sha256:7c097a0dce36f651496e21a3e576857733a47f749de999d1a53901580d530484", size = 379609 },
    { url = "https://files.pythonhosted.org/packages/4b/b9/227cf6905af9fc406a2632fa96c4435a3d9cc3c40ecc09a513fcbf353fe7/adbc_driver_manager-1.5.0-cp313-cp313-macosx_11_0_arm64.whl", hash = "sha256:1efa9d8586020f785d22c3319eb14363df4e0de7a2666449af3f8c47876ecf2f", size = 363410 },
    { url = "https://files.pythonhosted.org/packages/d2/6a/0247a28a1ca64e531d7eff0e229368439b5b86dd29fd6079449eb0380d66/adbc_driver_manager-1.5.0-cp313-cp313-manylinux_2_17_aarch64.manylinux2014_aarch64.whl", hash = "sha256:7623dd5505f6f7ac4d8948a5ef816aca34ba388730b8690bbe2e7b1de8e7385c", size = 2123347 },
    { url = "https://files.pythonhosted.org/packages/52/66/36a57bda7858b3dfc303df2f0f5be840c778f0c3ea083680e6ae9c7795ff/adbc_driver_manager-1.5.0-cp313-cp313-manylinux_2_17_x86_64.manylinux2014_x86_64.whl", hash = "sha256:826a4749806d68bc0ae2a490533093f7fb18c12ae353cc136e8f40974e11246d", size = 2156234 },
    { url = "https://files.pythonhosted.org/packages/b6/ac/1fb234f5b5c47088bf8db114b0e64b10f99d287e41e80ebe703482f4b6fc/adbc_driver_manager-1.5.0-cp313-cp313-win_amd64.whl", hash = "sha256:ce4e0b9805df82213f8130af97320a5544f7a873982104cb81a9474adaf42caf", size = 531676 },
]

[[package]]
name = "adbc-driver-postgresql"
version = "1.5.0"
source = { registry = "https://pypi.org/simple" }
dependencies = [
    { name = "adbc-driver-manager" },
    { name = "importlib-resources" },
]
sdist = { url = "https://files.pythonhosted.org/packages/b5/61/7e6b9fc03fc294bcb9f18495a1f157bb6ee4f365a14d526dfc9977ecef72/adbc_driver_postgresql-1.5.0.tar.gz", hash = "sha256:3fc569ecd816838529e4778d5a5bd3678b6e35204d0b6428335e6bb3549312e8", size = 18400 }
wheels = [
    { url = "https://files.pythonhosted.org/packages/6e/c4/8f239c5047640bf15971c34b74c56d190be20c2841c11a196ea63241d360/adbc_driver_postgresql-1.5.0-py3-none-macosx_10_15_x86_64.whl", hash = "sha256:fb359d9a735090f8267b01f455c6ac4646e6595b4c9d4acea5764e77630c86c2", size = 2683354 },
    { url = "https://files.pythonhosted.org/packages/a4/8a/6995f1746ea4db7456699e36c973ac9ddd87f7acbda939c0ca2b01189ded/adbc_driver_postgresql-1.5.0-py3-none-macosx_11_0_arm64.whl", hash = "sha256:2f3e3a9b75c735eb79042e5f393f7b8aa699b3fe4c474b13871f85db7ad43eb3", size = 2997056 },
    { url = "https://files.pythonhosted.org/packages/39/c9/add6659f0df14d001d2933dbbf94511ea507c6a94fd4ae09aed9ab1f1b78/adbc_driver_postgresql-1.5.0-py3-none-manylinux_2_17_aarch64.manylinux2014_aarch64.whl", hash = "sha256:3dfe69557d1af24d0d6c05085f91df825f02ac837f0861528ba5c7aa79e0cf0d", size = 3190202 },
    { url = "https://files.pythonhosted.org/packages/22/dd/5335cee201c4f3e9cc3a101f306d1a09cf5956d44de8c80850bc958b7cd0/adbc_driver_postgresql-1.5.0-py3-none-manylinux_2_17_x86_64.manylinux2014_x86_64.whl", hash = "sha256:39b955dc6a53e3f01875659637d875b46bd04bf1ec361524c326c6963f5bc48a", size = 2846677 },
    { url = "https://files.pythonhosted.org/packages/cd/9d/e34bafc8e99c93fd42227ec1bb15d80f5f661beefc30e98b4e3b54ce0792/adbc_driver_postgresql-1.5.0-py3-none-win_amd64.whl", hash = "sha256:251674ada39becb6ae86949c4d0987950d18c9b9ff6a941ff7a96f6eba2e4365", size = 2702604 },
]

[[package]]
name = "alembic"
version = "1.15.2"
source = { registry = "https://pypi.org/simple" }
dependencies = [
    { name = "mako" },
    { name = "sqlalchemy" },
    { name = "typing-extensions" },
]
sdist = { url = "https://files.pythonhosted.org/packages/e6/57/e314c31b261d1e8a5a5f1908065b4ff98270a778ce7579bd4254477209a7/alembic-1.15.2.tar.gz", hash = "sha256:1c72391bbdeffccfe317eefba686cb9a3c078005478885413b95c3b26c57a8a7", size = 1925573 }
wheels = [
    { url = "https://files.pythonhosted.org/packages/41/18/d89a443ed1ab9bcda16264716f809c663866d4ca8de218aa78fd50b38ead/alembic-1.15.2-py3-none-any.whl", hash = "sha256:2e76bd916d547f6900ec4bb5a90aeac1485d2c92536923d0b138c02b126edc53", size = 231911 },
]

[[package]]
name = "altair"
version = "5.5.0"
source = { registry = "https://pypi.org/simple" }
dependencies = [
    { name = "jinja2" },
    { name = "jsonschema" },
    { name = "narwhals" },
    { name = "packaging" },
    { name = "typing-extensions" },
]
sdist = { url = "https://files.pythonhosted.org/packages/16/b1/f2969c7bdb8ad8bbdda031687defdce2c19afba2aa2c8e1d2a17f78376d8/altair-5.5.0.tar.gz", hash = "sha256:d960ebe6178c56de3855a68c47b516be38640b73fb3b5111c2a9ca90546dd73d", size = 705305 }
wheels = [
    { url = "https://files.pythonhosted.org/packages/aa/f3/0b6ced594e51cc95d8c1fc1640d3623770d01e4969d29c0bd09945fafefa/altair-5.5.0-py3-none-any.whl", hash = "sha256:91a310b926508d560fe0148d02a194f38b824122641ef528113d029fcd129f8c", size = 731200 },
]

[[package]]
name = "annotated-types"
version = "0.7.0"
source = { registry = "https://pypi.org/simple" }
sdist = { url = "https://files.pythonhosted.org/packages/ee/67/531ea369ba64dcff5ec9c3402f9f51bf748cec26dde048a2f973a4eea7f5/annotated_types-0.7.0.tar.gz", hash = "sha256:aff07c09a53a08bc8cfccb9c85b05f1aa9a2a6f23728d790723543408344ce89", size = 16081 }
wheels = [
    { url = "https://files.pythonhosted.org/packages/78/b6/6307fbef88d9b5ee7421e68d78a9f162e0da4900bc5f5793f6d3d0e34fb8/annotated_types-0.7.0-py3-none-any.whl", hash = "sha256:1f02e8b43a8fbbc3f3e0d4f0f4bfc8131bcb4eebe8849b8e5c773f3a1c582a53", size = 13643 },
]

[[package]]
name = "anyio"
version = "4.9.0"
source = { registry = "https://pypi.org/simple" }
dependencies = [
    { name = "idna" },
    { name = "sniffio" },
    { name = "typing-extensions", marker = "python_full_version < '3.13'" },
]
sdist = { url = "https://files.pythonhosted.org/packages/95/7d/4c1bd541d4dffa1b52bd83fb8527089e097a106fc90b467a7313b105f840/anyio-4.9.0.tar.gz", hash = "sha256:673c0c244e15788651a4ff38710fea9675823028a6f08a5eda409e0c9840a028", size = 190949 }
wheels = [
    { url = "https://files.pythonhosted.org/packages/a1/ee/48ca1a7c89ffec8b6a0c5d02b89c305671d5ffd8d3c94acf8b8c408575bb/anyio-4.9.0-py3-none-any.whl", hash = "sha256:9f76d541cad6e36af7beb62e978876f3b41e3e04f2c1fbf0884604c0a9c4d93c", size = 100916 },
]

[[package]]
name = "appnope"
version = "0.1.4"
source = { registry = "https://pypi.org/simple" }
sdist = { url = "https://files.pythonhosted.org/packages/35/5d/752690df9ef5b76e169e68d6a129fa6d08a7100ca7f754c89495db3c6019/appnope-0.1.4.tar.gz", hash = "sha256:1de3860566df9caf38f01f86f65e0e13e379af54f9e4bee1e66b48f2efffd1ee", size = 4170 }
wheels = [
    { url = "https://files.pythonhosted.org/packages/81/29/5ecc3a15d5a33e31b26c11426c45c501e439cb865d0bff96315d86443b78/appnope-0.1.4-py2.py3-none-any.whl", hash = "sha256:502575ee11cd7a28c0205f379b525beefebab9d161b7c964670864014ed7213c", size = 4321 },
]

[[package]]
name = "asttokens"
version = "3.0.0"
source = { registry = "https://pypi.org/simple" }
sdist = { url = "https://files.pythonhosted.org/packages/4a/e7/82da0a03e7ba5141f05cce0d302e6eed121ae055e0456ca228bf693984bc/asttokens-3.0.0.tar.gz", hash = "sha256:0dcd8baa8d62b0c1d118b399b2ddba3c4aff271d0d7a9e0d4c1681c79035bbc7", size = 61978 }
wheels = [
    { url = "https://files.pythonhosted.org/packages/25/8a/c46dcc25341b5bce5472c718902eb3d38600a903b14fa6aeecef3f21a46f/asttokens-3.0.0-py3-none-any.whl", hash = "sha256:e3078351a059199dd5138cb1c706e6430c05eff2ff136af5eb4790f9d28932e2", size = 26918 },
]

[[package]]
name = "attrs"
version = "25.3.0"
source = { registry = "https://pypi.org/simple" }
sdist = { url = "https://files.pythonhosted.org/packages/5a/b0/1367933a8532ee6ff8d63537de4f1177af4bff9f3e829baf7331f595bb24/attrs-25.3.0.tar.gz", hash = "sha256:75d7cefc7fb576747b2c81b4442d4d4a1ce0900973527c011d1030fd3bf4af1b", size = 812032 }
wheels = [
    { url = "https://files.pythonhosted.org/packages/77/06/bb80f5f86020c4551da315d78b3ab75e8228f89f0162f2c3a819e407941a/attrs-25.3.0-py3-none-any.whl", hash = "sha256:427318ce031701fea540783410126f03899a97ffc6f61596ad581ac2e40e3bc3", size = 63815 },
]

[[package]]
name = "babel"
version = "2.17.0"
source = { registry = "https://pypi.org/simple" }
sdist = { url = "https://files.pythonhosted.org/packages/7d/6b/d52e42361e1aa00709585ecc30b3f9684b3ab62530771402248b1b1d6240/babel-2.17.0.tar.gz", hash = "sha256:0c54cffb19f690cdcc52a3b50bcbf71e07a808d1c80d549f2459b9d2cf0afb9d", size = 9951852 }
wheels = [
    { url = "https://files.pythonhosted.org/packages/b7/b8/3fe70c75fe32afc4bb507f75563d39bc5642255d1d94f1f23604725780bf/babel-2.17.0-py3-none-any.whl", hash = "sha256:4d0b53093fdfb4b21c92b5213dba5a1b23885afa8383709427046b21c366e5f2", size = 10182537 },
]

[[package]]
name = "backrefs"
version = "5.8"
source = { registry = "https://pypi.org/simple" }
sdist = { url = "https://files.pythonhosted.org/packages/6c/46/caba1eb32fa5784428ab401a5487f73db4104590ecd939ed9daaf18b47e0/backrefs-5.8.tar.gz", hash = "sha256:2cab642a205ce966af3dd4b38ee36009b31fa9502a35fd61d59ccc116e40a6bd", size = 6773994 }
wheels = [
    { url = "https://files.pythonhosted.org/packages/bf/cb/d019ab87fe70e0fe3946196d50d6a4428623dc0c38a6669c8cae0320fbf3/backrefs-5.8-py310-none-any.whl", hash = "sha256:c67f6638a34a5b8730812f5101376f9d41dc38c43f1fdc35cb54700f6ed4465d", size = 380337 },
    { url = "https://files.pythonhosted.org/packages/a9/86/abd17f50ee21b2248075cb6924c6e7f9d23b4925ca64ec660e869c2633f1/backrefs-5.8-py311-none-any.whl", hash = "sha256:2e1c15e4af0e12e45c8701bd5da0902d326b2e200cafcd25e49d9f06d44bb61b", size = 392142 },
    { url = "https://files.pythonhosted.org/packages/b3/04/7b415bd75c8ab3268cc138c76fa648c19495fcc7d155508a0e62f3f82308/backrefs-5.8-py312-none-any.whl", hash = "sha256:bbef7169a33811080d67cdf1538c8289f76f0942ff971222a16034da88a73486", size = 398021 },
    { url = "https://files.pythonhosted.org/packages/04/b8/60dcfb90eb03a06e883a92abbc2ab95c71f0d8c9dd0af76ab1d5ce0b1402/backrefs-5.8-py313-none-any.whl", hash = "sha256:e3a63b073867dbefd0536425f43db618578528e3896fb77be7141328642a1585", size = 399915 },
    { url = "https://files.pythonhosted.org/packages/0c/37/fb6973edeb700f6e3d6ff222400602ab1830446c25c7b4676d8de93e65b8/backrefs-5.8-py39-none-any.whl", hash = "sha256:a66851e4533fb5b371aa0628e1fee1af05135616b86140c9d787a2ffdf4b8fdc", size = 380336 },
]

[[package]]
name = "blinker"
version = "1.9.0"
source = { registry = "https://pypi.org/simple" }
sdist = { url = "https://files.pythonhosted.org/packages/21/28/9b3f50ce0e048515135495f198351908d99540d69bfdc8c1d15b73dc55ce/blinker-1.9.0.tar.gz", hash = "sha256:b4ce2265a7abece45e7cc896e98dbebe6cead56bcf805a3d23136d145f5445bf", size = 22460 }
wheels = [
    { url = "https://files.pythonhosted.org/packages/10/cb/f2ad4230dc2eb1a74edf38f1a38b9b52277f75bef262d8908e60d957e13c/blinker-1.9.0-py3-none-any.whl", hash = "sha256:ba0efaa9080b619ff2f3459d1d500c57bddea4a6b424b60a91141db6fd2f08bc", size = 8458 },
]

[[package]]
name = "boto3"
version = "1.37.34"
source = { registry = "https://pypi.org/simple" }
dependencies = [
    { name = "botocore" },
    { name = "jmespath" },
    { name = "s3transfer" },
]
sdist = { url = "https://files.pythonhosted.org/packages/39/5d/6b1ca20ba4da350799509a69f2d295ae11d5ec08a98e82f74b5708a8180c/boto3-1.37.34.tar.gz", hash = "sha256:94ca07328474db3fa605eb99b011512caa73f7161740d365a1f00cfebfb6dd90", size = 111701 }
wheels = [
    { url = "https://files.pythonhosted.org/packages/cb/2e/ad43d1e87d46d11dcf4104f97b9a7f6beb38a52a0e752edfadf3eb8b6e38/boto3-1.37.34-py3-none-any.whl", hash = "sha256:586bfa72a00601c04067f9adcbb08ecaf63b05b7d731103f33cb2ce0d6950b1b", size = 139920 },
]

[[package]]
name = "boto3-stubs"
version = "1.37.34"
source = { registry = "https://pypi.org/simple" }
dependencies = [
    { name = "botocore-stubs" },
    { name = "types-s3transfer" },
    { name = "typing-extensions", marker = "python_full_version < '3.12'" },
]
sdist = { url = "https://files.pythonhosted.org/packages/5d/71/3bece54b8dd745e8459866ae0de3c830ebb569f3e7ff2d28695d76413202/boto3_stubs-1.37.34.tar.gz", hash = "sha256:e79b3535663417d3fb4f65bf16a005ce1b426eb377b23605e3c1194d791c95be", size = 99131 }
wheels = [
    { url = "https://files.pythonhosted.org/packages/64/f4/b11f9f9b11b3768f1dede1bb9bfdf04f719b769ba595a661bf8a05775823/boto3_stubs-1.37.34-py3-none-any.whl", hash = "sha256:298c639dfd5c00756c0dea8b51276c9b7720ccbc97bc78159520620999f4060e", size = 68644 },
]

[package.optional-dependencies]
s3 = [
    { name = "mypy-boto3-s3" },
]

[[package]]
name = "botocore"
version = "1.37.34"
source = { registry = "https://pypi.org/simple" }
dependencies = [
    { name = "jmespath" },
    { name = "python-dateutil" },
    { name = "urllib3" },
]
sdist = { url = "https://files.pythonhosted.org/packages/ca/60/9ec251a0e2d3994f3eac8bd9741576757c3aad189abbdec8fab6011f5a1a/botocore-1.37.34.tar.gz", hash = "sha256:2909b6dbf9c90347c71a6fa0364acee522d6a7664f13d6f7996c9dd1b1f46fac", size = 13817141 }
wheels = [
    { url = "https://files.pythonhosted.org/packages/e8/51/19fff717cc5000708c4ce3d081bb0e63ca117c6823975b33101d52fdd9f5/botocore-1.37.34-py3-none-any.whl", hash = "sha256:bd9af0db1097befd2028ba8525e32cacc04f26ccb9dbd5d48d6ecd05bc16c27a", size = 13483679 },
]

[[package]]
name = "botocore-stubs"
version = "1.37.29"
source = { registry = "https://pypi.org/simple" }
dependencies = [
    { name = "types-awscrt" },
]
sdist = { url = "https://files.pythonhosted.org/packages/21/84/3c6f85a562fc2c0b6856a7742ccc0f59c7ff1ea2595e0159bc3b12ff7122/botocore_stubs-1.37.29.tar.gz", hash = "sha256:c59898bf1d09bf6a9f491f4705c5696e74b83156b766aa1716867f11b8a04ea1", size = 42239 }
wheels = [
    { url = "https://files.pythonhosted.org/packages/bc/26/8857ff237c8d70fb8591575749468eb8973e16c65931226b856dda50c160/botocore_stubs-1.37.29-py3-none-any.whl", hash = "sha256:923127abb5fac0b8b0f11837a4641f2863bb4398b5bd6b11d1604134966c4bb6", size = 65569 },
]

[[package]]
name = "bytecode"
version = "0.16.2"
source = { registry = "https://pypi.org/simple" }
sdist = { url = "https://files.pythonhosted.org/packages/53/bb/51d95655573fefef01943b911875ddc94a2ff0a82167c4a831c11d248150/bytecode-0.16.2.tar.gz", hash = "sha256:f05020b6dc1f48cdadd946f7c3a03131ba0f312bd103767c5d75559de5c308f8", size = 103023 }
wheels = [
    { url = "https://files.pythonhosted.org/packages/a7/98/2e09512abee834dc98afa3c167c04b042f2dd29846f5832da3fbe2907660/bytecode-0.16.2-py3-none-any.whl", hash = "sha256:0a7dea0387ec5cae5ec77578690c5ca7470c8a202c50ce64a426d86380cddd7f", size = 42029 },
]

[[package]]
name = "cachetools"
version = "6.1.0"
source = { registry = "https://pypi.org/simple" }
sdist = { url = "https://files.pythonhosted.org/packages/8a/89/817ad5d0411f136c484d535952aef74af9b25e0d99e90cdffbe121e6d628/cachetools-6.1.0.tar.gz", hash = "sha256:b4c4f404392848db3ce7aac34950d17be4d864da4b8b66911008e430bc544587", size = 30714 }
wheels = [
    { url = "https://files.pythonhosted.org/packages/00/f0/2ef431fe4141f5e334759d73e81120492b23b2824336883a91ac04ba710b/cachetools-6.1.0-py3-none-any.whl", hash = "sha256:1c7bb3cf9193deaf3508b7c5f2a79986c13ea38965c5adcff1f84519cf39163e", size = 11189 },
]

[[package]]
name = "certifi"
version = "2025.1.31"
source = { registry = "https://pypi.org/simple" }
sdist = { url = "https://files.pythonhosted.org/packages/1c/ab/c9f1e32b7b1bf505bf26f0ef697775960db7932abeb7b516de930ba2705f/certifi-2025.1.31.tar.gz", hash = "sha256:3d5da6925056f6f18f119200434a4780a94263f10d1c21d032a6f6b2baa20651", size = 167577 }
wheels = [
    { url = "https://files.pythonhosted.org/packages/38/fc/bce832fd4fd99766c04d1ee0eead6b0ec6486fb100ae5e74c1d91292b982/certifi-2025.1.31-py3-none-any.whl", hash = "sha256:ca78db4565a652026a4db2bcdf68f2fb589ea80d0be70e03929ed730746b84fe", size = 166393 },
]

[[package]]
name = "cffi"
version = "1.17.1"
source = { registry = "https://pypi.org/simple" }
dependencies = [
    { name = "pycparser" },
]
sdist = { url = "https://files.pythonhosted.org/packages/fc/97/c783634659c2920c3fc70419e3af40972dbaf758daa229a7d6ea6135c90d/cffi-1.17.1.tar.gz", hash = "sha256:1c39c6016c32bc48dd54561950ebd6836e1670f2ae46128f67cf49e789c52824", size = 516621 }
wheels = [
    { url = "https://files.pythonhosted.org/packages/6b/f4/927e3a8899e52a27fa57a48607ff7dc91a9ebe97399b357b85a0c7892e00/cffi-1.17.1-cp311-cp311-macosx_10_9_x86_64.whl", hash = "sha256:a45e3c6913c5b87b3ff120dcdc03f6131fa0065027d0ed7ee6190736a74cd401", size = 182264 },
    { url = "https://files.pythonhosted.org/packages/6c/f5/6c3a8efe5f503175aaddcbea6ad0d2c96dad6f5abb205750d1b3df44ef29/cffi-1.17.1-cp311-cp311-macosx_11_0_arm64.whl", hash = "sha256:30c5e0cb5ae493c04c8b42916e52ca38079f1b235c2f8ae5f4527b963c401caf", size = 178651 },
    { url = "https://files.pythonhosted.org/packages/94/dd/a3f0118e688d1b1a57553da23b16bdade96d2f9bcda4d32e7d2838047ff7/cffi-1.17.1-cp311-cp311-manylinux_2_12_i686.manylinux2010_i686.manylinux_2_17_i686.manylinux2014_i686.whl", hash = "sha256:f75c7ab1f9e4aca5414ed4d8e5c0e303a34f4421f8a0d47a4d019ceff0ab6af4", size = 445259 },
    { url = "https://files.pythonhosted.org/packages/2e/ea/70ce63780f096e16ce8588efe039d3c4f91deb1dc01e9c73a287939c79a6/cffi-1.17.1-cp311-cp311-manylinux_2_17_aarch64.manylinux2014_aarch64.whl", hash = "sha256:a1ed2dd2972641495a3ec98445e09766f077aee98a1c896dcb4ad0d303628e41", size = 469200 },
    { url = "https://files.pythonhosted.org/packages/1c/a0/a4fa9f4f781bda074c3ddd57a572b060fa0df7655d2a4247bbe277200146/cffi-1.17.1-cp311-cp311-manylinux_2_17_ppc64le.manylinux2014_ppc64le.whl", hash = "sha256:46bf43160c1a35f7ec506d254e5c890f3c03648a4dbac12d624e4490a7046cd1", size = 477235 },
    { url = "https://files.pythonhosted.org/packages/62/12/ce8710b5b8affbcdd5c6e367217c242524ad17a02fe5beec3ee339f69f85/cffi-1.17.1-cp311-cp311-manylinux_2_17_s390x.manylinux2014_s390x.whl", hash = "sha256:a24ed04c8ffd54b0729c07cee15a81d964e6fee0e3d4d342a27b020d22959dc6", size = 459721 },
    { url = "https://files.pythonhosted.org/packages/ff/6b/d45873c5e0242196f042d555526f92aa9e0c32355a1be1ff8c27f077fd37/cffi-1.17.1-cp311-cp311-manylinux_2_17_x86_64.manylinux2014_x86_64.whl", hash = "sha256:610faea79c43e44c71e1ec53a554553fa22321b65fae24889706c0a84d4ad86d", size = 467242 },
    { url = "https://files.pythonhosted.org/packages/1a/52/d9a0e523a572fbccf2955f5abe883cfa8bcc570d7faeee06336fbd50c9fc/cffi-1.17.1-cp311-cp311-musllinux_1_1_aarch64.whl", hash = "sha256:a9b15d491f3ad5d692e11f6b71f7857e7835eb677955c00cc0aefcd0669adaf6", size = 477999 },
    { url = "https://files.pythonhosted.org/packages/44/74/f2a2460684a1a2d00ca799ad880d54652841a780c4c97b87754f660c7603/cffi-1.17.1-cp311-cp311-musllinux_1_1_i686.whl", hash = "sha256:de2ea4b5833625383e464549fec1bc395c1bdeeb5f25c4a3a82b5a8c756ec22f", size = 454242 },
    { url = "https://files.pythonhosted.org/packages/f8/4a/34599cac7dfcd888ff54e801afe06a19c17787dfd94495ab0c8d35fe99fb/cffi-1.17.1-cp311-cp311-musllinux_1_1_x86_64.whl", hash = "sha256:fc48c783f9c87e60831201f2cce7f3b2e4846bf4d8728eabe54d60700b318a0b", size = 478604 },
    { url = "https://files.pythonhosted.org/packages/34/33/e1b8a1ba29025adbdcda5fb3a36f94c03d771c1b7b12f726ff7fef2ebe36/cffi-1.17.1-cp311-cp311-win32.whl", hash = "sha256:85a950a4ac9c359340d5963966e3e0a94a676bd6245a4b55bc43949eee26a655", size = 171727 },
    { url = "https://files.pythonhosted.org/packages/3d/97/50228be003bb2802627d28ec0627837ac0bf35c90cf769812056f235b2d1/cffi-1.17.1-cp311-cp311-win_amd64.whl", hash = "sha256:caaf0640ef5f5517f49bc275eca1406b0ffa6aa184892812030f04c2abf589a0", size = 181400 },
    { url = "https://files.pythonhosted.org/packages/5a/84/e94227139ee5fb4d600a7a4927f322e1d4aea6fdc50bd3fca8493caba23f/cffi-1.17.1-cp312-cp312-macosx_10_9_x86_64.whl", hash = "sha256:805b4371bf7197c329fcb3ead37e710d1bca9da5d583f5073b799d5c5bd1eee4", size = 183178 },
    { url = "https://files.pythonhosted.org/packages/da/ee/fb72c2b48656111c4ef27f0f91da355e130a923473bf5ee75c5643d00cca/cffi-1.17.1-cp312-cp312-macosx_11_0_arm64.whl", hash = "sha256:733e99bc2df47476e3848417c5a4540522f234dfd4ef3ab7fafdf555b082ec0c", size = 178840 },
    { url = "https://files.pythonhosted.org/packages/cc/b6/db007700f67d151abadf508cbfd6a1884f57eab90b1bb985c4c8c02b0f28/cffi-1.17.1-cp312-cp312-manylinux_2_12_i686.manylinux2010_i686.manylinux_2_17_i686.manylinux2014_i686.whl", hash = "sha256:1257bdabf294dceb59f5e70c64a3e2f462c30c7ad68092d01bbbfb1c16b1ba36", size = 454803 },
    { url = "https://files.pythonhosted.org/packages/1a/df/f8d151540d8c200eb1c6fba8cd0dfd40904f1b0682ea705c36e6c2e97ab3/cffi-1.17.1-cp312-cp312-manylinux_2_17_aarch64.manylinux2014_aarch64.whl", hash = "sha256:da95af8214998d77a98cc14e3a3bd00aa191526343078b530ceb0bd710fb48a5", size = 478850 },
    { url = "https://files.pythonhosted.org/packages/28/c0/b31116332a547fd2677ae5b78a2ef662dfc8023d67f41b2a83f7c2aa78b1/cffi-1.17.1-cp312-cp312-manylinux_2_17_ppc64le.manylinux2014_ppc64le.whl", hash = "sha256:d63afe322132c194cf832bfec0dc69a99fb9bb6bbd550f161a49e9e855cc78ff", size = 485729 },
    { url = "https://files.pythonhosted.org/packages/91/2b/9a1ddfa5c7f13cab007a2c9cc295b70fbbda7cb10a286aa6810338e60ea1/cffi-1.17.1-cp312-cp312-manylinux_2_17_s390x.manylinux2014_s390x.whl", hash = "sha256:f79fc4fc25f1c8698ff97788206bb3c2598949bfe0fef03d299eb1b5356ada99", size = 471256 },
    { url = "https://files.pythonhosted.org/packages/b2/d5/da47df7004cb17e4955df6a43d14b3b4ae77737dff8bf7f8f333196717bf/cffi-1.17.1-cp312-cp312-manylinux_2_17_x86_64.manylinux2014_x86_64.whl", hash = "sha256:b62ce867176a75d03a665bad002af8e6d54644fad99a3c70905c543130e39d93", size = 479424 },
    { url = "https://files.pythonhosted.org/packages/0b/ac/2a28bcf513e93a219c8a4e8e125534f4f6db03e3179ba1c45e949b76212c/cffi-1.17.1-cp312-cp312-musllinux_1_1_aarch64.whl", hash = "sha256:386c8bf53c502fff58903061338ce4f4950cbdcb23e2902d86c0f722b786bbe3", size = 484568 },
    { url = "https://files.pythonhosted.org/packages/d4/38/ca8a4f639065f14ae0f1d9751e70447a261f1a30fa7547a828ae08142465/cffi-1.17.1-cp312-cp312-musllinux_1_1_x86_64.whl", hash = "sha256:4ceb10419a9adf4460ea14cfd6bc43d08701f0835e979bf821052f1805850fe8", size = 488736 },
    { url = "https://files.pythonhosted.org/packages/86/c5/28b2d6f799ec0bdecf44dced2ec5ed43e0eb63097b0f58c293583b406582/cffi-1.17.1-cp312-cp312-win32.whl", hash = "sha256:a08d7e755f8ed21095a310a693525137cfe756ce62d066e53f502a83dc550f65", size = 172448 },
    { url = "https://files.pythonhosted.org/packages/50/b9/db34c4755a7bd1cb2d1603ac3863f22bcecbd1ba29e5ee841a4bc510b294/cffi-1.17.1-cp312-cp312-win_amd64.whl", hash = "sha256:51392eae71afec0d0c8fb1a53b204dbb3bcabcb3c9b807eedf3e1e6ccf2de903", size = 181976 },
    { url = "https://files.pythonhosted.org/packages/8d/f8/dd6c246b148639254dad4d6803eb6a54e8c85c6e11ec9df2cffa87571dbe/cffi-1.17.1-cp313-cp313-macosx_10_13_x86_64.whl", hash = "sha256:f3a2b4222ce6b60e2e8b337bb9596923045681d71e5a082783484d845390938e", size = 182989 },
    { url = "https://files.pythonhosted.org/packages/8b/f1/672d303ddf17c24fc83afd712316fda78dc6fce1cd53011b839483e1ecc8/cffi-1.17.1-cp313-cp313-macosx_11_0_arm64.whl", hash = "sha256:0984a4925a435b1da406122d4d7968dd861c1385afe3b45ba82b750f229811e2", size = 178802 },
    { url = "https://files.pythonhosted.org/packages/0e/2d/eab2e858a91fdff70533cab61dcff4a1f55ec60425832ddfdc9cd36bc8af/cffi-1.17.1-cp313-cp313-manylinux_2_12_i686.manylinux2010_i686.manylinux_2_17_i686.manylinux2014_i686.whl", hash = "sha256:d01b12eeeb4427d3110de311e1774046ad344f5b1a7403101878976ecd7a10f3", size = 454792 },
    { url = "https://files.pythonhosted.org/packages/75/b2/fbaec7c4455c604e29388d55599b99ebcc250a60050610fadde58932b7ee/cffi-1.17.1-cp313-cp313-manylinux_2_17_aarch64.manylinux2014_aarch64.whl", hash = "sha256:706510fe141c86a69c8ddc029c7910003a17353970cff3b904ff0686a5927683", size = 478893 },
    { url = "https://files.pythonhosted.org/packages/4f/b7/6e4a2162178bf1935c336d4da8a9352cccab4d3a5d7914065490f08c0690/cffi-1.17.1-cp313-cp313-manylinux_2_17_ppc64le.manylinux2014_ppc64le.whl", hash = "sha256:de55b766c7aa2e2a3092c51e0483d700341182f08e67c63630d5b6f200bb28e5", size = 485810 },
    { url = "https://files.pythonhosted.org/packages/c7/8a/1d0e4a9c26e54746dc08c2c6c037889124d4f59dffd853a659fa545f1b40/cffi-1.17.1-cp313-cp313-manylinux_2_17_s390x.manylinux2014_s390x.whl", hash = "sha256:c59d6e989d07460165cc5ad3c61f9fd8f1b4796eacbd81cee78957842b834af4", size = 471200 },
    { url = "https://files.pythonhosted.org/packages/26/9f/1aab65a6c0db35f43c4d1b4f580e8df53914310afc10ae0397d29d697af4/cffi-1.17.1-cp313-cp313-manylinux_2_17_x86_64.manylinux2014_x86_64.whl", hash = "sha256:dd398dbc6773384a17fe0d3e7eeb8d1a21c2200473ee6806bb5e6a8e62bb73dd", size = 479447 },
    { url = "https://files.pythonhosted.org/packages/5f/e4/fb8b3dd8dc0e98edf1135ff067ae070bb32ef9d509d6cb0f538cd6f7483f/cffi-1.17.1-cp313-cp313-musllinux_1_1_aarch64.whl", hash = "sha256:3edc8d958eb099c634dace3c7e16560ae474aa3803a5df240542b305d14e14ed", size = 484358 },
    { url = "https://files.pythonhosted.org/packages/f1/47/d7145bf2dc04684935d57d67dff9d6d795b2ba2796806bb109864be3a151/cffi-1.17.1-cp313-cp313-musllinux_1_1_x86_64.whl", hash = "sha256:72e72408cad3d5419375fc87d289076ee319835bdfa2caad331e377589aebba9", size = 488469 },
    { url = "https://files.pythonhosted.org/packages/bf/ee/f94057fa6426481d663b88637a9a10e859e492c73d0384514a17d78ee205/cffi-1.17.1-cp313-cp313-win32.whl", hash = "sha256:e03eab0a8677fa80d646b5ddece1cbeaf556c313dcfac435ba11f107ba117b5d", size = 172475 },
    { url = "https://files.pythonhosted.org/packages/7c/fc/6a8cb64e5f0324877d503c854da15d76c1e50eb722e320b15345c4d0c6de/cffi-1.17.1-cp313-cp313-win_amd64.whl", hash = "sha256:f6a16c31041f09ead72d69f583767292f750d24913dadacf5756b966aacb3f1a", size = 182009 },
]

[[package]]
name = "cfgv"
version = "3.4.0"
source = { registry = "https://pypi.org/simple" }
sdist = { url = "https://files.pythonhosted.org/packages/11/74/539e56497d9bd1d484fd863dd69cbbfa653cd2aa27abfe35653494d85e94/cfgv-3.4.0.tar.gz", hash = "sha256:e52591d4c5f5dead8e0f673fb16db7949d2cfb3f7da4582893288f0ded8fe560", size = 7114 }
wheels = [
    { url = "https://files.pythonhosted.org/packages/c5/55/51844dd50c4fc7a33b653bfaba4c2456f06955289ca770a5dbd5fd267374/cfgv-3.4.0-py2.py3-none-any.whl", hash = "sha256:b7265b1f29fd3316bfcd2b330d63d024f2bfd8bcb8b0272f8e19a504856c48f9", size = 7249 },
]

[[package]]
name = "charset-normalizer"
version = "3.4.1"
source = { registry = "https://pypi.org/simple" }
sdist = { url = "https://files.pythonhosted.org/packages/16/b0/572805e227f01586461c80e0fd25d65a2115599cc9dad142fee4b747c357/charset_normalizer-3.4.1.tar.gz", hash = "sha256:44251f18cd68a75b56585dd00dae26183e102cd5e0f9f1466e6df5da2ed64ea3", size = 123188 }
wheels = [
    { url = "https://files.pythonhosted.org/packages/72/80/41ef5d5a7935d2d3a773e3eaebf0a9350542f2cab4eac59a7a4741fbbbbe/charset_normalizer-3.4.1-cp311-cp311-macosx_10_9_universal2.whl", hash = "sha256:8bfa33f4f2672964266e940dd22a195989ba31669bd84629f05fab3ef4e2d125", size = 194995 },
    { url = "https://files.pythonhosted.org/packages/7a/28/0b9fefa7b8b080ec492110af6d88aa3dea91c464b17d53474b6e9ba5d2c5/charset_normalizer-3.4.1-cp311-cp311-manylinux_2_17_aarch64.manylinux2014_aarch64.whl", hash = "sha256:28bf57629c75e810b6ae989f03c0828d64d6b26a5e205535585f96093e405ed1", size = 139471 },
    { url = "https://files.pythonhosted.org/packages/71/64/d24ab1a997efb06402e3fc07317e94da358e2585165930d9d59ad45fcae2/charset_normalizer-3.4.1-cp311-cp311-manylinux_2_17_ppc64le.manylinux2014_ppc64le.whl", hash = "sha256:f08ff5e948271dc7e18a35641d2f11a4cd8dfd5634f55228b691e62b37125eb3", size = 149831 },
    { url = "https://files.pythonhosted.org/packages/37/ed/be39e5258e198655240db5e19e0b11379163ad7070962d6b0c87ed2c4d39/charset_normalizer-3.4.1-cp311-cp311-manylinux_2_17_s390x.manylinux2014_s390x.whl", hash = "sha256:234ac59ea147c59ee4da87a0c0f098e9c8d169f4dc2a159ef720f1a61bbe27cd", size = 142335 },
    { url = "https://files.pythonhosted.org/packages/88/83/489e9504711fa05d8dde1574996408026bdbdbd938f23be67deebb5eca92/charset_normalizer-3.4.1-cp311-cp311-manylinux_2_17_x86_64.manylinux2014_x86_64.whl", hash = "sha256:fd4ec41f914fa74ad1b8304bbc634b3de73d2a0889bd32076342a573e0779e00", size = 143862 },
    { url = "https://files.pythonhosted.org/packages/c6/c7/32da20821cf387b759ad24627a9aca289d2822de929b8a41b6241767b461/charset_normalizer-3.4.1-cp311-cp311-manylinux_2_5_i686.manylinux1_i686.manylinux_2_17_i686.manylinux2014_i686.whl", hash = "sha256:eea6ee1db730b3483adf394ea72f808b6e18cf3cb6454b4d86e04fa8c4327a12", size = 145673 },
    { url = "https://files.pythonhosted.org/packages/68/85/f4288e96039abdd5aeb5c546fa20a37b50da71b5cf01e75e87f16cd43304/charset_normalizer-3.4.1-cp311-cp311-musllinux_1_2_aarch64.whl", hash = "sha256:c96836c97b1238e9c9e3fe90844c947d5afbf4f4c92762679acfe19927d81d77", size = 140211 },
    { url = "https://files.pythonhosted.org/packages/28/a3/a42e70d03cbdabc18997baf4f0227c73591a08041c149e710045c281f97b/charset_normalizer-3.4.1-cp311-cp311-musllinux_1_2_i686.whl", hash = "sha256:4d86f7aff21ee58f26dcf5ae81a9addbd914115cdebcbb2217e4f0ed8982e146", size = 148039 },
    { url = "https://files.pythonhosted.org/packages/85/e4/65699e8ab3014ecbe6f5c71d1a55d810fb716bbfd74f6283d5c2aa87febf/charset_normalizer-3.4.1-cp311-cp311-musllinux_1_2_ppc64le.whl", hash = "sha256:09b5e6733cbd160dcc09589227187e242a30a49ca5cefa5a7edd3f9d19ed53fd", size = 151939 },
    { url = "https://files.pythonhosted.org/packages/b1/82/8e9fe624cc5374193de6860aba3ea8070f584c8565ee77c168ec13274bd2/charset_normalizer-3.4.1-cp311-cp311-musllinux_1_2_s390x.whl", hash = "sha256:5777ee0881f9499ed0f71cc82cf873d9a0ca8af166dfa0af8ec4e675b7df48e6", size = 149075 },
    { url = "https://files.pythonhosted.org/packages/3d/7b/82865ba54c765560c8433f65e8acb9217cb839a9e32b42af4aa8e945870f/charset_normalizer-3.4.1-cp311-cp311-musllinux_1_2_x86_64.whl", hash = "sha256:237bdbe6159cff53b4f24f397d43c6336c6b0b42affbe857970cefbb620911c8", size = 144340 },
    { url = "https://files.pythonhosted.org/packages/b5/b6/9674a4b7d4d99a0d2df9b215da766ee682718f88055751e1e5e753c82db0/charset_normalizer-3.4.1-cp311-cp311-win32.whl", hash = "sha256:8417cb1f36cc0bc7eaba8ccb0e04d55f0ee52df06df3ad55259b9a323555fc8b", size = 95205 },
    { url = "https://files.pythonhosted.org/packages/1e/ab/45b180e175de4402dcf7547e4fb617283bae54ce35c27930a6f35b6bef15/charset_normalizer-3.4.1-cp311-cp311-win_amd64.whl", hash = "sha256:d7f50a1f8c450f3925cb367d011448c39239bb3eb4117c36a6d354794de4ce76", size = 102441 },
    { url = "https://files.pythonhosted.org/packages/0a/9a/dd1e1cdceb841925b7798369a09279bd1cf183cef0f9ddf15a3a6502ee45/charset_normalizer-3.4.1-cp312-cp312-macosx_10_13_universal2.whl", hash = "sha256:73d94b58ec7fecbc7366247d3b0b10a21681004153238750bb67bd9012414545", size = 196105 },
    { url = "https://files.pythonhosted.org/packages/d3/8c/90bfabf8c4809ecb648f39794cf2a84ff2e7d2a6cf159fe68d9a26160467/charset_normalizer-3.4.1-cp312-cp312-manylinux_2_17_aarch64.manylinux2014_aarch64.whl", hash = "sha256:dad3e487649f498dd991eeb901125411559b22e8d7ab25d3aeb1af367df5efd7", size = 140404 },
    { url = "https://files.pythonhosted.org/packages/ad/8f/e410d57c721945ea3b4f1a04b74f70ce8fa800d393d72899f0a40526401f/charset_normalizer-3.4.1-cp312-cp312-manylinux_2_17_ppc64le.manylinux2014_ppc64le.whl", hash = "sha256:c30197aa96e8eed02200a83fba2657b4c3acd0f0aa4bdc9f6c1af8e8962e0757", size = 150423 },
    { url = "https://files.pythonhosted.org/packages/f0/b8/e6825e25deb691ff98cf5c9072ee0605dc2acfca98af70c2d1b1bc75190d/charset_normalizer-3.4.1-cp312-cp312-manylinux_2_17_s390x.manylinux2014_s390x.whl", hash = "sha256:2369eea1ee4a7610a860d88f268eb39b95cb588acd7235e02fd5a5601773d4fa", size = 143184 },
    { url = "https://files.pythonhosted.org/packages/3e/a2/513f6cbe752421f16d969e32f3583762bfd583848b763913ddab8d9bfd4f/charset_normalizer-3.4.1-cp312-cp312-manylinux_2_17_x86_64.manylinux2014_x86_64.whl", hash = "sha256:bc2722592d8998c870fa4e290c2eec2c1569b87fe58618e67d38b4665dfa680d", size = 145268 },
    { url = "https://files.pythonhosted.org/packages/74/94/8a5277664f27c3c438546f3eb53b33f5b19568eb7424736bdc440a88a31f/charset_normalizer-3.4.1-cp312-cp312-manylinux_2_5_i686.manylinux1_i686.manylinux_2_17_i686.manylinux2014_i686.whl", hash = "sha256:ffc9202a29ab3920fa812879e95a9e78b2465fd10be7fcbd042899695d75e616", size = 147601 },
    { url = "https://files.pythonhosted.org/packages/7c/5f/6d352c51ee763623a98e31194823518e09bfa48be2a7e8383cf691bbb3d0/charset_normalizer-3.4.1-cp312-cp312-musllinux_1_2_aarch64.whl", hash = "sha256:804a4d582ba6e5b747c625bf1255e6b1507465494a40a2130978bda7b932c90b", size = 141098 },
    { url = "https://files.pythonhosted.org/packages/78/d4/f5704cb629ba5ab16d1d3d741396aec6dc3ca2b67757c45b0599bb010478/charset_normalizer-3.4.1-cp312-cp312-musllinux_1_2_i686.whl", hash = "sha256:0f55e69f030f7163dffe9fd0752b32f070566451afe180f99dbeeb81f511ad8d", size = 149520 },
    { url = "https://files.pythonhosted.org/packages/c5/96/64120b1d02b81785f222b976c0fb79a35875457fa9bb40827678e54d1bc8/charset_normalizer-3.4.1-cp312-cp312-musllinux_1_2_ppc64le.whl", hash = "sha256:c4c3e6da02df6fa1410a7680bd3f63d4f710232d3139089536310d027950696a", size = 152852 },
    { url = "https://files.pythonhosted.org/packages/84/c9/98e3732278a99f47d487fd3468bc60b882920cef29d1fa6ca460a1fdf4e6/charset_normalizer-3.4.1-cp312-cp312-musllinux_1_2_s390x.whl", hash = "sha256:5df196eb874dae23dcfb968c83d4f8fdccb333330fe1fc278ac5ceeb101003a9", size = 150488 },
    { url = "https://files.pythonhosted.org/packages/13/0e/9c8d4cb99c98c1007cc11eda969ebfe837bbbd0acdb4736d228ccaabcd22/charset_normalizer-3.4.1-cp312-cp312-musllinux_1_2_x86_64.whl", hash = "sha256:e358e64305fe12299a08e08978f51fc21fac060dcfcddd95453eabe5b93ed0e1", size = 146192 },
    { url = "https://files.pythonhosted.org/packages/b2/21/2b6b5b860781a0b49427309cb8670785aa543fb2178de875b87b9cc97746/charset_normalizer-3.4.1-cp312-cp312-win32.whl", hash = "sha256:9b23ca7ef998bc739bf6ffc077c2116917eabcc901f88da1b9856b210ef63f35", size = 95550 },
    { url = "https://files.pythonhosted.org/packages/21/5b/1b390b03b1d16c7e382b561c5329f83cc06623916aab983e8ab9239c7d5c/charset_normalizer-3.4.1-cp312-cp312-win_amd64.whl", hash = "sha256:6ff8a4a60c227ad87030d76e99cd1698345d4491638dfa6673027c48b3cd395f", size = 102785 },
    { url = "https://files.pythonhosted.org/packages/38/94/ce8e6f63d18049672c76d07d119304e1e2d7c6098f0841b51c666e9f44a0/charset_normalizer-3.4.1-cp313-cp313-macosx_10_13_universal2.whl", hash = "sha256:aabfa34badd18f1da5ec1bc2715cadc8dca465868a4e73a0173466b688f29dda", size = 195698 },
    { url = "https://files.pythonhosted.org/packages/24/2e/dfdd9770664aae179a96561cc6952ff08f9a8cd09a908f259a9dfa063568/charset_normalizer-3.4.1-cp313-cp313-manylinux_2_17_aarch64.manylinux2014_aarch64.whl", hash = "sha256:22e14b5d70560b8dd51ec22863f370d1e595ac3d024cb8ad7d308b4cd95f8313", size = 140162 },
    { url = "https://files.pythonhosted.org/packages/24/4e/f646b9093cff8fc86f2d60af2de4dc17c759de9d554f130b140ea4738ca6/charset_normalizer-3.4.1-cp313-cp313-manylinux_2_17_ppc64le.manylinux2014_ppc64le.whl", hash = "sha256:8436c508b408b82d87dc5f62496973a1805cd46727c34440b0d29d8a2f50a6c9", size = 150263 },
    { url = "https://files.pythonhosted.org/packages/5e/67/2937f8d548c3ef6e2f9aab0f6e21001056f692d43282b165e7c56023e6dd/charset_normalizer-3.4.1-cp313-cp313-manylinux_2_17_s390x.manylinux2014_s390x.whl", hash = "sha256:2d074908e1aecee37a7635990b2c6d504cd4766c7bc9fc86d63f9c09af3fa11b", size = 142966 },
    { url = "https://files.pythonhosted.org/packages/52/ed/b7f4f07de100bdb95c1756d3a4d17b90c1a3c53715c1a476f8738058e0fa/charset_normalizer-3.4.1-cp313-cp313-manylinux_2_17_x86_64.manylinux2014_x86_64.whl", hash = "sha256:955f8851919303c92343d2f66165294848d57e9bba6cf6e3625485a70a038d11", size = 144992 },
    { url = "https://files.pythonhosted.org/packages/96/2c/d49710a6dbcd3776265f4c923bb73ebe83933dfbaa841c5da850fe0fd20b/charset_normalizer-3.4.1-cp313-cp313-manylinux_2_5_i686.manylinux1_i686.manylinux_2_17_i686.manylinux2014_i686.whl", hash = "sha256:44ecbf16649486d4aebafeaa7ec4c9fed8b88101f4dd612dcaf65d5e815f837f", size = 147162 },
    { url = "https://files.pythonhosted.org/packages/b4/41/35ff1f9a6bd380303dea55e44c4933b4cc3c4850988927d4082ada230273/charset_normalizer-3.4.1-cp313-cp313-musllinux_1_2_aarch64.whl", hash = "sha256:0924e81d3d5e70f8126529951dac65c1010cdf117bb75eb02dd12339b57749dd", size = 140972 },
    { url = "https://files.pythonhosted.org/packages/fb/43/c6a0b685fe6910d08ba971f62cd9c3e862a85770395ba5d9cad4fede33ab/charset_normalizer-3.4.1-cp313-cp313-musllinux_1_2_i686.whl", hash = "sha256:2967f74ad52c3b98de4c3b32e1a44e32975e008a9cd2a8cc8966d6a5218c5cb2", size = 149095 },
    { url = "https://files.pythonhosted.org/packages/4c/ff/a9a504662452e2d2878512115638966e75633519ec11f25fca3d2049a94a/charset_normalizer-3.4.1-cp313-cp313-musllinux_1_2_ppc64le.whl", hash = "sha256:c75cb2a3e389853835e84a2d8fb2b81a10645b503eca9bcb98df6b5a43eb8886", size = 152668 },
    { url = "https://files.pythonhosted.org/packages/6c/71/189996b6d9a4b932564701628af5cee6716733e9165af1d5e1b285c530ed/charset_normalizer-3.4.1-cp313-cp313-musllinux_1_2_s390x.whl", hash = "sha256:09b26ae6b1abf0d27570633b2b078a2a20419c99d66fb2823173d73f188ce601", size = 150073 },
    { url = "https://files.pythonhosted.org/packages/e4/93/946a86ce20790e11312c87c75ba68d5f6ad2208cfb52b2d6a2c32840d922/charset_normalizer-3.4.1-cp313-cp313-musllinux_1_2_x86_64.whl", hash = "sha256:fa88b843d6e211393a37219e6a1c1df99d35e8fd90446f1118f4216e307e48cd", size = 145732 },
    { url = "https://files.pythonhosted.org/packages/cd/e5/131d2fb1b0dddafc37be4f3a2fa79aa4c037368be9423061dccadfd90091/charset_normalizer-3.4.1-cp313-cp313-win32.whl", hash = "sha256:eb8178fe3dba6450a3e024e95ac49ed3400e506fd4e9e5c32d30adda88cbd407", size = 95391 },
    { url = "https://files.pythonhosted.org/packages/27/f2/4f9a69cc7712b9b5ad8fdb87039fd89abba997ad5cbe690d1835d40405b0/charset_normalizer-3.4.1-cp313-cp313-win_amd64.whl", hash = "sha256:b1ac5992a838106edb89654e0aebfc24f5848ae2547d22c2c3f66454daa11971", size = 102702 },
    { url = "https://files.pythonhosted.org/packages/0e/f6/65ecc6878a89bb1c23a086ea335ad4bf21a588990c3f535a227b9eea9108/charset_normalizer-3.4.1-py3-none-any.whl", hash = "sha256:d98b1668f06378c6dbefec3b92299716b931cd4e6061f3c875a71ced1780ab85", size = 49767 },
]

[[package]]
name = "click"
version = "8.1.8"
source = { registry = "https://pypi.org/simple" }
dependencies = [
    { name = "colorama", marker = "sys_platform == 'win32'" },
]
sdist = { url = "https://files.pythonhosted.org/packages/b9/2e/0090cbf739cee7d23781ad4b89a9894a41538e4fcf4c31dcdd705b78eb8b/click-8.1.8.tar.gz", hash = "sha256:ed53c9d8990d83c2a27deae68e4ee337473f6330c040a31d4225c9574d16096a", size = 226593 }
wheels = [
    { url = "https://files.pythonhosted.org/packages/7e/d4/7ebdbd03970677812aac39c869717059dbb71a4cfc033ca6e5221787892c/click-8.1.8-py3-none-any.whl", hash = "sha256:63c132bbbed01578a06712a2d1f497bb62d9c1c0d329b7903a866228027263b2", size = 98188 },
]

[[package]]
name = "colorama"
version = "0.4.6"
source = { registry = "https://pypi.org/simple" }
sdist = { url = "https://files.pythonhosted.org/packages/d8/53/6f443c9a4a8358a93a6792e2acffb9d9d5cb0a5cfd8802644b7b1c9a02e4/colorama-0.4.6.tar.gz", hash = "sha256:08695f5cb7ed6e0531a20572697297273c47b8cae5a63ffc6d6ed5c201be6e44", size = 27697 }
wheels = [
    { url = "https://files.pythonhosted.org/packages/d1/d6/3965ed04c63042e047cb6a3e6ed1a63a35087b6a609aa3a15ed8ac56c221/colorama-0.4.6-py2.py3-none-any.whl", hash = "sha256:4f1d9991f5acc0ca119f9d443620b77f9d6b33703e51011c16baf57afb285fc6", size = 25335 },
]

[[package]]
name = "comm"
version = "0.2.2"
source = { registry = "https://pypi.org/simple" }
dependencies = [
    { name = "traitlets" },
]
sdist = { url = "https://files.pythonhosted.org/packages/e9/a8/fb783cb0abe2b5fded9f55e5703015cdf1c9c85b3669087c538dd15a6a86/comm-0.2.2.tar.gz", hash = "sha256:3fd7a84065306e07bea1773df6eb8282de51ba82f77c72f9c85716ab11fe980e", size = 6210 }
wheels = [
    { url = "https://files.pythonhosted.org/packages/e6/75/49e5bfe642f71f272236b5b2d2691cf915a7283cc0ceda56357b61daa538/comm-0.2.2-py3-none-any.whl", hash = "sha256:e6fb86cb70ff661ee8c9c14e7d36d6de3b4066f1441be4063df9c5009f0a64d3", size = 7180 },
]

[[package]]
name = "contourpy"
version = "1.3.2"
source = { registry = "https://pypi.org/simple" }
dependencies = [
    { name = "numpy" },
]
sdist = { url = "https://files.pythonhosted.org/packages/66/54/eb9bfc647b19f2009dd5c7f5ec51c4e6ca831725f1aea7a993034f483147/contourpy-1.3.2.tar.gz", hash = "sha256:b6945942715a034c671b7fc54f9588126b0b8bf23db2696e3ca8328f3ff0ab54", size = 13466130 }
wheels = [
    { url = "https://files.pythonhosted.org/packages/b3/b9/ede788a0b56fc5b071639d06c33cb893f68b1178938f3425debebe2dab78/contourpy-1.3.2-cp311-cp311-macosx_10_9_x86_64.whl", hash = "sha256:6a37a2fb93d4df3fc4c0e363ea4d16f83195fc09c891bc8ce072b9d084853445", size = 269636 },
    { url = "https://files.pythonhosted.org/packages/e6/75/3469f011d64b8bbfa04f709bfc23e1dd71be54d05b1b083be9f5b22750d1/contourpy-1.3.2-cp311-cp311-macosx_11_0_arm64.whl", hash = "sha256:b7cd50c38f500bbcc9b6a46643a40e0913673f869315d8e70de0438817cb7773", size = 254636 },
    { url = "https://files.pythonhosted.org/packages/8d/2f/95adb8dae08ce0ebca4fd8e7ad653159565d9739128b2d5977806656fcd2/contourpy-1.3.2-cp311-cp311-manylinux_2_17_aarch64.manylinux2014_aarch64.whl", hash = "sha256:d6658ccc7251a4433eebd89ed2672c2ed96fba367fd25ca9512aa92a4b46c4f1", size = 313053 },
    { url = "https://files.pythonhosted.org/packages/c3/a6/8ccf97a50f31adfa36917707fe39c9a0cbc24b3bbb58185577f119736cc9/contourpy-1.3.2-cp311-cp311-manylinux_2_17_ppc64le.manylinux2014_ppc64le.whl", hash = "sha256:70771a461aaeb335df14deb6c97439973d253ae70660ca085eec25241137ef43", size = 352985 },
    { url = "https://files.pythonhosted.org/packages/1d/b6/7925ab9b77386143f39d9c3243fdd101621b4532eb126743201160ffa7e6/contourpy-1.3.2-cp311-cp311-manylinux_2_17_s390x.manylinux2014_s390x.whl", hash = "sha256:65a887a6e8c4cd0897507d814b14c54a8c2e2aa4ac9f7686292f9769fcf9a6ab", size = 323750 },
    { url = "https://files.pythonhosted.org/packages/c2/f3/20c5d1ef4f4748e52d60771b8560cf00b69d5c6368b5c2e9311bcfa2a08b/contourpy-1.3.2-cp311-cp311-manylinux_2_17_x86_64.manylinux2014_x86_64.whl", hash = "sha256:3859783aefa2b8355697f16642695a5b9792e7a46ab86da1118a4a23a51a33d7", size = 326246 },
    { url = "https://files.pythonhosted.org/packages/8c/e5/9dae809e7e0b2d9d70c52b3d24cba134dd3dad979eb3e5e71f5df22ed1f5/contourpy-1.3.2-cp311-cp311-musllinux_1_2_aarch64.whl", hash = "sha256:eab0f6db315fa4d70f1d8ab514e527f0366ec021ff853d7ed6a2d33605cf4b83", size = 1308728 },
    { url = "https://files.pythonhosted.org/packages/e2/4a/0058ba34aeea35c0b442ae61a4f4d4ca84d6df8f91309bc2d43bb8dd248f/contourpy-1.3.2-cp311-cp311-musllinux_1_2_x86_64.whl", hash = "sha256:d91a3ccc7fea94ca0acab82ceb77f396d50a1f67412efe4c526f5d20264e6ecd", size = 1375762 },
    { url = "https://files.pythonhosted.org/packages/09/33/7174bdfc8b7767ef2c08ed81244762d93d5c579336fc0b51ca57b33d1b80/contourpy-1.3.2-cp311-cp311-win32.whl", hash = "sha256:1c48188778d4d2f3d48e4643fb15d8608b1d01e4b4d6b0548d9b336c28fc9b6f", size = 178196 },
    { url = "https://files.pythonhosted.org/packages/5e/fe/4029038b4e1c4485cef18e480b0e2cd2d755448bb071eb9977caac80b77b/contourpy-1.3.2-cp311-cp311-win_amd64.whl", hash = "sha256:5ebac872ba09cb8f2131c46b8739a7ff71de28a24c869bcad554477eb089a878", size = 222017 },
    { url = "https://files.pythonhosted.org/packages/34/f7/44785876384eff370c251d58fd65f6ad7f39adce4a093c934d4a67a7c6b6/contourpy-1.3.2-cp312-cp312-macosx_10_13_x86_64.whl", hash = "sha256:4caf2bcd2969402bf77edc4cb6034c7dd7c0803213b3523f111eb7460a51b8d2", size = 271580 },
    { url = "https://files.pythonhosted.org/packages/93/3b/0004767622a9826ea3d95f0e9d98cd8729015768075d61f9fea8eeca42a8/contourpy-1.3.2-cp312-cp312-macosx_11_0_arm64.whl", hash = "sha256:82199cb78276249796419fe36b7386bd8d2cc3f28b3bc19fe2454fe2e26c4c15", size = 255530 },
    { url = "https://files.pythonhosted.org/packages/e7/bb/7bd49e1f4fa805772d9fd130e0d375554ebc771ed7172f48dfcd4ca61549/contourpy-1.3.2-cp312-cp312-manylinux_2_17_aarch64.manylinux2014_aarch64.whl", hash = "sha256:106fab697af11456fcba3e352ad50effe493a90f893fca6c2ca5c033820cea92", size = 307688 },
    { url = "https://files.pythonhosted.org/packages/fc/97/e1d5dbbfa170725ef78357a9a0edc996b09ae4af170927ba8ce977e60a5f/contourpy-1.3.2-cp312-cp312-manylinux_2_17_ppc64le.manylinux2014_ppc64le.whl", hash = "sha256:d14f12932a8d620e307f715857107b1d1845cc44fdb5da2bc8e850f5ceba9f87", size = 347331 },
    { url = "https://files.pythonhosted.org/packages/6f/66/e69e6e904f5ecf6901be3dd16e7e54d41b6ec6ae3405a535286d4418ffb4/contourpy-1.3.2-cp312-cp312-manylinux_2_17_s390x.manylinux2014_s390x.whl", hash = "sha256:532fd26e715560721bb0d5fc7610fce279b3699b018600ab999d1be895b09415", size = 318963 },
    { url = "https://files.pythonhosted.org/packages/a8/32/b8a1c8965e4f72482ff2d1ac2cd670ce0b542f203c8e1d34e7c3e6925da7/contourpy-1.3.2-cp312-cp312-manylinux_2_17_x86_64.manylinux2014_x86_64.whl", hash = "sha256:f26b383144cf2d2c29f01a1e8170f50dacf0eac02d64139dcd709a8ac4eb3cfe", size = 323681 },
    { url = "https://files.pythonhosted.org/packages/30/c6/12a7e6811d08757c7162a541ca4c5c6a34c0f4e98ef2b338791093518e40/contourpy-1.3.2-cp312-cp312-musllinux_1_2_aarch64.whl", hash = "sha256:c49f73e61f1f774650a55d221803b101d966ca0c5a2d6d5e4320ec3997489441", size = 1308674 },
    { url = "https://files.pythonhosted.org/packages/2a/8a/bebe5a3f68b484d3a2b8ffaf84704b3e343ef1addea528132ef148e22b3b/contourpy-1.3.2-cp312-cp312-musllinux_1_2_x86_64.whl", hash = "sha256:3d80b2c0300583228ac98d0a927a1ba6a2ba6b8a742463c564f1d419ee5b211e", size = 1380480 },
    { url = "https://files.pythonhosted.org/packages/34/db/fcd325f19b5978fb509a7d55e06d99f5f856294c1991097534360b307cf1/contourpy-1.3.2-cp312-cp312-win32.whl", hash = "sha256:90df94c89a91b7362e1142cbee7568f86514412ab8a2c0d0fca72d7e91b62912", size = 178489 },
    { url = "https://files.pythonhosted.org/packages/01/c8/fadd0b92ffa7b5eb5949bf340a63a4a496a6930a6c37a7ba0f12acb076d6/contourpy-1.3.2-cp312-cp312-win_amd64.whl", hash = "sha256:8c942a01d9163e2e5cfb05cb66110121b8d07ad438a17f9e766317bcb62abf73", size = 223042 },
    { url = "https://files.pythonhosted.org/packages/2e/61/5673f7e364b31e4e7ef6f61a4b5121c5f170f941895912f773d95270f3a2/contourpy-1.3.2-cp313-cp313-macosx_10_13_x86_64.whl", hash = "sha256:de39db2604ae755316cb5967728f4bea92685884b1e767b7c24e983ef5f771cb", size = 271630 },
    { url = "https://files.pythonhosted.org/packages/ff/66/a40badddd1223822c95798c55292844b7e871e50f6bfd9f158cb25e0bd39/contourpy-1.3.2-cp313-cp313-macosx_11_0_arm64.whl", hash = "sha256:3f9e896f447c5c8618f1edb2bafa9a4030f22a575ec418ad70611450720b5b08", size = 255670 },
    { url = "https://files.pythonhosted.org/packages/1e/c7/cf9fdee8200805c9bc3b148f49cb9482a4e3ea2719e772602a425c9b09f8/contourpy-1.3.2-cp313-cp313-manylinux_2_17_aarch64.manylinux2014_aarch64.whl", hash = "sha256:71e2bd4a1c4188f5c2b8d274da78faab884b59df20df63c34f74aa1813c4427c", size = 306694 },
    { url = "https://files.pythonhosted.org/packages/dd/e7/ccb9bec80e1ba121efbffad7f38021021cda5be87532ec16fd96533bb2e0/contourpy-1.3.2-cp313-cp313-manylinux_2_17_ppc64le.manylinux2014_ppc64le.whl", hash = "sha256:de425af81b6cea33101ae95ece1f696af39446db9682a0b56daaa48cfc29f38f", size = 345986 },
    { url = "https://files.pythonhosted.org/packages/dc/49/ca13bb2da90391fa4219fdb23b078d6065ada886658ac7818e5441448b78/contourpy-1.3.2-cp313-cp313-manylinux_2_17_s390x.manylinux2014_s390x.whl", hash = "sha256:977e98a0e0480d3fe292246417239d2d45435904afd6d7332d8455981c408b85", size = 318060 },
    { url = "https://files.pythonhosted.org/packages/c8/65/5245ce8c548a8422236c13ffcdcdada6a2a812c361e9e0c70548bb40b661/contourpy-1.3.2-cp313-cp313-manylinux_2_17_x86_64.manylinux2014_x86_64.whl", hash = "sha256:434f0adf84911c924519d2b08fc10491dd282b20bdd3fa8f60fd816ea0b48841", size = 322747 },
    { url = "https://files.pythonhosted.org/packages/72/30/669b8eb48e0a01c660ead3752a25b44fdb2e5ebc13a55782f639170772f9/contourpy-1.3.2-cp313-cp313-musllinux_1_2_aarch64.whl", hash = "sha256:c66c4906cdbc50e9cba65978823e6e00b45682eb09adbb78c9775b74eb222422", size = 1308895 },
    { url = "https://files.pythonhosted.org/packages/05/5a/b569f4250decee6e8d54498be7bdf29021a4c256e77fe8138c8319ef8eb3/contourpy-1.3.2-cp313-cp313-musllinux_1_2_x86_64.whl", hash = "sha256:8b7fc0cd78ba2f4695fd0a6ad81a19e7e3ab825c31b577f384aa9d7817dc3bef", size = 1379098 },
    { url = "https://files.pythonhosted.org/packages/19/ba/b227c3886d120e60e41b28740ac3617b2f2b971b9f601c835661194579f1/contourpy-1.3.2-cp313-cp313-win32.whl", hash = "sha256:15ce6ab60957ca74cff444fe66d9045c1fd3e92c8936894ebd1f3eef2fff075f", size = 178535 },
    { url = "https://files.pythonhosted.org/packages/12/6e/2fed56cd47ca739b43e892707ae9a13790a486a3173be063681ca67d2262/contourpy-1.3.2-cp313-cp313-win_amd64.whl", hash = "sha256:e1578f7eafce927b168752ed7e22646dad6cd9bca673c60bff55889fa236ebf9", size = 223096 },
    { url = "https://files.pythonhosted.org/packages/54/4c/e76fe2a03014a7c767d79ea35c86a747e9325537a8b7627e0e5b3ba266b4/contourpy-1.3.2-cp313-cp313t-macosx_10_13_x86_64.whl", hash = "sha256:0475b1f6604896bc7c53bb070e355e9321e1bc0d381735421a2d2068ec56531f", size = 285090 },
    { url = "https://files.pythonhosted.org/packages/7b/e2/5aba47debd55d668e00baf9651b721e7733975dc9fc27264a62b0dd26eb8/contourpy-1.3.2-cp313-cp313t-macosx_11_0_arm64.whl", hash = "sha256:c85bb486e9be652314bb5b9e2e3b0d1b2e643d5eec4992c0fbe8ac71775da739", size = 268643 },
    { url = "https://files.pythonhosted.org/packages/a1/37/cd45f1f051fe6230f751cc5cdd2728bb3a203f5619510ef11e732109593c/contourpy-1.3.2-cp313-cp313t-manylinux_2_17_aarch64.manylinux2014_aarch64.whl", hash = "sha256:745b57db7758f3ffc05a10254edd3182a2a83402a89c00957a8e8a22f5582823", size = 310443 },
    { url = "https://files.pythonhosted.org/packages/8b/a2/36ea6140c306c9ff6dd38e3bcec80b3b018474ef4d17eb68ceecd26675f4/contourpy-1.3.2-cp313-cp313t-manylinux_2_17_ppc64le.manylinux2014_ppc64le.whl", hash = "sha256:970e9173dbd7eba9b4e01aab19215a48ee5dd3f43cef736eebde064a171f89a5", size = 349865 },
    { url = "https://files.pythonhosted.org/packages/95/b7/2fc76bc539693180488f7b6cc518da7acbbb9e3b931fd9280504128bf956/contourpy-1.3.2-cp313-cp313t-manylinux_2_17_s390x.manylinux2014_s390x.whl", hash = "sha256:c6c4639a9c22230276b7bffb6a850dfc8258a2521305e1faefe804d006b2e532", size = 321162 },
    { url = "https://files.pythonhosted.org/packages/f4/10/76d4f778458b0aa83f96e59d65ece72a060bacb20cfbee46cf6cd5ceba41/contourpy-1.3.2-cp313-cp313t-manylinux_2_17_x86_64.manylinux2014_x86_64.whl", hash = "sha256:cc829960f34ba36aad4302e78eabf3ef16a3a100863f0d4eeddf30e8a485a03b", size = 327355 },
    { url = "https://files.pythonhosted.org/packages/43/a3/10cf483ea683f9f8ab096c24bad3cce20e0d1dd9a4baa0e2093c1c962d9d/contourpy-1.3.2-cp313-cp313t-musllinux_1_2_aarch64.whl", hash = "sha256:d32530b534e986374fc19eaa77fcb87e8a99e5431499949b828312bdcd20ac52", size = 1307935 },
    { url = "https://files.pythonhosted.org/packages/78/73/69dd9a024444489e22d86108e7b913f3528f56cfc312b5c5727a44188471/contourpy-1.3.2-cp313-cp313t-musllinux_1_2_x86_64.whl", hash = "sha256:e298e7e70cf4eb179cc1077be1c725b5fd131ebc81181bf0c03525c8abc297fd", size = 1372168 },
    { url = "https://files.pythonhosted.org/packages/0f/1b/96d586ccf1b1a9d2004dd519b25fbf104a11589abfd05484ff12199cca21/contourpy-1.3.2-cp313-cp313t-win32.whl", hash = "sha256:d0e589ae0d55204991450bb5c23f571c64fe43adaa53f93fc902a84c96f52fe1", size = 189550 },
    { url = "https://files.pythonhosted.org/packages/b0/e6/6000d0094e8a5e32ad62591c8609e269febb6e4db83a1c75ff8868b42731/contourpy-1.3.2-cp313-cp313t-win_amd64.whl", hash = "sha256:78e9253c3de756b3f6a5174d024c4835acd59eb3f8e2ca13e775dbffe1558f69", size = 238214 },
    { url = "https://files.pythonhosted.org/packages/ff/c0/91f1215d0d9f9f343e4773ba6c9b89e8c0cc7a64a6263f21139da639d848/contourpy-1.3.2-pp311-pypy311_pp73-macosx_10_15_x86_64.whl", hash = "sha256:5f5964cdad279256c084b69c3f412b7801e15356b16efa9d78aa974041903da0", size = 266807 },
    { url = "https://files.pythonhosted.org/packages/d4/79/6be7e90c955c0487e7712660d6cead01fa17bff98e0ea275737cc2bc8e71/contourpy-1.3.2-pp311-pypy311_pp73-manylinux_2_17_x86_64.manylinux2014_x86_64.whl", hash = "sha256:49b65a95d642d4efa8f64ba12558fcb83407e58a2dfba9d796d77b63ccfcaff5", size = 318729 },
    { url = "https://files.pythonhosted.org/packages/87/68/7f46fb537958e87427d98a4074bcde4b67a70b04900cfc5ce29bc2f556c1/contourpy-1.3.2-pp311-pypy311_pp73-win_amd64.whl", hash = "sha256:8c5acb8dddb0752bf252e01a3035b21443158910ac16a3b0d20e7fed7d534ce5", size = 221791 },
]

[[package]]
name = "coverage"
version = "7.8.0"
source = { registry = "https://pypi.org/simple" }
sdist = { url = "https://files.pythonhosted.org/packages/19/4f/2251e65033ed2ce1e68f00f91a0294e0f80c80ae8c3ebbe2f12828c4cd53/coverage-7.8.0.tar.gz", hash = "sha256:7a3d62b3b03b4b6fd41a085f3574874cf946cb4604d2b4d3e8dca8cd570ca501", size = 811872 }
wheels = [
    { url = "https://files.pythonhosted.org/packages/2b/77/074d201adb8383addae5784cb8e2dac60bb62bfdf28b2b10f3a3af2fda47/coverage-7.8.0-cp311-cp311-macosx_10_9_x86_64.whl", hash = "sha256:e7ac22a0bb2c7c49f441f7a6d46c9c80d96e56f5a8bc6972529ed43c8b694e27", size = 211493 },
    { url = "https://files.pythonhosted.org/packages/a9/89/7a8efe585750fe59b48d09f871f0e0c028a7b10722b2172dfe021fa2fdd4/coverage-7.8.0-cp311-cp311-macosx_11_0_arm64.whl", hash = "sha256:bf13d564d310c156d1c8e53877baf2993fb3073b2fc9f69790ca6a732eb4bfea", size = 211921 },
    { url = "https://files.pythonhosted.org/packages/e9/ef/96a90c31d08a3f40c49dbe897df4f1fd51fb6583821a1a1c5ee30cc8f680/coverage-7.8.0-cp311-cp311-manylinux_2_17_aarch64.manylinux2014_aarch64.whl", hash = "sha256:a5761c70c017c1b0d21b0815a920ffb94a670c8d5d409d9b38857874c21f70d7", size = 244556 },
    { url = "https://files.pythonhosted.org/packages/89/97/dcd5c2ce72cee9d7b0ee8c89162c24972fb987a111b92d1a3d1d19100c61/coverage-7.8.0-cp311-cp311-manylinux_2_5_i686.manylinux1_i686.manylinux_2_17_i686.manylinux2014_i686.whl", hash = "sha256:e5ff52d790c7e1628241ffbcaeb33e07d14b007b6eb00a19320c7b8a7024c040", size = 242245 },
    { url = "https://files.pythonhosted.org/packages/b2/7b/b63cbb44096141ed435843bbb251558c8e05cc835c8da31ca6ffb26d44c0/coverage-7.8.0-cp311-cp311-manylinux_2_5_x86_64.manylinux1_x86_64.manylinux_2_17_x86_64.manylinux2014_x86_64.whl", hash = "sha256:d39fc4817fd67b3915256af5dda75fd4ee10621a3d484524487e33416c6f3543", size = 244032 },
    { url = "https://files.pythonhosted.org/packages/97/e3/7fa8c2c00a1ef530c2a42fa5df25a6971391f92739d83d67a4ee6dcf7a02/coverage-7.8.0-cp311-cp311-musllinux_1_2_aarch64.whl", hash = "sha256:b44674870709017e4b4036e3d0d6c17f06a0e6d4436422e0ad29b882c40697d2", size = 243679 },
    { url = "https://files.pythonhosted.org/packages/4f/b3/e0a59d8df9150c8a0c0841d55d6568f0a9195692136c44f3d21f1842c8f6/coverage-7.8.0-cp311-cp311-musllinux_1_2_i686.whl", hash = "sha256:8f99eb72bf27cbb167b636eb1726f590c00e1ad375002230607a844d9e9a2318", size = 241852 },
    { url = "https://files.pythonhosted.org/packages/9b/82/db347ccd57bcef150c173df2ade97976a8367a3be7160e303e43dd0c795f/coverage-7.8.0-cp311-cp311-musllinux_1_2_x86_64.whl", hash = "sha256:b571bf5341ba8c6bc02e0baeaf3b061ab993bf372d982ae509807e7f112554e9", size = 242389 },
    { url = "https://files.pythonhosted.org/packages/21/f6/3f7d7879ceb03923195d9ff294456241ed05815281f5254bc16ef71d6a20/coverage-7.8.0-cp311-cp311-win32.whl", hash = "sha256:e75a2ad7b647fd8046d58c3132d7eaf31b12d8a53c0e4b21fa9c4d23d6ee6d3c", size = 213997 },
    { url = "https://files.pythonhosted.org/packages/28/87/021189643e18ecf045dbe1e2071b2747901f229df302de01c998eeadf146/coverage-7.8.0-cp311-cp311-win_amd64.whl", hash = "sha256:3043ba1c88b2139126fc72cb48574b90e2e0546d4c78b5299317f61b7f718b78", size = 214911 },
    { url = "https://files.pythonhosted.org/packages/aa/12/4792669473297f7973518bec373a955e267deb4339286f882439b8535b39/coverage-7.8.0-cp312-cp312-macosx_10_13_x86_64.whl", hash = "sha256:bbb5cc845a0292e0c520656d19d7ce40e18d0e19b22cb3e0409135a575bf79fc", size = 211684 },
    { url = "https://files.pythonhosted.org/packages/be/e1/2a4ec273894000ebedd789e8f2fc3813fcaf486074f87fd1c5b2cb1c0a2b/coverage-7.8.0-cp312-cp312-macosx_11_0_arm64.whl", hash = "sha256:4dfd9a93db9e78666d178d4f08a5408aa3f2474ad4d0e0378ed5f2ef71640cb6", size = 211935 },
    { url = "https://files.pythonhosted.org/packages/f8/3a/7b14f6e4372786709a361729164125f6b7caf4024ce02e596c4a69bccb89/coverage-7.8.0-cp312-cp312-manylinux_2_17_aarch64.manylinux2014_aarch64.whl", hash = "sha256:f017a61399f13aa6d1039f75cd467be388d157cd81f1a119b9d9a68ba6f2830d", size = 245994 },
    { url = "https://files.pythonhosted.org/packages/54/80/039cc7f1f81dcbd01ea796d36d3797e60c106077e31fd1f526b85337d6a1/coverage-7.8.0-cp312-cp312-manylinux_2_5_i686.manylinux1_i686.manylinux_2_17_i686.manylinux2014_i686.whl", hash = "sha256:0915742f4c82208ebf47a2b154a5334155ed9ef9fe6190674b8a46c2fb89cb05", size = 242885 },
    { url = "https://files.pythonhosted.org/packages/10/e0/dc8355f992b6cc2f9dcd5ef6242b62a3f73264893bc09fbb08bfcab18eb4/coverage-7.8.0-cp312-cp312-manylinux_2_5_x86_64.manylinux1_x86_64.manylinux_2_17_x86_64.manylinux2014_x86_64.whl", hash = "sha256:8a40fcf208e021eb14b0fac6bdb045c0e0cab53105f93ba0d03fd934c956143a", size = 245142 },
    { url = "https://files.pythonhosted.org/packages/43/1b/33e313b22cf50f652becb94c6e7dae25d8f02e52e44db37a82de9ac357e8/coverage-7.8.0-cp312-cp312-musllinux_1_2_aarch64.whl", hash = "sha256:a1f406a8e0995d654b2ad87c62caf6befa767885301f3b8f6f73e6f3c31ec3a6", size = 244906 },
    { url = "https://files.pythonhosted.org/packages/05/08/c0a8048e942e7f918764ccc99503e2bccffba1c42568693ce6955860365e/coverage-7.8.0-cp312-cp312-musllinux_1_2_i686.whl", hash = "sha256:77af0f6447a582fdc7de5e06fa3757a3ef87769fbb0fdbdeba78c23049140a47", size = 243124 },
    { url = "https://files.pythonhosted.org/packages/5b/62/ea625b30623083c2aad645c9a6288ad9fc83d570f9adb913a2abdba562dd/coverage-7.8.0-cp312-cp312-musllinux_1_2_x86_64.whl", hash = "sha256:f2d32f95922927186c6dbc8bc60df0d186b6edb828d299ab10898ef3f40052fe", size = 244317 },
    { url = "https://files.pythonhosted.org/packages/62/cb/3871f13ee1130a6c8f020e2f71d9ed269e1e2124aa3374d2180ee451cee9/coverage-7.8.0-cp312-cp312-win32.whl", hash = "sha256:769773614e676f9d8e8a0980dd7740f09a6ea386d0f383db6821df07d0f08545", size = 214170 },
    { url = "https://files.pythonhosted.org/packages/88/26/69fe1193ab0bfa1eb7a7c0149a066123611baba029ebb448500abd8143f9/coverage-7.8.0-cp312-cp312-win_amd64.whl", hash = "sha256:e5d2b9be5b0693cf21eb4ce0ec8d211efb43966f6657807f6859aab3814f946b", size = 214969 },
    { url = "https://files.pythonhosted.org/packages/f3/21/87e9b97b568e223f3438d93072479c2f36cc9b3f6b9f7094b9d50232acc0/coverage-7.8.0-cp313-cp313-macosx_10_13_x86_64.whl", hash = "sha256:5ac46d0c2dd5820ce93943a501ac5f6548ea81594777ca585bf002aa8854cacd", size = 211708 },
    { url = "https://files.pythonhosted.org/packages/75/be/882d08b28a0d19c9c4c2e8a1c6ebe1f79c9c839eb46d4fca3bd3b34562b9/coverage-7.8.0-cp313-cp313-macosx_11_0_arm64.whl", hash = "sha256:771eb7587a0563ca5bb6f622b9ed7f9d07bd08900f7589b4febff05f469bea00", size = 211981 },
    { url = "https://files.pythonhosted.org/packages/7a/1d/ce99612ebd58082fbe3f8c66f6d8d5694976c76a0d474503fa70633ec77f/coverage-7.8.0-cp313-cp313-manylinux_2_17_aarch64.manylinux2014_aarch64.whl", hash = "sha256:42421e04069fb2cbcbca5a696c4050b84a43b05392679d4068acbe65449b5c64", size = 245495 },
    { url = "https://files.pythonhosted.org/packages/dc/8d/6115abe97df98db6b2bd76aae395fcc941d039a7acd25f741312ced9a78f/coverage-7.8.0-cp313-cp313-manylinux_2_5_i686.manylinux1_i686.manylinux_2_17_i686.manylinux2014_i686.whl", hash = "sha256:554fec1199d93ab30adaa751db68acec2b41c5602ac944bb19187cb9a41a8067", size = 242538 },
    { url = "https://files.pythonhosted.org/packages/cb/74/2f8cc196643b15bc096d60e073691dadb3dca48418f08bc78dd6e899383e/coverage-7.8.0-cp313-cp313-manylinux_2_5_x86_64.manylinux1_x86_64.manylinux_2_17_x86_64.manylinux2014_x86_64.whl", hash = "sha256:5aaeb00761f985007b38cf463b1d160a14a22c34eb3f6a39d9ad6fc27cb73008", size = 244561 },
    { url = "https://files.pythonhosted.org/packages/22/70/c10c77cd77970ac965734fe3419f2c98665f6e982744a9bfb0e749d298f4/coverage-7.8.0-cp313-cp313-musllinux_1_2_aarch64.whl", hash = "sha256:581a40c7b94921fffd6457ffe532259813fc68eb2bdda60fa8cc343414ce3733", size = 244633 },
    { url = "https://files.pythonhosted.org/packages/38/5a/4f7569d946a07c952688debee18c2bb9ab24f88027e3d71fd25dbc2f9dca/coverage-7.8.0-cp313-cp313-musllinux_1_2_i686.whl", hash = "sha256:f319bae0321bc838e205bf9e5bc28f0a3165f30c203b610f17ab5552cff90323", size = 242712 },
    { url = "https://files.pythonhosted.org/packages/bb/a1/03a43b33f50475a632a91ea8c127f7e35e53786dbe6781c25f19fd5a65f8/coverage-7.8.0-cp313-cp313-musllinux_1_2_x86_64.whl", hash = "sha256:04bfec25a8ef1c5f41f5e7e5c842f6b615599ca8ba8391ec33a9290d9d2db3a3", size = 244000 },
    { url = "https://files.pythonhosted.org/packages/6a/89/ab6c43b1788a3128e4d1b7b54214548dcad75a621f9d277b14d16a80d8a1/coverage-7.8.0-cp313-cp313-win32.whl", hash = "sha256:dd19608788b50eed889e13a5d71d832edc34fc9dfce606f66e8f9f917eef910d", size = 214195 },
    { url = "https://files.pythonhosted.org/packages/12/12/6bf5f9a8b063d116bac536a7fb594fc35cb04981654cccb4bbfea5dcdfa0/coverage-7.8.0-cp313-cp313-win_amd64.whl", hash = "sha256:a9abbccd778d98e9c7e85038e35e91e67f5b520776781d9a1e2ee9d400869487", size = 214998 },
    { url = "https://files.pythonhosted.org/packages/2a/e6/1e9df74ef7a1c983a9c7443dac8aac37a46f1939ae3499424622e72a6f78/coverage-7.8.0-cp313-cp313t-macosx_10_13_x86_64.whl", hash = "sha256:18c5ae6d061ad5b3e7eef4363fb27a0576012a7447af48be6c75b88494c6cf25", size = 212541 },
    { url = "https://files.pythonhosted.org/packages/04/51/c32174edb7ee49744e2e81c4b1414ac9df3dacfcb5b5f273b7f285ad43f6/coverage-7.8.0-cp313-cp313t-macosx_11_0_arm64.whl", hash = "sha256:95aa6ae391a22bbbce1b77ddac846c98c5473de0372ba5c463480043a07bff42", size = 212767 },
    { url = "https://files.pythonhosted.org/packages/e9/8f/f454cbdb5212f13f29d4a7983db69169f1937e869a5142bce983ded52162/coverage-7.8.0-cp313-cp313t-manylinux_2_17_aarch64.manylinux2014_aarch64.whl", hash = "sha256:e013b07ba1c748dacc2a80e69a46286ff145935f260eb8c72df7185bf048f502", size = 256997 },
    { url = "https://files.pythonhosted.org/packages/e6/74/2bf9e78b321216d6ee90a81e5c22f912fc428442c830c4077b4a071db66f/coverage-7.8.0-cp313-cp313t-manylinux_2_5_i686.manylinux1_i686.manylinux_2_17_i686.manylinux2014_i686.whl", hash = "sha256:d766a4f0e5aa1ba056ec3496243150698dc0481902e2b8559314368717be82b1", size = 252708 },
    { url = "https://files.pythonhosted.org/packages/92/4d/50d7eb1e9a6062bee6e2f92e78b0998848a972e9afad349b6cdde6fa9e32/coverage-7.8.0-cp313-cp313t-manylinux_2_5_x86_64.manylinux1_x86_64.manylinux_2_17_x86_64.manylinux2014_x86_64.whl", hash = "sha256:ad80e6b4a0c3cb6f10f29ae4c60e991f424e6b14219d46f1e7d442b938ee68a4", size = 255046 },
    { url = "https://files.pythonhosted.org/packages/40/9e/71fb4e7402a07c4198ab44fc564d09d7d0ffca46a9fb7b0a7b929e7641bd/coverage-7.8.0-cp313-cp313t-musllinux_1_2_aarch64.whl", hash = "sha256:b87eb6fc9e1bb8f98892a2458781348fa37e6925f35bb6ceb9d4afd54ba36c73", size = 256139 },
    { url = "https://files.pythonhosted.org/packages/49/1a/78d37f7a42b5beff027e807c2843185961fdae7fe23aad5a4837c93f9d25/coverage-7.8.0-cp313-cp313t-musllinux_1_2_i686.whl", hash = "sha256:d1ba00ae33be84066cfbe7361d4e04dec78445b2b88bdb734d0d1cbab916025a", size = 254307 },
    { url = "https://files.pythonhosted.org/packages/58/e9/8fb8e0ff6bef5e170ee19d59ca694f9001b2ec085dc99b4f65c128bb3f9a/coverage-7.8.0-cp313-cp313t-musllinux_1_2_x86_64.whl", hash = "sha256:f3c38e4e5ccbdc9198aecc766cedbb134b2d89bf64533973678dfcf07effd883", size = 255116 },
    { url = "https://files.pythonhosted.org/packages/56/b0/d968ecdbe6fe0a863de7169bbe9e8a476868959f3af24981f6a10d2b6924/coverage-7.8.0-cp313-cp313t-win32.whl", hash = "sha256:379fe315e206b14e21db5240f89dc0774bdd3e25c3c58c2c733c99eca96f1ada", size = 214909 },
    { url = "https://files.pythonhosted.org/packages/87/e9/d6b7ef9fecf42dfb418d93544af47c940aa83056c49e6021a564aafbc91f/coverage-7.8.0-cp313-cp313t-win_amd64.whl", hash = "sha256:2e4b6b87bb0c846a9315e3ab4be2d52fac905100565f4b92f02c445c8799e257", size = 216068 },
    { url = "https://files.pythonhosted.org/packages/c4/f1/1da77bb4c920aa30e82fa9b6ea065da3467977c2e5e032e38e66f1c57ffd/coverage-7.8.0-pp39.pp310.pp311-none-any.whl", hash = "sha256:b8194fb8e50d556d5849753de991d390c5a1edeeba50f68e3a9253fbd8bf8ccd", size = 203443 },
    { url = "https://files.pythonhosted.org/packages/59/f1/4da7717f0063a222db253e7121bd6a56f6fb1ba439dcc36659088793347c/coverage-7.8.0-py3-none-any.whl", hash = "sha256:dbf364b4c5e7bae9250528167dfe40219b62e2d573c854d74be213e1e52069f7", size = 203435 },
]

[package.optional-dependencies]
toml = [
    { name = "tomli", marker = "python_full_version <= '3.11'" },
]

[[package]]
name = "cryptography"
version = "44.0.2"
source = { registry = "https://pypi.org/simple" }
dependencies = [
    { name = "cffi", marker = "platform_python_implementation != 'PyPy'" },
]
sdist = { url = "https://files.pythonhosted.org/packages/cd/25/4ce80c78963834b8a9fd1cc1266be5ed8d1840785c0f2e1b73b8d128d505/cryptography-44.0.2.tar.gz", hash = "sha256:c63454aa261a0cf0c5b4718349629793e9e634993538db841165b3df74f37ec0", size = 710807 }
wheels = [
    { url = "https://files.pythonhosted.org/packages/92/ef/83e632cfa801b221570c5f58c0369db6fa6cef7d9ff859feab1aae1a8a0f/cryptography-44.0.2-cp37-abi3-macosx_10_9_universal2.whl", hash = "sha256:efcfe97d1b3c79e486554efddeb8f6f53a4cdd4cf6086642784fa31fc384e1d7", size = 6676361 },
    { url = "https://files.pythonhosted.org/packages/30/ec/7ea7c1e4c8fc8329506b46c6c4a52e2f20318425d48e0fe597977c71dbce/cryptography-44.0.2-cp37-abi3-manylinux_2_17_aarch64.manylinux2014_aarch64.whl", hash = "sha256:29ecec49f3ba3f3849362854b7253a9f59799e3763b0c9d0826259a88efa02f1", size = 3952350 },
    { url = "https://files.pythonhosted.org/packages/27/61/72e3afdb3c5ac510330feba4fc1faa0fe62e070592d6ad00c40bb69165e5/cryptography-44.0.2-cp37-abi3-manylinux_2_17_x86_64.manylinux2014_x86_64.whl", hash = "sha256:bc821e161ae88bfe8088d11bb39caf2916562e0a2dc7b6d56714a48b784ef0bb", size = 4166572 },
    { url = "https://files.pythonhosted.org/packages/26/e4/ba680f0b35ed4a07d87f9e98f3ebccb05091f3bf6b5a478b943253b3bbd5/cryptography-44.0.2-cp37-abi3-manylinux_2_28_aarch64.whl", hash = "sha256:3c00b6b757b32ce0f62c574b78b939afab9eecaf597c4d624caca4f9e71e7843", size = 3958124 },
    { url = "https://files.pythonhosted.org/packages/9c/e8/44ae3e68c8b6d1cbc59040288056df2ad7f7f03bbcaca6b503c737ab8e73/cryptography-44.0.2-cp37-abi3-manylinux_2_28_armv7l.manylinux_2_31_armv7l.whl", hash = "sha256:7bdcd82189759aba3816d1f729ce42ffded1ac304c151d0a8e89b9996ab863d5", size = 3678122 },
    { url = "https://files.pythonhosted.org/packages/27/7b/664ea5e0d1eab511a10e480baf1c5d3e681c7d91718f60e149cec09edf01/cryptography-44.0.2-cp37-abi3-manylinux_2_28_x86_64.whl", hash = "sha256:4973da6ca3db4405c54cd0b26d328be54c7747e89e284fcff166132eb7bccc9c", size = 4191831 },
    { url = "https://files.pythonhosted.org/packages/2a/07/79554a9c40eb11345e1861f46f845fa71c9e25bf66d132e123d9feb8e7f9/cryptography-44.0.2-cp37-abi3-manylinux_2_34_aarch64.whl", hash = "sha256:4e389622b6927d8133f314949a9812972711a111d577a5d1f4bee5e58736b80a", size = 3960583 },
    { url = "https://files.pythonhosted.org/packages/bb/6d/858e356a49a4f0b591bd6789d821427de18432212e137290b6d8a817e9bf/cryptography-44.0.2-cp37-abi3-manylinux_2_34_x86_64.whl", hash = "sha256:f514ef4cd14bb6fb484b4a60203e912cfcb64f2ab139e88c2274511514bf7308", size = 4191753 },
    { url = "https://files.pythonhosted.org/packages/b2/80/62df41ba4916067fa6b125aa8c14d7e9181773f0d5d0bd4dcef580d8b7c6/cryptography-44.0.2-cp37-abi3-musllinux_1_2_aarch64.whl", hash = "sha256:1bc312dfb7a6e5d66082c87c34c8a62176e684b6fe3d90fcfe1568de675e6688", size = 4079550 },
    { url = "https://files.pythonhosted.org/packages/f3/cd/2558cc08f7b1bb40683f99ff4327f8dcfc7de3affc669e9065e14824511b/cryptography-44.0.2-cp37-abi3-musllinux_1_2_x86_64.whl", hash = "sha256:3b721b8b4d948b218c88cb8c45a01793483821e709afe5f622861fc6182b20a7", size = 4298367 },
    { url = "https://files.pythonhosted.org/packages/71/59/94ccc74788945bc3bd4cf355d19867e8057ff5fdbcac781b1ff95b700fb1/cryptography-44.0.2-cp37-abi3-win32.whl", hash = "sha256:51e4de3af4ec3899d6d178a8c005226491c27c4ba84101bfb59c901e10ca9f79", size = 2772843 },
    { url = "https://files.pythonhosted.org/packages/ca/2c/0d0bbaf61ba05acb32f0841853cfa33ebb7a9ab3d9ed8bb004bd39f2da6a/cryptography-44.0.2-cp37-abi3-win_amd64.whl", hash = "sha256:c505d61b6176aaf982c5717ce04e87da5abc9a36a5b39ac03905c4aafe8de7aa", size = 3209057 },
    { url = "https://files.pythonhosted.org/packages/9e/be/7a26142e6d0f7683d8a382dd963745e65db895a79a280a30525ec92be890/cryptography-44.0.2-cp39-abi3-macosx_10_9_universal2.whl", hash = "sha256:8e0ddd63e6bf1161800592c71ac794d3fb8001f2caebe0966e77c5234fa9efc3", size = 6677789 },
    { url = "https://files.pythonhosted.org/packages/06/88/638865be7198a84a7713950b1db7343391c6066a20e614f8fa286eb178ed/cryptography-44.0.2-cp39-abi3-manylinux_2_17_aarch64.manylinux2014_aarch64.whl", hash = "sha256:81276f0ea79a208d961c433a947029e1a15948966658cf6710bbabb60fcc2639", size = 3951919 },
    { url = "https://files.pythonhosted.org/packages/d7/fc/99fe639bcdf58561dfad1faa8a7369d1dc13f20acd78371bb97a01613585/cryptography-44.0.2-cp39-abi3-manylinux_2_17_x86_64.manylinux2014_x86_64.whl", hash = "sha256:9a1e657c0f4ea2a23304ee3f964db058c9e9e635cc7019c4aa21c330755ef6fd", size = 4167812 },
    { url = "https://files.pythonhosted.org/packages/53/7b/aafe60210ec93d5d7f552592a28192e51d3c6b6be449e7fd0a91399b5d07/cryptography-44.0.2-cp39-abi3-manylinux_2_28_aarch64.whl", hash = "sha256:6210c05941994290f3f7f175a4a57dbbb2afd9273657614c506d5976db061181", size = 3958571 },
    { url = "https://files.pythonhosted.org/packages/16/32/051f7ce79ad5a6ef5e26a92b37f172ee2d6e1cce09931646eef8de1e9827/cryptography-44.0.2-cp39-abi3-manylinux_2_28_armv7l.manylinux_2_31_armv7l.whl", hash = "sha256:d1c3572526997b36f245a96a2b1713bf79ce99b271bbcf084beb6b9b075f29ea", size = 3679832 },
    { url = "https://files.pythonhosted.org/packages/78/2b/999b2a1e1ba2206f2d3bca267d68f350beb2b048a41ea827e08ce7260098/cryptography-44.0.2-cp39-abi3-manylinux_2_28_x86_64.whl", hash = "sha256:b042d2a275c8cee83a4b7ae30c45a15e6a4baa65a179a0ec2d78ebb90e4f6699", size = 4193719 },
    { url = "https://files.pythonhosted.org/packages/72/97/430e56e39a1356e8e8f10f723211a0e256e11895ef1a135f30d7d40f2540/cryptography-44.0.2-cp39-abi3-manylinux_2_34_aarch64.whl", hash = "sha256:d03806036b4f89e3b13b6218fefea8d5312e450935b1a2d55f0524e2ed7c59d9", size = 3960852 },
    { url = "https://files.pythonhosted.org/packages/89/33/c1cf182c152e1d262cac56850939530c05ca6c8d149aa0dcee490b417e99/cryptography-44.0.2-cp39-abi3-manylinux_2_34_x86_64.whl", hash = "sha256:c7362add18b416b69d58c910caa217f980c5ef39b23a38a0880dfd87bdf8cd23", size = 4193906 },
    { url = "https://files.pythonhosted.org/packages/e1/99/87cf26d4f125380dc674233971069bc28d19b07f7755b29861570e513650/cryptography-44.0.2-cp39-abi3-musllinux_1_2_aarch64.whl", hash = "sha256:8cadc6e3b5a1f144a039ea08a0bdb03a2a92e19c46be3285123d32029f40a922", size = 4081572 },
    { url = "https://files.pythonhosted.org/packages/b3/9f/6a3e0391957cc0c5f84aef9fbdd763035f2b52e998a53f99345e3ac69312/cryptography-44.0.2-cp39-abi3-musllinux_1_2_x86_64.whl", hash = "sha256:6f101b1f780f7fc613d040ca4bdf835c6ef3b00e9bd7125a4255ec574c7916e4", size = 4298631 },
    { url = "https://files.pythonhosted.org/packages/e2/a5/5bc097adb4b6d22a24dea53c51f37e480aaec3465285c253098642696423/cryptography-44.0.2-cp39-abi3-win32.whl", hash = "sha256:3dc62975e31617badc19a906481deacdeb80b4bb454394b4098e3f2525a488c5", size = 2773792 },
    { url = "https://files.pythonhosted.org/packages/33/cf/1f7649b8b9a3543e042d3f348e398a061923ac05b507f3f4d95f11938aa9/cryptography-44.0.2-cp39-abi3-win_amd64.whl", hash = "sha256:5f6f90b72d8ccadb9c6e311c775c8305381db88374c65fa1a68250aa8a9cb3a6", size = 3210957 },
    { url = "https://files.pythonhosted.org/packages/d6/d7/f30e75a6aa7d0f65031886fa4a1485c2fbfe25a1896953920f6a9cfe2d3b/cryptography-44.0.2-pp311-pypy311_pp73-manylinux_2_28_aarch64.whl", hash = "sha256:909c97ab43a9c0c0b0ada7a1281430e4e5ec0458e6d9244c0e821bbf152f061d", size = 3887513 },
    { url = "https://files.pythonhosted.org/packages/9c/b4/7a494ce1032323ca9db9a3661894c66e0d7142ad2079a4249303402d8c71/cryptography-44.0.2-pp311-pypy311_pp73-manylinux_2_28_x86_64.whl", hash = "sha256:96e7a5e9d6e71f9f4fca8eebfd603f8e86c5225bb18eb621b2c1e50b290a9471", size = 4107432 },
    { url = "https://files.pythonhosted.org/packages/45/f8/6b3ec0bc56123b344a8d2b3264a325646d2dcdbdd9848b5e6f3d37db90b3/cryptography-44.0.2-pp311-pypy311_pp73-manylinux_2_34_aarch64.whl", hash = "sha256:d1b3031093a366ac767b3feb8bcddb596671b3aaff82d4050f984da0c248b615", size = 3891421 },
    { url = "https://files.pythonhosted.org/packages/57/ff/f3b4b2d007c2a646b0f69440ab06224f9cf37a977a72cdb7b50632174e8a/cryptography-44.0.2-pp311-pypy311_pp73-manylinux_2_34_x86_64.whl", hash = "sha256:04abd71114848aa25edb28e225ab5f268096f44cf0127f3d36975bdf1bdf3390", size = 4107081 },
]

[[package]]
name = "cycler"
version = "0.12.1"
source = { registry = "https://pypi.org/simple" }
sdist = { url = "https://files.pythonhosted.org/packages/a9/95/a3dbbb5028f35eafb79008e7522a75244477d2838f38cbb722248dabc2a8/cycler-0.12.1.tar.gz", hash = "sha256:88bb128f02ba341da8ef447245a9e138fae777f6a23943da4540077d3601eb1c", size = 7615 }
wheels = [
    { url = "https://files.pythonhosted.org/packages/e7/05/c19819d5e3d95294a6f5947fb9b9629efb316b96de511b418c53d245aae6/cycler-0.12.1-py3-none-any.whl", hash = "sha256:85cef7cff222d8644161529808465972e51340599459b8ac3ccbac5a854e0d30", size = 8321 },
]

[[package]]
name = "ddtrace"
version = "3.4.1"
source = { registry = "https://pypi.org/simple" }
dependencies = [
    { name = "bytecode" },
    { name = "envier" },
    { name = "legacy-cgi", marker = "python_full_version >= '3.13'" },
    { name = "opentelemetry-api" },
    { name = "protobuf" },
    { name = "typing-extensions" },
    { name = "wrapt" },
    { name = "xmltodict" },
]
sdist = { url = "https://files.pythonhosted.org/packages/a4/56/f0de83a3eb6b763d6268319f37b2c47780c0c627f60bb101c923fdf8d465/ddtrace-3.4.1.tar.gz", hash = "sha256:4dc31c65a765c80c64af0ac0c499c6ba93a46a0f29b62bda6b58bb9759106a92", size = 6418701 }
wheels = [
    { url = "https://files.pythonhosted.org/packages/58/a8/95f6d18588d6d25600db0880c68a5954fae872830bda49ab4891c747981f/ddtrace-3.4.1-cp311-cp311-macosx_12_0_arm64.whl", hash = "sha256:7c3dc31d4cea956ec583873e4d0d44caa08189040a7d3f071b9a47cd0de62df7", size = 7258186 },
    { url = "https://files.pythonhosted.org/packages/84/8b/6a17787a4e27227b97974f3115d7ef530e797d68ecb8f7daf5133ad86b61/ddtrace-3.4.1-cp311-cp311-macosx_12_0_x86_64.whl", hash = "sha256:00ca18d95858afd3c1bf75faa2adb91b3b9cddf3a44e8e2a46234c635e72045f", size = 3436047 },
    { url = "https://files.pythonhosted.org/packages/44/61/9d889e33b300b380d3071cf19c5edd0468bf157f757673fde0e8b5842a34/ddtrace-3.4.1-cp311-cp311-manylinux_2_17_aarch64.manylinux2014_aarch64.whl", hash = "sha256:37a62951d6b94310121af5b3051fcd5e0d6400c188f7411dd49ad102a5577fd2", size = 6241994 },
    { url = "https://files.pythonhosted.org/packages/09/84/1ee105511cc40da9c143cb9dbb6b740cac151bdd5113731a387f50c74120/ddtrace-3.4.1-cp311-cp311-manylinux_2_17_i686.manylinux2014_i686.whl", hash = "sha256:880e4d57d217a6775ef88e6818165464b5cc071bd172cf5a499db2e746682510", size = 3024523 },
    { url = "https://files.pythonhosted.org/packages/17/ff/276207dfddf0496793cb1450a44818ac08e88fdee9a563d48856559af8a6/ddtrace-3.4.1-cp311-cp311-manylinux_2_17_x86_64.manylinux2014_x86_64.whl", hash = "sha256:2959b9bc23d75f9084fa97888a77d82b86fd0c60513734ee030d91381e9b2e26", size = 6585414 },
    { url = "https://files.pythonhosted.org/packages/0f/eb/72c8453ca9c112dbe24f405a94815473dc9f2468c74d2bf62674408f3463/ddtrace-3.4.1-cp311-cp311-musllinux_1_2_aarch64.whl", hash = "sha256:eda781e035acc1414d2d854599aedbe11e089cff78596894d18da3db11a3c6fb", size = 7235725 },
    { url = "https://files.pythonhosted.org/packages/07/64/49e6509a0e3951e21ff3ea07b86d615a2c16c18bedf9824e9a5b739bbeef/ddtrace-3.4.1-cp311-cp311-musllinux_1_2_i686.whl", hash = "sha256:bc941532cb461ea00694eb6580687b480dece2cd286bdc2794ee1ea015382865", size = 4156408 },
    { url = "https://files.pythonhosted.org/packages/a3/9d/fd49aee2be466764f8423d6a02412bb054ba3c81bf14e7587fb17c463e54/ddtrace-3.4.1-cp311-cp311-musllinux_1_2_x86_64.whl", hash = "sha256:8cd19f4bcacd71e73aa716dbdb82607f0b0a80d8908d929c6788191d55dc6cb8", size = 7629749 },
    { url = "https://files.pythonhosted.org/packages/67/78/1d1b7ed105fb00c5ad55e12ea2da8bbf4d0c5375f7a64c6ea7a94edbffa8/ddtrace-3.4.1-cp311-cp311-win32.whl", hash = "sha256:9248be4949e9f2599634920bfd92c68410034e39dd47cb5cf10f73faaf541877", size = 6219177 },
    { url = "https://files.pythonhosted.org/packages/0c/7a/a0f5ed64a12c67362828a4011eaef87e3f212cd3b23b34492982efd718a0/ddtrace-3.4.1-cp311-cp311-win_amd64.whl", hash = "sha256:408cf5f3115cbb663c432b05fe000d7babadeded017f4507c3a85c32bdbe9bbf", size = 7081885 },
    { url = "https://files.pythonhosted.org/packages/ad/0f/44d013be8d2b090f1e5c35a8d24444d2bc5e8c9ecce50cae9b0b3cb85a7c/ddtrace-3.4.1-cp312-cp312-macosx_12_0_arm64.whl", hash = "sha256:99459acd6db330639cee67453000eac7c73206cb7b6283699655106f60d71e13", size = 7255569 },
    { url = "https://files.pythonhosted.org/packages/3f/66/98bf9708660eddfe9f751d0ac500322561611f0a665e878706d3b702392d/ddtrace-3.4.1-cp312-cp312-macosx_12_0_x86_64.whl", hash = "sha256:e487e6c41002029fd7800a00d07b1fc05af93f9d262557ae88537cce25598b7c", size = 3433877 },
    { url = "https://files.pythonhosted.org/packages/0f/68/3d1271c28b2c8ff16ad617a2dda3843315544d1326fe06f7f468f3938888/ddtrace-3.4.1-cp312-cp312-manylinux_2_17_aarch64.manylinux2014_aarch64.whl", hash = "sha256:88dbb0b6503903ec04a42648f816e67ab33f15fb3a51050a7441c655c0291892", size = 6212968 },
    { url = "https://files.pythonhosted.org/packages/ec/59/cdca29c36e1ebf44678e521fe3f16658d0ddd354890aac40d5bfb93ea777/ddtrace-3.4.1-cp312-cp312-manylinux_2_17_i686.manylinux2014_i686.whl", hash = "sha256:85b27e0974334be9b730d36e5c3e86545d3c0e69cfad5dd7d09b4e56ef114eb6", size = 2993892 },
    { url = "https://files.pythonhosted.org/packages/4c/49/793be378df5c883444ca056bb087064f4b858143847b7a606509810037aa/ddtrace-3.4.1-cp312-cp312-manylinux_2_17_x86_64.manylinux2014_x86_64.whl", hash = "sha256:6e35479fe9b3c3152558951468ae816c427402edafb009fe18a49858e7647ab8", size = 6556390 },
    { url = "https://files.pythonhosted.org/packages/94/61/a08f5f4de80ff80a22a7a137744f819777a20602c824b617edf133b09aee/ddtrace-3.4.1-cp312-cp312-musllinux_1_2_aarch64.whl", hash = "sha256:34b57e067a99ac483de0e7f3ac173285293ccb7704d87cbe7deae553960ba506", size = 7200455 },
    { url = "https://files.pythonhosted.org/packages/85/12/86c74d154b14e55193b8d390f35a79929c17a1dcd93329896dfad8ae985a/ddtrace-3.4.1-cp312-cp312-musllinux_1_2_i686.whl", hash = "sha256:975285070c966269821239026b4ff06564700b3946fa407618c90d0bd7038dd6", size = 4128522 },
    { url = "https://files.pythonhosted.org/packages/94/23/7fbf3efa36b20dab12f8b5cd441c53863de002eb7e11f21efb7628884a6e/ddtrace-3.4.1-cp312-cp312-musllinux_1_2_x86_64.whl", hash = "sha256:734b9e70b946f20f2f6935e358f46353b7320d0bad65ae0770eead2899dfd099", size = 7594385 },
    { url = "https://files.pythonhosted.org/packages/d0/22/ab3488741df1df2c623d6bbd114dc0350431aa27780d25ececa05b937ab8/ddtrace-3.4.1-cp312-cp312-win32.whl", hash = "sha256:092d1e6012a7b041c1ba4dc7cb194efd09721e7c5c7ce8637d853d4866aafc8b", size = 6206023 },
    { url = "https://files.pythonhosted.org/packages/39/65/456dfc4977b8c30ba772e2319181dfeec27ba3c68a0c5ad679150a0db661/ddtrace-3.4.1-cp312-cp312-win_amd64.whl", hash = "sha256:d38ba2010edb8c4fec5377b005a0759bb4314369972a22333399356f2e677cec", size = 7072930 },
    { url = "https://files.pythonhosted.org/packages/fa/44/5769b5d0c49e61909896e01c94350f410913ecb1dcd1b76438aa37be25b0/ddtrace-3.4.1-cp313-cp313-macosx_12_0_arm64.whl", hash = "sha256:f24009faf17eae1996eb8988d42f95ce2bf6405354d2b0c93d4bc65a0b58038c", size = 7246382 },
    { url = "https://files.pythonhosted.org/packages/30/86/fc9edc21d0a0d7016040b7d8635f6b920c0cb57fb666200b557108dd126e/ddtrace-3.4.1-cp313-cp313-macosx_12_0_x86_64.whl", hash = "sha256:999031a2054164b17480b1debe568ae7e18f63a6799f10cade648973b39f6924", size = 3423551 },
    { url = "https://files.pythonhosted.org/packages/bb/08/e1778db81b64d5b8553d8a4b5ceff5cba9ba4835988c2c745f279b9833b2/ddtrace-3.4.1-cp313-cp313-manylinux_2_17_aarch64.manylinux2014_aarch64.whl", hash = "sha256:aeacaaa4f971107fd3492c19b4a7506564b2fe6de0520f8d8441214964ad9bd9", size = 6206300 },
    { url = "https://files.pythonhosted.org/packages/59/c1/ee0ec323a12628c2f7d7374a4c856ac14eb42882e14ca772d725fe439ae6/ddtrace-3.4.1-cp313-cp313-manylinux_2_17_i686.manylinux2014_i686.whl", hash = "sha256:e4b4edc97c6531168517916f498c775b2e895747a419bbb9a24ed832241f380d", size = 2983637 },
    { url = "https://files.pythonhosted.org/packages/25/39/7a33959983b4af6bccf5ceac681a571dcaf8ebc3065134b2926df88f5194/ddtrace-3.4.1-cp313-cp313-manylinux_2_17_x86_64.manylinux2014_x86_64.whl", hash = "sha256:386a62140088790fc848151285cb5a56e74c143828de916eb78fc7336d60d3a1", size = 6548891 },
    { url = "https://files.pythonhosted.org/packages/2d/63/ce851d587f1291a638005e8ad8fec1caa7491c567a174090636ad6774196/ddtrace-3.4.1-cp313-cp313-musllinux_1_2_aarch64.whl", hash = "sha256:a93e0aedf7a1ba50b28745051afdde788b78d155ef775596eb14ba388b462717", size = 7195634 },
    { url = "https://files.pythonhosted.org/packages/62/35/948562893c43981657d1f9e42aa9aa27bb4381df63bf3de3837fa61843f3/ddtrace-3.4.1-cp313-cp313-musllinux_1_2_i686.whl", hash = "sha256:90f15630772868f55d97ccddef67b8524b579ae2fdb14b4780fa6bb9b9737c21", size = 4122505 },
    { url = "https://files.pythonhosted.org/packages/ae/f7/6b96cb45f51436c5f9a331cf0c130ffb4bf5da2fa601532c3749c7c5ff12/ddtrace-3.4.1-cp313-cp313-musllinux_1_2_x86_64.whl", hash = "sha256:b6e965f8b96d7a93e3a09dd0c2bba32704694c51c6cc004892577ff2c07d05e4", size = 7588360 },
]

[[package]]
name = "debugpy"
version = "1.8.14"
source = { registry = "https://pypi.org/simple" }
sdist = { url = "https://files.pythonhosted.org/packages/bd/75/087fe07d40f490a78782ff3b0a30e3968936854105487decdb33446d4b0e/debugpy-1.8.14.tar.gz", hash = "sha256:7cd287184318416850aa8b60ac90105837bb1e59531898c07569d197d2ed5322", size = 1641444 }
wheels = [
    { url = "https://files.pythonhosted.org/packages/67/e8/57fe0c86915671fd6a3d2d8746e40485fd55e8d9e682388fbb3a3d42b86f/debugpy-1.8.14-cp311-cp311-macosx_14_0_universal2.whl", hash = "sha256:1b2ac8c13b2645e0b1eaf30e816404990fbdb168e193322be8f545e8c01644a9", size = 2175064 },
    { url = "https://files.pythonhosted.org/packages/3b/97/2b2fd1b1c9569c6764ccdb650a6f752e4ac31be465049563c9eb127a8487/debugpy-1.8.14-cp311-cp311-manylinux_2_5_x86_64.manylinux1_x86_64.manylinux_2_17_x86_64.manylinux2014_x86_64.whl", hash = "sha256:cf431c343a99384ac7eab2f763980724834f933a271e90496944195318c619e2", size = 3132359 },
    { url = "https://files.pythonhosted.org/packages/c0/ee/b825c87ed06256ee2a7ed8bab8fb3bb5851293bf9465409fdffc6261c426/debugpy-1.8.14-cp311-cp311-win32.whl", hash = "sha256:c99295c76161ad8d507b413cd33422d7c542889fbb73035889420ac1fad354f2", size = 5133269 },
    { url = "https://files.pythonhosted.org/packages/d5/a6/6c70cd15afa43d37839d60f324213843174c1d1e6bb616bd89f7c1341bac/debugpy-1.8.14-cp311-cp311-win_amd64.whl", hash = "sha256:7816acea4a46d7e4e50ad8d09d963a680ecc814ae31cdef3622eb05ccacf7b01", size = 5158156 },
    { url = "https://files.pythonhosted.org/packages/d9/2a/ac2df0eda4898f29c46eb6713a5148e6f8b2b389c8ec9e425a4a1d67bf07/debugpy-1.8.14-cp312-cp312-macosx_14_0_universal2.whl", hash = "sha256:8899c17920d089cfa23e6005ad9f22582fd86f144b23acb9feeda59e84405b84", size = 2501268 },
    { url = "https://files.pythonhosted.org/packages/10/53/0a0cb5d79dd9f7039169f8bf94a144ad3efa52cc519940b3b7dde23bcb89/debugpy-1.8.14-cp312-cp312-manylinux_2_5_x86_64.manylinux1_x86_64.manylinux_2_17_x86_64.manylinux2014_x86_64.whl", hash = "sha256:f6bb5c0dcf80ad5dbc7b7d6eac484e2af34bdacdf81df09b6a3e62792b722826", size = 4221077 },
    { url = "https://files.pythonhosted.org/packages/f8/d5/84e01821f362327bf4828728aa31e907a2eca7c78cd7c6ec062780d249f8/debugpy-1.8.14-cp312-cp312-win32.whl", hash = "sha256:281d44d248a0e1791ad0eafdbbd2912ff0de9eec48022a5bfbc332957487ed3f", size = 5255127 },
    { url = "https://files.pythonhosted.org/packages/33/16/1ed929d812c758295cac7f9cf3dab5c73439c83d9091f2d91871e648093e/debugpy-1.8.14-cp312-cp312-win_amd64.whl", hash = "sha256:5aa56ef8538893e4502a7d79047fe39b1dae08d9ae257074c6464a7b290b806f", size = 5297249 },
    { url = "https://files.pythonhosted.org/packages/4d/e4/395c792b243f2367d84202dc33689aa3d910fb9826a7491ba20fc9e261f5/debugpy-1.8.14-cp313-cp313-macosx_14_0_universal2.whl", hash = "sha256:329a15d0660ee09fec6786acdb6e0443d595f64f5d096fc3e3ccf09a4259033f", size = 2485676 },
    { url = "https://files.pythonhosted.org/packages/ba/f1/6f2ee3f991327ad9e4c2f8b82611a467052a0fb0e247390192580e89f7ff/debugpy-1.8.14-cp313-cp313-manylinux_2_5_x86_64.manylinux1_x86_64.manylinux_2_17_x86_64.manylinux2014_x86_64.whl", hash = "sha256:0f920c7f9af409d90f5fd26e313e119d908b0dd2952c2393cd3247a462331f15", size = 4217514 },
    { url = "https://files.pythonhosted.org/packages/79/28/b9d146f8f2dc535c236ee09ad3e5ac899adb39d7a19b49f03ac95d216beb/debugpy-1.8.14-cp313-cp313-win32.whl", hash = "sha256:3784ec6e8600c66cbdd4ca2726c72d8ca781e94bce2f396cc606d458146f8f4e", size = 5254756 },
    { url = "https://files.pythonhosted.org/packages/e0/62/a7b4a57013eac4ccaef6977966e6bec5c63906dd25a86e35f155952e29a1/debugpy-1.8.14-cp313-cp313-win_amd64.whl", hash = "sha256:684eaf43c95a3ec39a96f1f5195a7ff3d4144e4a18d69bb66beeb1a6de605d6e", size = 5297119 },
    { url = "https://files.pythonhosted.org/packages/97/1a/481f33c37ee3ac8040d3d51fc4c4e4e7e61cb08b8bc8971d6032acc2279f/debugpy-1.8.14-py2.py3-none-any.whl", hash = "sha256:5cd9a579d553b6cb9759a7908a41988ee6280b961f24f63336835d9418216a20", size = 5256230 },
]

[[package]]
name = "decorator"
version = "5.2.1"
source = { registry = "https://pypi.org/simple" }
sdist = { url = "https://files.pythonhosted.org/packages/43/fa/6d96a0978d19e17b68d634497769987b16c8f4cd0a7a05048bec693caa6b/decorator-5.2.1.tar.gz", hash = "sha256:65f266143752f734b0a7cc83c46f4618af75b8c5911b00ccb61d0ac9b6da0360", size = 56711 }
wheels = [
    { url = "https://files.pythonhosted.org/packages/4e/8c/f3147f5c4b73e7550fe5f9352eaa956ae838d5c51eb58e7a25b9f3e2643b/decorator-5.2.1-py3-none-any.whl", hash = "sha256:d316bb415a2d9e2d2b3abcc4084c6502fc09240e292cd76a76afc106a1c8e04a", size = 9190 },
]

[[package]]
name = "deprecated"
version = "1.2.18"
source = { registry = "https://pypi.org/simple" }
dependencies = [
    { name = "wrapt" },
]
sdist = { url = "https://files.pythonhosted.org/packages/98/97/06afe62762c9a8a86af0cfb7bfdab22a43ad17138b07af5b1a58442690a2/deprecated-1.2.18.tar.gz", hash = "sha256:422b6f6d859da6f2ef57857761bfb392480502a64c3028ca9bbe86085d72115d", size = 2928744 }
wheels = [
    { url = "https://files.pythonhosted.org/packages/6e/c6/ac0b6c1e2d138f1002bcf799d330bd6d85084fece321e662a14223794041/Deprecated-1.2.18-py2.py3-none-any.whl", hash = "sha256:bd5011788200372a32418f888e326a09ff80d0214bd961147cfed01b5c018eec", size = 9998 },
]

[[package]]
name = "distlib"
version = "0.3.9"
source = { registry = "https://pypi.org/simple" }
sdist = { url = "https://files.pythonhosted.org/packages/0d/dd/1bec4c5ddb504ca60fc29472f3d27e8d4da1257a854e1d96742f15c1d02d/distlib-0.3.9.tar.gz", hash = "sha256:a60f20dea646b8a33f3e7772f74dc0b2d0772d2837ee1342a00645c81edf9403", size = 613923 }
wheels = [
    { url = "https://files.pythonhosted.org/packages/91/a1/cf2472db20f7ce4a6be1253a81cfdf85ad9c7885ffbed7047fb72c24cf87/distlib-0.3.9-py2.py3-none-any.whl", hash = "sha256:47f8c22fd27c27e25a65601af709b38e4f0a45ea4fc2e710f65755fa8caaaf87", size = 468973 },
]

[[package]]
name = "dnspython"
version = "2.7.0"
source = { registry = "https://pypi.org/simple" }
sdist = { url = "https://files.pythonhosted.org/packages/b5/4a/263763cb2ba3816dd94b08ad3a33d5fdae34ecb856678773cc40a3605829/dnspython-2.7.0.tar.gz", hash = "sha256:ce9c432eda0dc91cf618a5cedf1a4e142651196bbcd2c80e89ed5a907e5cfaf1", size = 345197 }
wheels = [
    { url = "https://files.pythonhosted.org/packages/68/1b/e0a87d256e40e8c888847551b20a017a6b98139178505dc7ffb96f04e954/dnspython-2.7.0-py3-none-any.whl", hash = "sha256:b4c34b7d10b51bcc3a5071e7b8dee77939f1e878477eeecc965e9835f63c6c86", size = 313632 },
]

[[package]]
name = "docker"
version = "7.1.0"
source = { registry = "https://pypi.org/simple" }
dependencies = [
    { name = "pywin32", marker = "sys_platform == 'win32'" },
    { name = "requests" },
    { name = "urllib3" },
]
sdist = { url = "https://files.pythonhosted.org/packages/91/9b/4a2ea29aeba62471211598dac5d96825bb49348fa07e906ea930394a83ce/docker-7.1.0.tar.gz", hash = "sha256:ad8c70e6e3f8926cb8a92619b832b4ea5299e2831c14284663184e200546fa6c", size = 117834 }
wheels = [
    { url = "https://files.pythonhosted.org/packages/e3/26/57c6fb270950d476074c087527a558ccb6f4436657314bfb6cdf484114c4/docker-7.1.0-py3-none-any.whl", hash = "sha256:c96b93b7f0a746f9e77d325bcfb87422a3d8bd4f03136ae8a85b37f1898d5fc0", size = 147774 },
]

[[package]]
name = "duckdb"
version = "1.2.2"
source = { registry = "https://pypi.org/simple" }
sdist = { url = "https://files.pythonhosted.org/packages/28/b8/0f86278684fb7a1fac7c0c869fc6d68ed005cdc91c963eb4373e0551bc0a/duckdb-1.2.2.tar.gz", hash = "sha256:1e53555dece49201df08645dbfa4510c86440339889667702f936b7d28d39e43", size = 11595514 }
wheels = [
    { url = "https://files.pythonhosted.org/packages/c1/41/78c63937a4f7a5de7d128203c567303d4813c1109b7d17e6b3959f0882e1/duckdb-1.2.2-cp311-cp311-macosx_12_0_arm64.whl", hash = "sha256:081110ffbc9d53c9740ef55482c93b97db2f8030d681d1658827d2e94f77da03", size = 15258298 },
    { url = "https://files.pythonhosted.org/packages/94/b2/91d983ecd67a1b87343e98395ffe7d77c996e1798c1bab339beed4680693/duckdb-1.2.2-cp311-cp311-macosx_12_0_universal2.whl", hash = "sha256:53a154dbc074604036a537784ce5d1468edf263745a4363ca06fdb922f0d0a99", size = 31933969 },
    { url = "https://files.pythonhosted.org/packages/ad/12/4737b682cbc1b4778ffb37e4f4cdb603676c50aec89d6c9781ec29d3e904/duckdb-1.2.2-cp311-cp311-macosx_12_0_x86_64.whl", hash = "sha256:0353f80882c066f7b14451852395b7a360f3d4846a10555c4268eb49144ea11c", size = 16784775 },
    { url = "https://files.pythonhosted.org/packages/71/be/dfb52b579a0b82aa92993aecc100bd951d0bd1850c6a8d47c68953a9de62/duckdb-1.2.2-cp311-cp311-manylinux_2_17_aarch64.manylinux2014_aarch64.whl", hash = "sha256:b134a5002757af1ae44a9ae26c2fe963ffa09eb47a62779ce0c5eeb44bfc2f28", size = 18731124 },
    { url = "https://files.pythonhosted.org/packages/ca/49/153dd6289a3d06e87c3199a5547ccc04c574d167d7f85c1a8196218bf040/duckdb-1.2.2-cp311-cp311-manylinux_2_17_x86_64.manylinux2014_x86_64.whl", hash = "sha256:fd9c434127fd1575694e1cf19a393bed301f5d6e80b4bcdae80caa368a61a678", size = 20199712 },
    { url = "https://files.pythonhosted.org/packages/97/ce/f27a7b735a8abb04e2c1efcc05178e25e455539c74d70f76c2845bae8473/duckdb-1.2.2-cp311-cp311-manylinux_2_24_aarch64.manylinux_2_28_aarch64.whl", hash = "sha256:890f58855d127c25bc3a53f4c24b27e79391c4468c4fcc99bc10d87b5d4bd1c4", size = 18739966 },
    { url = "https://files.pythonhosted.org/packages/d8/f2/a8066267eb5fcd1f535776efde29b6d0fa678d978a7de73f47bc59cc940d/duckdb-1.2.2-cp311-cp311-musllinux_1_2_x86_64.whl", hash = "sha256:9a5002305cdd4e76c94b61b50abc5e3f4e32c9cb81116960bb4b74acbbc9c6c8", size = 22255946 },
    { url = "https://files.pythonhosted.org/packages/df/74/8a05ef00c554882d8300c2c261e8f7e7ead74e2b3ff66059599ff2646cf4/duckdb-1.2.2-cp311-cp311-win_amd64.whl", hash = "sha256:cdb9999c6a109aa31196cdd22fc58a810a3d35d08181a25d1bf963988e89f0a5", size = 11368173 },
    { url = "https://files.pythonhosted.org/packages/77/25/549f68e55e1b455bd2daf2e5fc912000a3139fe0395111b3d49b23a2cec1/duckdb-1.2.2-cp312-cp312-macosx_12_0_arm64.whl", hash = "sha256:f745379f44ad302560688855baaed9739c03b37a331338eda6a4ac655e4eb42f", size = 15271882 },
    { url = "https://files.pythonhosted.org/packages/f6/84/13de7bf9056dcc7a346125d9a9f0f26f76c633db6b54052738f78f828538/duckdb-1.2.2-cp312-cp312-macosx_12_0_universal2.whl", hash = "sha256:087713fc5958cae5eb59097856b3deaae0def021660c8f2052ec83fa8345174a", size = 31964873 },
    { url = "https://files.pythonhosted.org/packages/0f/53/c8d2d56a801b7843ea87f8533a3634e6b38f06910098a266f8a096bd4c61/duckdb-1.2.2-cp312-cp312-macosx_12_0_x86_64.whl", hash = "sha256:a1f96395319c447a31b9477881bd84b4cb8323d6f86f21ceaef355d22dd90623", size = 16800653 },
    { url = "https://files.pythonhosted.org/packages/bb/36/e25791d879fb93b92a56bf481ce11949ab19109103ae2ba12d64e49355d9/duckdb-1.2.2-cp312-cp312-manylinux_2_17_aarch64.manylinux2014_aarch64.whl", hash = "sha256:6aba3bc0acf4f8d52b94f7746c3b0007b78b517676d482dc516d63f48f967baf", size = 18735524 },
    { url = "https://files.pythonhosted.org/packages/d7/46/4745aa10a1e460f4c8b473eddaffe2c783ac5280e1e5929dd84bd1a1acde/duckdb-1.2.2-cp312-cp312-manylinux_2_17_x86_64.manylinux2014_x86_64.whl", hash = "sha256:e5c1556775a9ebaa49b5c8d64718f155ac3e05b34a49e9c99443cf105e8b0371", size = 20210314 },
    { url = "https://files.pythonhosted.org/packages/ff/0d/8563fc5ece36252e3d07dd3d29c7a0a034dcf62f14bed7cdc016d95adcbe/duckdb-1.2.2-cp312-cp312-manylinux_2_24_aarch64.manylinux_2_28_aarch64.whl", hash = "sha256:d625cc7d2faacfb2fc83ebbe001ae75dda175b3d8dce6a51a71c199ffac3627a", size = 18755134 },
    { url = "https://files.pythonhosted.org/packages/11/f1/b7ade7d980eee4fb3ad7469ccf23adb3668a9a28cf3989b24418392d3786/duckdb-1.2.2-cp312-cp312-musllinux_1_2_x86_64.whl", hash = "sha256:73263f81545c5cb4360fbaf7b22a493e55ddf88fadbe639c43efb7bc8d7554c4", size = 22294397 },
    { url = "https://files.pythonhosted.org/packages/eb/c9/896e8ced7b408df81e015fe0c6497cda46c92d9dfc8bf84b6d13f5dad473/duckdb-1.2.2-cp312-cp312-win_amd64.whl", hash = "sha256:b1c0c4d737fd2ab9681e4e78b9f361e0a827916a730e84fa91e76dca451b14d5", size = 11370381 },
    { url = "https://files.pythonhosted.org/packages/41/31/5e2f68cbd000137f6ed52092ad83a8e9c09eca70c59e0b4c5eb679709997/duckdb-1.2.2-cp313-cp313-macosx_12_0_arm64.whl", hash = "sha256:fb9a2c77236fae079185a990434cb9d8432902488ba990235c702fc2692d2dcd", size = 15272507 },
    { url = "https://files.pythonhosted.org/packages/d2/15/aa9078fc897e744e077c0c1510e34db4c809de1d51ddb5cb62e1f9c61312/duckdb-1.2.2-cp313-cp313-macosx_12_0_universal2.whl", hash = "sha256:d8bb89e580cb9a3aaf42e4555bf265d3db9446abfb118e32150e1a5dfa4b5b15", size = 31965548 },
    { url = "https://files.pythonhosted.org/packages/9f/28/943773d44fd97055c59b58dde9182733661c2b6e3b3549f15dc26b2e139e/duckdb-1.2.2-cp313-cp313-macosx_12_0_x86_64.whl", hash = "sha256:88916d7f0532dc926bed84b50408c00dcbe6d2097d0de93c3ff647d8d57b4f83", size = 16800600 },
    { url = "https://files.pythonhosted.org/packages/39/51/2caf01e7791e490290798c8c155d4d702ed61d69e815915b42e72b3e7473/duckdb-1.2.2-cp313-cp313-manylinux_2_17_aarch64.manylinux2014_aarch64.whl", hash = "sha256:30bece4f58a6c7bb0944a02dd1dc6de435a9daf8668fa31a9fe3a9923b20bd65", size = 18735886 },
    { url = "https://files.pythonhosted.org/packages/87/0c/48ae1d485725af3a452303af409a9022d751ecab260cb9ca2f8c9fb670bc/duckdb-1.2.2-cp313-cp313-manylinux_2_17_x86_64.manylinux2014_x86_64.whl", hash = "sha256:2bd2c6373b8b54474724c2119f6939c4568c428e1d0be5bcb1f4e3d7f1b7c8bb", size = 20210481 },
    { url = "https://files.pythonhosted.org/packages/69/c7/95fcd7bde0f754ea6700208d36b845379cbd2b28779c0eff4dd4a7396369/duckdb-1.2.2-cp313-cp313-manylinux_2_24_aarch64.manylinux_2_28_aarch64.whl", hash = "sha256:72f688a8b0df7030c5a28ca6072817c1f090979e08d28ee5912dee37c26a7d0c", size = 18756619 },
    { url = "https://files.pythonhosted.org/packages/ad/1b/c9eab9e84d4a70dd5f7e2a93dd6e9d7b4d868d3df755cd58b572d82d6c5d/duckdb-1.2.2-cp313-cp313-musllinux_1_2_x86_64.whl", hash = "sha256:26e9c349f56f7c99341b5c79bbaff5ba12a5414af0261e79bf1a6a2693f152f6", size = 22294667 },
    { url = "https://files.pythonhosted.org/packages/3f/3d/ce68db53084746a4a62695a4cb064e44ce04123f8582bb3afbf6ee944e16/duckdb-1.2.2-cp313-cp313-win_amd64.whl", hash = "sha256:e1aec7102670e59d83512cf47d32a6c77a79df9df0294c5e4d16b6259851e2e9", size = 11370206 },
]

[[package]]
name = "email-validator"
version = "2.2.0"
source = { registry = "https://pypi.org/simple" }
dependencies = [
    { name = "dnspython" },
    { name = "idna" },
]
sdist = { url = "https://files.pythonhosted.org/packages/48/ce/13508a1ec3f8bb981ae4ca79ea40384becc868bfae97fd1c942bb3a001b1/email_validator-2.2.0.tar.gz", hash = "sha256:cb690f344c617a714f22e66ae771445a1ceb46821152df8e165c5f9a364582b7", size = 48967 }
wheels = [
    { url = "https://files.pythonhosted.org/packages/d7/ee/bf0adb559ad3c786f12bcbc9296b3f5675f529199bef03e2df281fa1fadb/email_validator-2.2.0-py3-none-any.whl", hash = "sha256:561977c2d73ce3611850a06fa56b414621e0c8faa9d66f2611407d87465da631", size = 33521 },
]

[[package]]
name = "envier"
version = "0.6.1"
source = { registry = "https://pypi.org/simple" }
sdist = { url = "https://files.pythonhosted.org/packages/19/e7/4fe4d3f6e21213cea9bcddc36ba60e6ae4003035f9ce8055e6a9f0322ddb/envier-0.6.1.tar.gz", hash = "sha256:3309a01bb3d8850c9e7a31a5166d5a836846db2faecb79b9cb32654dd50ca9f9", size = 10063 }
wheels = [
    { url = "https://files.pythonhosted.org/packages/56/e9/30493b1cc967f7c07869de4b2ab3929151a58e6bb04495015554d24b61db/envier-0.6.1-py3-none-any.whl", hash = "sha256:73609040a76be48bbcb97074d9969666484aa0de706183a6e9ef773156a8a6a9", size = 10638 },
]

[[package]]
name = "executing"
version = "2.2.0"
source = { registry = "https://pypi.org/simple" }
sdist = { url = "https://files.pythonhosted.org/packages/91/50/a9d80c47ff289c611ff12e63f7c5d13942c65d68125160cefd768c73e6e4/executing-2.2.0.tar.gz", hash = "sha256:5d108c028108fe2551d1a7b2e8b713341e2cb4fc0aa7dcf966fa4327a5226755", size = 978693 }
wheels = [
    { url = "https://files.pythonhosted.org/packages/7b/8f/c4d9bafc34ad7ad5d8dc16dd1347ee0e507a52c3adb6bfa8887e1c6a26ba/executing-2.2.0-py2.py3-none-any.whl", hash = "sha256:11387150cad388d62750327a53d3339fad4888b39a6fe233c3afbb54ecffd3aa", size = 26702 },
]

[[package]]
name = "faker"
version = "37.1.0"
source = { registry = "https://pypi.org/simple" }
dependencies = [
    { name = "tzdata" },
]
sdist = { url = "https://files.pythonhosted.org/packages/ba/a6/b77f42021308ec8b134502343da882c0905d725a4d661c7adeaf7acaf515/faker-37.1.0.tar.gz", hash = "sha256:ad9dc66a3b84888b837ca729e85299a96b58fdaef0323ed0baace93c9614af06", size = 1875707 }
wheels = [
    { url = "https://files.pythonhosted.org/packages/d7/a1/8936bc8e79af80ca38288dd93ed44ed1f9d63beb25447a4c59e746e01f8d/faker-37.1.0-py3-none-any.whl", hash = "sha256:dc2f730be71cb770e9c715b13374d80dbcee879675121ab51f9683d262ae9a1c", size = 1918783 },
]

[[package]]
name = "fastapi"
version = "0.115.12"
source = { registry = "https://pypi.org/simple" }
dependencies = [
    { name = "pydantic" },
    { name = "starlette" },
    { name = "typing-extensions" },
]
sdist = { url = "https://files.pythonhosted.org/packages/f4/55/ae499352d82338331ca1e28c7f4a63bfd09479b16395dce38cf50a39e2c2/fastapi-0.115.12.tar.gz", hash = "sha256:1e2c2a2646905f9e83d32f04a3f86aff4a286669c6c950ca95b5fd68c2602681", size = 295236 }
wheels = [
    { url = "https://files.pythonhosted.org/packages/50/b3/b51f09c2ba432a576fe63758bddc81f78f0c6309d9e5c10d194313bf021e/fastapi-0.115.12-py3-none-any.whl", hash = "sha256:e94613d6c05e27be7ffebdd6ea5f388112e5e430c8f7d6494a9d1d88d43e814d", size = 95164 },
]

[package.optional-dependencies]
standard = [
    { name = "email-validator" },
    { name = "fastapi-cli", extra = ["standard"] },
    { name = "httpx" },
    { name = "jinja2" },
    { name = "python-multipart" },
    { name = "uvicorn", extra = ["standard"] },
]

[[package]]
name = "fastapi-cli"
version = "0.0.7"
source = { registry = "https://pypi.org/simple" }
dependencies = [
    { name = "rich-toolkit" },
    { name = "typer" },
    { name = "uvicorn", extra = ["standard"] },
]
sdist = { url = "https://files.pythonhosted.org/packages/fe/73/82a5831fbbf8ed75905bacf5b2d9d3dfd6f04d6968b29fe6f72a5ae9ceb1/fastapi_cli-0.0.7.tar.gz", hash = "sha256:02b3b65956f526412515907a0793c9094abd4bfb5457b389f645b0ea6ba3605e", size = 16753 }
wheels = [
    { url = "https://files.pythonhosted.org/packages/a1/e6/5daefc851b514ce2287d8f5d358ae4341089185f78f3217a69d0ce3a390c/fastapi_cli-0.0.7-py3-none-any.whl", hash = "sha256:d549368ff584b2804336c61f192d86ddea080c11255f375959627911944804f4", size = 10705 },
]

[package.optional-dependencies]
standard = [
    { name = "uvicorn", extra = ["standard"] },
]

[[package]]
name = "filelock"
version = "3.18.0"
source = { registry = "https://pypi.org/simple" }
sdist = { url = "https://files.pythonhosted.org/packages/0a/10/c23352565a6544bdc5353e0b15fc1c563352101f30e24bf500207a54df9a/filelock-3.18.0.tar.gz", hash = "sha256:adbc88eabb99d2fec8c9c1b229b171f18afa655400173ddc653d5d01501fb9f2", size = 18075 }
wheels = [
    { url = "https://files.pythonhosted.org/packages/4d/36/2a115987e2d8c300a974597416d9de88f2444426de9571f4b59b2cca3acc/filelock-3.18.0-py3-none-any.whl", hash = "sha256:c401f4f8377c4464e6db25fff06205fd89bdd83b65eb0488ed1b160f780e21de", size = 16215 },
]

[[package]]
name = "fonttools"
version = "4.57.0"
source = { registry = "https://pypi.org/simple" }
sdist = { url = "https://files.pythonhosted.org/packages/03/2d/a9a0b6e3a0cf6bd502e64fc16d894269011930cabfc89aee20d1635b1441/fonttools-4.57.0.tar.gz", hash = "sha256:727ece10e065be2f9dd239d15dd5d60a66e17eac11aea47d447f9f03fdbc42de", size = 3492448 }
wheels = [
    { url = "https://files.pythonhosted.org/packages/81/1f/e67c99aa3c6d3d2f93d956627e62a57ae0d35dc42f26611ea2a91053f6d6/fonttools-4.57.0-cp311-cp311-macosx_10_9_universal2.whl", hash = "sha256:3871349303bdec958360eedb619169a779956503ffb4543bb3e6211e09b647c4", size = 2757392 },
    { url = "https://files.pythonhosted.org/packages/aa/f1/f75770d0ddc67db504850898d96d75adde238c35313409bfcd8db4e4a5fe/fonttools-4.57.0-cp311-cp311-macosx_10_9_x86_64.whl", hash = "sha256:c59375e85126b15a90fcba3443eaac58f3073ba091f02410eaa286da9ad80ed8", size = 2285609 },
    { url = "https://files.pythonhosted.org/packages/f5/d3/bc34e4953cb204bae0c50b527307dce559b810e624a733351a654cfc318e/fonttools-4.57.0-cp311-cp311-manylinux_2_17_aarch64.manylinux2014_aarch64.whl", hash = "sha256:967b65232e104f4b0f6370a62eb33089e00024f2ce143aecbf9755649421c683", size = 4873292 },
    { url = "https://files.pythonhosted.org/packages/41/b8/d5933559303a4ab18c799105f4c91ee0318cc95db4a2a09e300116625e7a/fonttools-4.57.0-cp311-cp311-manylinux_2_17_x86_64.manylinux2014_x86_64.whl", hash = "sha256:39acf68abdfc74e19de7485f8f7396fa4d2418efea239b7061d6ed6a2510c746", size = 4902503 },
    { url = "https://files.pythonhosted.org/packages/32/13/acb36bfaa316f481153ce78de1fa3926a8bad42162caa3b049e1afe2408b/fonttools-4.57.0-cp311-cp311-musllinux_1_2_aarch64.whl", hash = "sha256:9d077f909f2343daf4495ba22bb0e23b62886e8ec7c109ee8234bdbd678cf344", size = 5077351 },
    { url = "https://files.pythonhosted.org/packages/b5/23/6d383a2ca83b7516d73975d8cca9d81a01acdcaa5e4db8579e4f3de78518/fonttools-4.57.0-cp311-cp311-musllinux_1_2_x86_64.whl", hash = "sha256:46370ac47a1e91895d40e9ad48effbe8e9d9db1a4b80888095bc00e7beaa042f", size = 5275067 },
    { url = "https://files.pythonhosted.org/packages/bc/ca/31b8919c6da0198d5d522f1d26c980201378c087bdd733a359a1e7485769/fonttools-4.57.0-cp311-cp311-win32.whl", hash = "sha256:ca2aed95855506b7ae94e8f1f6217b7673c929e4f4f1217bcaa236253055cb36", size = 2158263 },
    { url = "https://files.pythonhosted.org/packages/13/4c/de2612ea2216eb45cfc8eb91a8501615dd87716feaf5f8fb65cbca576289/fonttools-4.57.0-cp311-cp311-win_amd64.whl", hash = "sha256:17168a4670bbe3775f3f3f72d23ee786bd965395381dfbb70111e25e81505b9d", size = 2204968 },
    { url = "https://files.pythonhosted.org/packages/cb/98/d4bc42d43392982eecaaca117d79845734d675219680cd43070bb001bc1f/fonttools-4.57.0-cp312-cp312-macosx_10_13_universal2.whl", hash = "sha256:889e45e976c74abc7256d3064aa7c1295aa283c6bb19810b9f8b604dfe5c7f31", size = 2751824 },
    { url = "https://files.pythonhosted.org/packages/1a/62/7168030eeca3742fecf45f31e63b5ef48969fa230a672216b805f1d61548/fonttools-4.57.0-cp312-cp312-macosx_10_13_x86_64.whl", hash = "sha256:0425c2e052a5f1516c94e5855dbda706ae5a768631e9fcc34e57d074d1b65b92", size = 2283072 },
    { url = "https://files.pythonhosted.org/packages/5d/82/121a26d9646f0986ddb35fbbaf58ef791c25b59ecb63ffea2aab0099044f/fonttools-4.57.0-cp312-cp312-manylinux_2_17_aarch64.manylinux2014_aarch64.whl", hash = "sha256:44c26a311be2ac130f40a96769264809d3b0cb297518669db437d1cc82974888", size = 4788020 },
    { url = "https://files.pythonhosted.org/packages/5b/26/e0f2fb662e022d565bbe280a3cfe6dafdaabf58889ff86fdef2d31ff1dde/fonttools-4.57.0-cp312-cp312-manylinux_2_5_x86_64.manylinux1_x86_64.manylinux_2_17_x86_64.manylinux2014_x86_64.whl", hash = "sha256:84c41ba992df5b8d680b89fd84c6a1f2aca2b9f1ae8a67400c8930cd4ea115f6", size = 4859096 },
    { url = "https://files.pythonhosted.org/packages/9e/44/9075e323347b1891cdece4b3f10a3b84a8f4c42a7684077429d9ce842056/fonttools-4.57.0-cp312-cp312-musllinux_1_2_aarch64.whl", hash = "sha256:ea1e9e43ca56b0c12440a7c689b1350066595bebcaa83baad05b8b2675129d98", size = 4964356 },
    { url = "https://files.pythonhosted.org/packages/48/28/caa8df32743462fb966be6de6a79d7f30393859636d7732e82efa09fbbb4/fonttools-4.57.0-cp312-cp312-musllinux_1_2_x86_64.whl", hash = "sha256:84fd56c78d431606332a0627c16e2a63d243d0d8b05521257d77c6529abe14d8", size = 5226546 },
    { url = "https://files.pythonhosted.org/packages/f6/46/95ab0f0d2e33c5b1a4fc1c0efe5e286ba9359602c0a9907adb1faca44175/fonttools-4.57.0-cp312-cp312-win32.whl", hash = "sha256:f4376819c1c778d59e0a31db5dc6ede854e9edf28bbfa5b756604727f7f800ac", size = 2146776 },
    { url = "https://files.pythonhosted.org/packages/06/5d/1be5424bb305880e1113631f49a55ea7c7da3a5fe02608ca7c16a03a21da/fonttools-4.57.0-cp312-cp312-win_amd64.whl", hash = "sha256:57e30241524879ea10cdf79c737037221f77cc126a8cdc8ff2c94d4a522504b9", size = 2193956 },
    { url = "https://files.pythonhosted.org/packages/e9/2f/11439f3af51e4bb75ac9598c29f8601aa501902dcedf034bdc41f47dd799/fonttools-4.57.0-cp313-cp313-macosx_10_13_universal2.whl", hash = "sha256:408ce299696012d503b714778d89aa476f032414ae57e57b42e4b92363e0b8ef", size = 2739175 },
    { url = "https://files.pythonhosted.org/packages/25/52/677b55a4c0972dc3820c8dba20a29c358197a78229daa2ea219fdb19e5d5/fonttools-4.57.0-cp313-cp313-macosx_10_13_x86_64.whl", hash = "sha256:bbceffc80aa02d9e8b99f2a7491ed8c4a783b2fc4020119dc405ca14fb5c758c", size = 2276583 },
    { url = "https://files.pythonhosted.org/packages/64/79/184555f8fa77b827b9460a4acdbbc0b5952bb6915332b84c615c3a236826/fonttools-4.57.0-cp313-cp313-manylinux_2_17_aarch64.manylinux2014_aarch64.whl", hash = "sha256:f022601f3ee9e1f6658ed6d184ce27fa5216cee5b82d279e0f0bde5deebece72", size = 4766437 },
    { url = "https://files.pythonhosted.org/packages/f8/ad/c25116352f456c0d1287545a7aa24e98987b6d99c5b0456c4bd14321f20f/fonttools-4.57.0-cp313-cp313-manylinux_2_5_x86_64.manylinux1_x86_64.manylinux_2_17_x86_64.manylinux2014_x86_64.whl", hash = "sha256:4dea5893b58d4637ffa925536462ba626f8a1b9ffbe2f5c272cdf2c6ebadb817", size = 4838431 },
    { url = "https://files.pythonhosted.org/packages/53/ae/398b2a833897297797a44f519c9af911c2136eb7aa27d3f1352c6d1129fa/fonttools-4.57.0-cp313-cp313-musllinux_1_2_aarch64.whl", hash = "sha256:dff02c5c8423a657c550b48231d0a48d7e2b2e131088e55983cfe74ccc2c7cc9", size = 4951011 },
    { url = "https://files.pythonhosted.org/packages/b7/5d/7cb31c4bc9ffb9a2bbe8b08f8f53bad94aeb158efad75da645b40b62cb73/fonttools-4.57.0-cp313-cp313-musllinux_1_2_x86_64.whl", hash = "sha256:767604f244dc17c68d3e2dbf98e038d11a18abc078f2d0f84b6c24571d9c0b13", size = 5205679 },
    { url = "https://files.pythonhosted.org/packages/4c/e4/6934513ec2c4d3d69ca1bc3bd34d5c69dafcbf68c15388dd3bb062daf345/fonttools-4.57.0-cp313-cp313-win32.whl", hash = "sha256:8e2e12d0d862f43d51e5afb8b9751c77e6bec7d2dc00aad80641364e9df5b199", size = 2144833 },
    { url = "https://files.pythonhosted.org/packages/c4/0d/2177b7fdd23d017bcfb702fd41e47d4573766b9114da2fddbac20dcc4957/fonttools-4.57.0-cp313-cp313-win_amd64.whl", hash = "sha256:f1d6bc9c23356908db712d282acb3eebd4ae5ec6d8b696aa40342b1d84f8e9e3", size = 2190799 },
    { url = "https://files.pythonhosted.org/packages/90/27/45f8957c3132917f91aaa56b700bcfc2396be1253f685bd5c68529b6f610/fonttools-4.57.0-py3-none-any.whl", hash = "sha256:3122c604a675513c68bd24c6a8f9091f1c2376d18e8f5fe5a101746c81b3e98f", size = 1093605 },
]

[[package]]
name = "frozendict"
version = "2.4.6"
source = { registry = "https://pypi.org/simple" }
sdist = { url = "https://files.pythonhosted.org/packages/bb/59/19eb300ba28e7547538bdf603f1c6c34793240a90e1a7b61b65d8517e35e/frozendict-2.4.6.tar.gz", hash = "sha256:df7cd16470fbd26fc4969a208efadc46319334eb97def1ddf48919b351192b8e", size = 316416 }
wheels = [
    { url = "https://files.pythonhosted.org/packages/04/13/d9839089b900fa7b479cce495d62110cddc4bd5630a04d8469916c0e79c5/frozendict-2.4.6-py311-none-any.whl", hash = "sha256:d065db6a44db2e2375c23eac816f1a022feb2fa98cbb50df44a9e83700accbea", size = 16148 },
    { url = "https://files.pythonhosted.org/packages/ba/d0/d482c39cee2ab2978a892558cf130681d4574ea208e162da8958b31e9250/frozendict-2.4.6-py312-none-any.whl", hash = "sha256:49344abe90fb75f0f9fdefe6d4ef6d4894e640fadab71f11009d52ad97f370b9", size = 16146 },
    { url = "https://files.pythonhosted.org/packages/a5/8e/b6bf6a0de482d7d7d7a2aaac8fdc4a4d0bb24a809f5ddd422aa7060eb3d2/frozendict-2.4.6-py313-none-any.whl", hash = "sha256:7134a2bb95d4a16556bb5f2b9736dceb6ea848fa5b6f3f6c2d6dba93b44b4757", size = 16146 },
]

[[package]]
name = "ghp-import"
version = "2.1.0"
source = { registry = "https://pypi.org/simple" }
dependencies = [
    { name = "python-dateutil" },
]
sdist = { url = "https://files.pythonhosted.org/packages/d9/29/d40217cbe2f6b1359e00c6c307bb3fc876ba74068cbab3dde77f03ca0dc4/ghp-import-2.1.0.tar.gz", hash = "sha256:9c535c4c61193c2df8871222567d7fd7e5014d835f97dc7b7439069e2413d343", size = 10943 }
wheels = [
    { url = "https://files.pythonhosted.org/packages/f7/ec/67fbef5d497f86283db54c22eec6f6140243aae73265799baaaa19cd17fb/ghp_import-2.1.0-py3-none-any.whl", hash = "sha256:8337dd7b50877f163d4c0289bc1f1c7f127550241988d568c1db512c4324a619", size = 11034 },
]

[[package]]
name = "gitdb"
version = "4.0.12"
source = { registry = "https://pypi.org/simple" }
dependencies = [
    { name = "smmap" },
]
sdist = { url = "https://files.pythonhosted.org/packages/72/94/63b0fc47eb32792c7ba1fe1b694daec9a63620db1e313033d18140c2320a/gitdb-4.0.12.tar.gz", hash = "sha256:5ef71f855d191a3326fcfbc0d5da835f26b13fbcba60c32c21091c349ffdb571", size = 394684 }
wheels = [
    { url = "https://files.pythonhosted.org/packages/a0/61/5c78b91c3143ed5c14207f463aecfc8f9dbb5092fb2869baf37c273b2705/gitdb-4.0.12-py3-none-any.whl", hash = "sha256:67073e15955400952c6565cc3e707c554a4eea2e428946f7a4c162fab9bd9bcf", size = 62794 },
]

[[package]]
name = "gitpython"
version = "3.1.44"
source = { registry = "https://pypi.org/simple" }
dependencies = [
    { name = "gitdb" },
]
sdist = { url = "https://files.pythonhosted.org/packages/c0/89/37df0b71473153574a5cdef8f242de422a0f5d26d7a9e231e6f169b4ad14/gitpython-3.1.44.tar.gz", hash = "sha256:c87e30b26253bf5418b01b0660f818967f3c503193838337fe5e573331249269", size = 214196 }
wheels = [
    { url = "https://files.pythonhosted.org/packages/1d/9a/4114a9057db2f1462d5c8f8390ab7383925fe1ac012eaa42402ad65c2963/GitPython-3.1.44-py3-none-any.whl", hash = "sha256:9e0e10cda9bed1ee64bc9a6de50e7e38a9c9943241cd7f585f6df3ed28011110", size = 207599 },
]

[[package]]
name = "greenlet"
version = "3.2.0"
source = { registry = "https://pypi.org/simple" }
sdist = { url = "https://files.pythonhosted.org/packages/b0/9c/666d8c71b18d0189cf801c0e0b31c4bfc609ac823883286045b1f3ae8994/greenlet-3.2.0.tar.gz", hash = "sha256:1d2d43bd711a43db8d9b9187500e6432ddb4fafe112d082ffabca8660a9e01a7", size = 183685 }
wheels = [
    { url = "https://files.pythonhosted.org/packages/2d/d3/0a25528e54eca3c57524d2ef1f63283c8c6db466c785218036ab7fc2d4ff/greenlet-3.2.0-cp311-cp311-macosx_11_0_universal2.whl", hash = "sha256:b99de16560097b9984409ded0032f101f9555e1ab029440fc6a8b5e76dbba7ac", size = 268620 },
    { url = "https://files.pythonhosted.org/packages/ff/40/f937eb7c1e641ca12089265c57874fcdd173c6c8aabdec3a494641d81eb9/greenlet-3.2.0-cp311-cp311-manylinux_2_17_aarch64.manylinux2014_aarch64.whl", hash = "sha256:a0bc5776ac2831c022e029839bf1b9d3052332dcf5f431bb88c8503e27398e31", size = 628787 },
    { url = "https://files.pythonhosted.org/packages/12/8d/f248691502cb85ce8b18d442032dbde5d3dd16ff2d15593cbee33c40f29c/greenlet-3.2.0-cp311-cp311-manylinux_2_17_ppc64le.manylinux2014_ppc64le.whl", hash = "sha256:1dcb1108449b55ff6bc0edac9616468f71db261a4571f27c47ccf3530a7f8b97", size = 640838 },
    { url = "https://files.pythonhosted.org/packages/d5/f1/2a572bf4fc667e8835ed8c4ef8b729eccd0666ed9e6db8c61c5796fd2dc9/greenlet-3.2.0-cp311-cp311-manylinux_2_17_s390x.manylinux2014_s390x.whl", hash = "sha256:82a68a25a08f51fc8b66b113d1d9863ee123cdb0e8f1439aed9fc795cd6f85cf", size = 636760 },
    { url = "https://files.pythonhosted.org/packages/12/d6/f9ecc8dcb17516a0f4ab91df28497303e8d2d090d509fe3e1b1a85b23e90/greenlet-3.2.0-cp311-cp311-manylinux_2_17_x86_64.manylinux2014_x86_64.whl", hash = "sha256:7fee6f518868e8206c617f4084a83ad4d7a3750b541bf04e692dfa02e52e805d", size = 636001 },
    { url = "https://files.pythonhosted.org/packages/fc/b2/28ab943ff898d6aad3e0ab88fad722c892a43375fabb9789dcc29075da36/greenlet-3.2.0-cp311-cp311-manylinux_2_24_x86_64.manylinux_2_28_x86_64.whl", hash = "sha256:6fad8a9ca98b37951a053d7d2d2553569b151cd8c4ede744806b94d50d7f8f73", size = 583936 },
    { url = "https://files.pythonhosted.org/packages/44/a8/dedd1517fae684c3c08ff53ab8b03e328015da4b52d2bd993279ac3a8c3d/greenlet-3.2.0-cp311-cp311-musllinux_1_1_aarch64.whl", hash = "sha256:0e14541f9024a280adb9645143d6a0a51fda6f7c5695fd96cb4d542bb563442f", size = 1112901 },
    { url = "https://files.pythonhosted.org/packages/45/23/15cf5d4bc864c3dc0dcb708bcaa81cd1a3dc2012326d32ad8a46d77a645e/greenlet-3.2.0-cp311-cp311-musllinux_1_1_x86_64.whl", hash = "sha256:7f163d04f777e7bd229a50b937ecc1ae2a5b25296e6001445e5433e4f51f5191", size = 1138328 },
    { url = "https://files.pythonhosted.org/packages/ba/82/c7cf91e89451a922c049ac1f0123de091260697e26e8b98d299555ad96a5/greenlet-3.2.0-cp311-cp311-win_amd64.whl", hash = "sha256:39801e633a978c3f829f21022501e7b0c3872683d7495c1850558d1a6fb95ed0", size = 295415 },
    { url = "https://files.pythonhosted.org/packages/0e/8d/3c55e88ab01866fb696f68d6c94587a1b7ec8c8a9c56b1383ad05bc14811/greenlet-3.2.0-cp312-cp312-macosx_11_0_universal2.whl", hash = "sha256:7d08b88ee8d506ca1f5b2a58744e934d33c6a1686dd83b81e7999dfc704a912f", size = 270391 },
    { url = "https://files.pythonhosted.org/packages/8b/6f/4a15185a386992ba4fbb55f88c1a189b75c7ce6e145b43ae4e50754d1969/greenlet-3.2.0-cp312-cp312-manylinux_2_17_aarch64.manylinux2014_aarch64.whl", hash = "sha256:58ef3d637c54e2f079064ca936556c4af3989144e4154d80cfd4e2a59fc3769c", size = 637202 },
    { url = "https://files.pythonhosted.org/packages/71/f8/60214debfe3b9670bafac97bfc40e318cbddb4ff4b5cf07df119c4a56dcd/greenlet-3.2.0-cp312-cp312-manylinux_2_17_ppc64le.manylinux2014_ppc64le.whl", hash = "sha256:33ea7e7269d6f7275ce31f593d6dcfedd97539c01f63fbdc8d84e493e20b1b2c", size = 651391 },
    { url = "https://files.pythonhosted.org/packages/a9/44/fb5e067a728a4df73a30863973912ba6eb01f3d910caaf129ef789ca222d/greenlet-3.2.0-cp312-cp312-manylinux_2_17_s390x.manylinux2014_s390x.whl", hash = "sha256:e61d426969b68b2170a9f853cc36d5318030494576e9ec0bfe2dc2e2afa15a68", size = 646118 },
    { url = "https://files.pythonhosted.org/packages/f0/3e/f329b452869d8bc07dbaa112c0175de5e666a7d15eb243781481fb59b863/greenlet-3.2.0-cp312-cp312-manylinux_2_17_x86_64.manylinux2014_x86_64.whl", hash = "sha256:04e781447a4722e30b4861af728cb878d73a3df79509dc19ea498090cea5d204", size = 648079 },
    { url = "https://files.pythonhosted.org/packages/56/e5/813a2e8e842289579391cbd3ae6e6e6a3d2fcad8bdd89bd549a4035ab057/greenlet-3.2.0-cp312-cp312-manylinux_2_24_x86_64.manylinux_2_28_x86_64.whl", hash = "sha256:b2392cc41eeed4055978c6b52549ccd9effd263bb780ffd639c0e1e7e2055ab0", size = 603825 },
    { url = "https://files.pythonhosted.org/packages/4a/11/0bad66138622d0c1463b0b87935cefd397f9f04fac325a838525a3aa4da7/greenlet-3.2.0-cp312-cp312-musllinux_1_1_aarch64.whl", hash = "sha256:430cba962c85e339767235a93450a6aaffed6f9c567e73874ea2075f5aae51e1", size = 1119582 },
    { url = "https://files.pythonhosted.org/packages/17/26/0f8a4d222b9014af88bb8b5d921305308dd44de667c01714817dc9fb91fb/greenlet-3.2.0-cp312-cp312-musllinux_1_1_x86_64.whl", hash = "sha256:5e57ff52315bfc0c5493917f328b8ba3ae0c0515d94524453c4d24e7638cbb53", size = 1147452 },
    { url = "https://files.pythonhosted.org/packages/8a/d4/70d262492338c4939f97dca310c45b002a3af84b265720f0e9b135bc85b2/greenlet-3.2.0-cp312-cp312-win_amd64.whl", hash = "sha256:211a9721f540e454a02e62db7956263e9a28a6cf776d4b9a7213844e36426333", size = 296217 },
    { url = "https://files.pythonhosted.org/packages/c9/43/c0b655d4d7eae19282b028bcec449e5c80626ad0d8d0ca3703f9b1c29258/greenlet-3.2.0-cp313-cp313-macosx_11_0_universal2.whl", hash = "sha256:b86a3ccc865ae601f446af042707b749eebc297928ea7bd0c5f60c56525850be", size = 269131 },
    { url = "https://files.pythonhosted.org/packages/7c/7d/c8f51c373c7f7ac0f73d04a6fd77ab34f6f643cb41a0d186d05ba96708e7/greenlet-3.2.0-cp313-cp313-manylinux_2_17_aarch64.manylinux2014_aarch64.whl", hash = "sha256:144283ad88ed77f3ebd74710dd419b55dd15d18704b0ae05935766a93f5671c5", size = 637323 },
    { url = "https://files.pythonhosted.org/packages/89/65/c3ee41b2e56586737d6e124b250583695628ffa6b324855b3a1267a8d1d9/greenlet-3.2.0-cp313-cp313-manylinux_2_17_ppc64le.manylinux2014_ppc64le.whl", hash = "sha256:5be69cd50994b8465c3ad1467f9e63001f76e53a89440ad4440d1b6d52591280", size = 651430 },
    { url = "https://files.pythonhosted.org/packages/f0/07/33bd7a3dcde1db7259371d026ce76be1eb653d2d892334fc79a500b3c5ee/greenlet-3.2.0-cp313-cp313-manylinux_2_17_s390x.manylinux2014_s390x.whl", hash = "sha256:47aeadd1e8fbdef8fdceb8fb4edc0cbb398a57568d56fd68f2bc00d0d809e6b6", size = 645798 },
    { url = "https://files.pythonhosted.org/packages/35/5b/33c221a6a867030b0b770513a1b78f6c30e04294131dafdc8da78906bbe6/greenlet-3.2.0-cp313-cp313-manylinux_2_17_x86_64.manylinux2014_x86_64.whl", hash = "sha256:18adc14ab154ca6e53eecc9dc50ff17aeb7ba70b7e14779b26e16d71efa90038", size = 648271 },
    { url = "https://files.pythonhosted.org/packages/4d/dd/d6452248fa6093504e3b7525dc2bdc4e55a4296ec6ee74ba241a51d852e2/greenlet-3.2.0-cp313-cp313-manylinux_2_24_x86_64.manylinux_2_28_x86_64.whl", hash = "sha256:e8622b33d8694ec373ad55050c3d4e49818132b44852158442e1931bb02af336", size = 606779 },
    { url = "https://files.pythonhosted.org/packages/9d/24/160f04d2589bcb15b8661dcd1763437b22e01643626899a4139bf98f02af/greenlet-3.2.0-cp313-cp313-musllinux_1_1_aarch64.whl", hash = "sha256:e8ac9a2c20fbff3d0b853e9ef705cdedb70d9276af977d1ec1cde86a87a4c821", size = 1117968 },
    { url = "https://files.pythonhosted.org/packages/6c/ff/c6e3f3a5168fef5209cfd9498b2b5dd77a0bf29dfc686a03dcc614cf4432/greenlet-3.2.0-cp313-cp313-musllinux_1_1_x86_64.whl", hash = "sha256:cd37273dc7ca1d5da149b58c8b3ce0711181672ba1b09969663905a765affe21", size = 1145510 },
    { url = "https://files.pythonhosted.org/packages/dc/62/5215e374819052e542b5bde06bd7d4a171454b6938c96a2384f21cb94279/greenlet-3.2.0-cp313-cp313-win_amd64.whl", hash = "sha256:8a8940a8d301828acd8b9f3f85db23069a692ff2933358861b19936e29946b95", size = 296004 },
    { url = "https://files.pythonhosted.org/packages/62/6d/dc9c909cba5cbf4b0833fce69912927a8ca74791c23c47b9fd4f28092108/greenlet-3.2.0-cp313-cp313t-manylinux_2_17_aarch64.manylinux2014_aarch64.whl", hash = "sha256:ee59db626760f1ca8da697a086454210d36a19f7abecc9922a2374c04b47735b", size = 629900 },
    { url = "https://files.pythonhosted.org/packages/5e/a9/f3f304fbbbd604858ff3df303d7fa1d8f7f9e45a6ef74481aaf03aaac021/greenlet-3.2.0-cp313-cp313t-manylinux_2_17_ppc64le.manylinux2014_ppc64le.whl", hash = "sha256:7154b13ef87a8b62fc05419f12d75532d7783586ad016c57b5de8a1c6feeb517", size = 635270 },
    { url = "https://files.pythonhosted.org/packages/34/92/4b7b4e2e23ecc723cceef9fe3898e78c8e14e106cc7ba2f276a66161da3e/greenlet-3.2.0-cp313-cp313t-manylinux_2_17_s390x.manylinux2014_s390x.whl", hash = "sha256:199453d64b02d0c9d139e36d29681efd0e407ed8e2c0bf89d88878d6a787c28f", size = 632534 },
    { url = "https://files.pythonhosted.org/packages/da/7f/91f0ecbe72c9d789fb7f400b39da9d1e87fcc2cf8746a9636479ba79ab01/greenlet-3.2.0-cp313-cp313t-manylinux_2_17_x86_64.manylinux2014_x86_64.whl", hash = "sha256:0010e928e1901d36625f21d008618273f9dda26b516dbdecf873937d39c9dff0", size = 628826 },
    { url = "https://files.pythonhosted.org/packages/9f/59/e449a44ce52b13751f55376d85adc155dd311608f6d2aa5b6bd2c8d15486/greenlet-3.2.0-cp313-cp313t-manylinux_2_24_x86_64.manylinux_2_28_x86_64.whl", hash = "sha256:6005f7a86de836a1dc4b8d824a2339cdd5a1ca7cb1af55ea92575401f9952f4c", size = 593697 },
    { url = "https://files.pythonhosted.org/packages/bb/09/cca3392927c5c990b7a8ede64ccd0712808438d6490d63ce6b8704d6df5f/greenlet-3.2.0-cp313-cp313t-musllinux_1_1_aarch64.whl", hash = "sha256:17fd241c0d50bacb7ce8ff77a30f94a2d0ca69434ba2e0187cf95a5414aeb7e1", size = 1105762 },
    { url = "https://files.pythonhosted.org/packages/4d/b9/3d201f819afc3b7a8cd7ebe645f1a17799603e2d62c968154518f79f4881/greenlet-3.2.0-cp313-cp313t-musllinux_1_1_x86_64.whl", hash = "sha256:7b17a26abc6a1890bf77d5d6b71c0999705386b00060d15c10b8182679ff2790", size = 1125173 },
]

[[package]]
name = "griffe"
version = "1.7.2"
source = { registry = "https://pypi.org/simple" }
dependencies = [
    { name = "colorama" },
]
sdist = { url = "https://files.pythonhosted.org/packages/59/08/7df7e90e34d08ad890bd71d7ba19451052f88dc3d2c483d228d1331a4736/griffe-1.7.2.tar.gz", hash = "sha256:98d396d803fab3b680c2608f300872fd57019ed82f0672f5b5323a9ad18c540c", size = 394919 }
wheels = [
    { url = "https://files.pythonhosted.org/packages/b1/5e/38b408f41064c9fcdbb0ea27c1bd13a1c8657c4846e04dab9f5ea770602c/griffe-1.7.2-py3-none-any.whl", hash = "sha256:1ed9c2e338a75741fc82083fe5a1bc89cb6142efe126194cc313e34ee6af5423", size = 129187 },
]

[[package]]
name = "griffe-inherited-docstrings"
version = "1.1.1"
source = { registry = "https://pypi.org/simple" }
dependencies = [
    { name = "griffe" },
]
sdist = { url = "https://files.pythonhosted.org/packages/7c/9f/098599019b2715e1edad3618305b8acf253e2ee375cbd389507cb23a2a00/griffe_inherited_docstrings-1.1.1.tar.gz", hash = "sha256:d179b6a6b7dc260fb892ad5b857837afd6f9de6193fc26d14463c4e9975a0cd3", size = 24146 }
wheels = [
    { url = "https://files.pythonhosted.org/packages/67/f9/51a3fd7460b95583ff470c7b4fd706bd21f3fda97d521f3770126dc6d1fc/griffe_inherited_docstrings-1.1.1-py3-none-any.whl", hash = "sha256:0cb613ade70793b3589c706269a2cc4ceb91cbc4cfdc651037839cb9506eabe6", size = 6008 },
]

[[package]]
name = "h11"
version = "0.14.0"
source = { registry = "https://pypi.org/simple" }
sdist = { url = "https://files.pythonhosted.org/packages/f5/38/3af3d3633a34a3316095b39c8e8fb4853a28a536e55d347bd8d8e9a14b03/h11-0.14.0.tar.gz", hash = "sha256:8f19fbbe99e72420ff35c00b27a34cb9937e902a8b810e2c88300c6f0a3b699d", size = 100418 }
wheels = [
    { url = "https://files.pythonhosted.org/packages/95/04/ff642e65ad6b90db43e668d70ffb6736436c7ce41fcc549f4e9472234127/h11-0.14.0-py3-none-any.whl", hash = "sha256:e3fe4ac4b851c468cc8363d500db52c2ead036020723024a109d37346efaa761", size = 58259 },
]

[[package]]
name = "httpcore"
version = "1.0.8"
source = { registry = "https://pypi.org/simple" }
dependencies = [
    { name = "certifi" },
    { name = "h11" },
]
sdist = { url = "https://files.pythonhosted.org/packages/9f/45/ad3e1b4d448f22c0cff4f5692f5ed0666658578e358b8d58a19846048059/httpcore-1.0.8.tar.gz", hash = "sha256:86e94505ed24ea06514883fd44d2bc02d90e77e7979c8eb71b90f41d364a1bad", size = 85385 }
wheels = [
    { url = "https://files.pythonhosted.org/packages/18/8d/f052b1e336bb2c1fc7ed1aaed898aa570c0b61a09707b108979d9fc6e308/httpcore-1.0.8-py3-none-any.whl", hash = "sha256:5254cf149bcb5f75e9d1b2b9f729ea4a4b883d1ad7379fc632b727cec23674be", size = 78732 },
]

[[package]]
name = "httptools"
version = "0.6.4"
source = { registry = "https://pypi.org/simple" }
sdist = { url = "https://files.pythonhosted.org/packages/a7/9a/ce5e1f7e131522e6d3426e8e7a490b3a01f39a6696602e1c4f33f9e94277/httptools-0.6.4.tar.gz", hash = "sha256:4e93eee4add6493b59a5c514da98c939b244fce4a0d8879cd3f466562f4b7d5c", size = 240639 }
wheels = [
    { url = "https://files.pythonhosted.org/packages/7b/26/bb526d4d14c2774fe07113ca1db7255737ffbb119315839af2065abfdac3/httptools-0.6.4-cp311-cp311-macosx_10_9_universal2.whl", hash = "sha256:f47f8ed67cc0ff862b84a1189831d1d33c963fb3ce1ee0c65d3b0cbe7b711069", size = 199029 },
    { url = "https://files.pythonhosted.org/packages/a6/17/3e0d3e9b901c732987a45f4f94d4e2c62b89a041d93db89eafb262afd8d5/httptools-0.6.4-cp311-cp311-macosx_11_0_arm64.whl", hash = "sha256:0614154d5454c21b6410fdf5262b4a3ddb0f53f1e1721cfd59d55f32138c578a", size = 103492 },
    { url = "https://files.pythonhosted.org/packages/b7/24/0fe235d7b69c42423c7698d086d4db96475f9b50b6ad26a718ef27a0bce6/httptools-0.6.4-cp311-cp311-manylinux_2_17_aarch64.manylinux2014_aarch64.whl", hash = "sha256:f8787367fbdfccae38e35abf7641dafc5310310a5987b689f4c32cc8cc3ee975", size = 462891 },
    { url = "https://files.pythonhosted.org/packages/b1/2f/205d1f2a190b72da6ffb5f41a3736c26d6fa7871101212b15e9b5cd8f61d/httptools-0.6.4-cp311-cp311-manylinux_2_5_x86_64.manylinux1_x86_64.manylinux_2_17_x86_64.manylinux2014_x86_64.whl", hash = "sha256:40b0f7fe4fd38e6a507bdb751db0379df1e99120c65fbdc8ee6c1d044897a636", size = 459788 },
    { url = "https://files.pythonhosted.org/packages/6e/4c/d09ce0eff09057a206a74575ae8f1e1e2f0364d20e2442224f9e6612c8b9/httptools-0.6.4-cp311-cp311-musllinux_1_2_aarch64.whl", hash = "sha256:40a5ec98d3f49904b9fe36827dcf1aadfef3b89e2bd05b0e35e94f97c2b14721", size = 433214 },
    { url = "https://files.pythonhosted.org/packages/3e/d2/84c9e23edbccc4a4c6f96a1b8d99dfd2350289e94f00e9ccc7aadde26fb5/httptools-0.6.4-cp311-cp311-musllinux_1_2_x86_64.whl", hash = "sha256:dacdd3d10ea1b4ca9df97a0a303cbacafc04b5cd375fa98732678151643d4988", size = 434120 },
    { url = "https://files.pythonhosted.org/packages/d0/46/4d8e7ba9581416de1c425b8264e2cadd201eb709ec1584c381f3e98f51c1/httptools-0.6.4-cp311-cp311-win_amd64.whl", hash = "sha256:288cd628406cc53f9a541cfaf06041b4c71d751856bab45e3702191f931ccd17", size = 88565 },
    { url = "https://files.pythonhosted.org/packages/bb/0e/d0b71465c66b9185f90a091ab36389a7352985fe857e352801c39d6127c8/httptools-0.6.4-cp312-cp312-macosx_10_13_universal2.whl", hash = "sha256:df017d6c780287d5c80601dafa31f17bddb170232d85c066604d8558683711a2", size = 200683 },
    { url = "https://files.pythonhosted.org/packages/e2/b8/412a9bb28d0a8988de3296e01efa0bd62068b33856cdda47fe1b5e890954/httptools-0.6.4-cp312-cp312-macosx_11_0_arm64.whl", hash = "sha256:85071a1e8c2d051b507161f6c3e26155b5c790e4e28d7f236422dbacc2a9cc44", size = 104337 },
    { url = "https://files.pythonhosted.org/packages/9b/01/6fb20be3196ffdc8eeec4e653bc2a275eca7f36634c86302242c4fbb2760/httptools-0.6.4-cp312-cp312-manylinux_2_17_aarch64.manylinux2014_aarch64.whl", hash = "sha256:69422b7f458c5af875922cdb5bd586cc1f1033295aa9ff63ee196a87519ac8e1", size = 508796 },
    { url = "https://files.pythonhosted.org/packages/f7/d8/b644c44acc1368938317d76ac991c9bba1166311880bcc0ac297cb9d6bd7/httptools-0.6.4-cp312-cp312-manylinux_2_5_x86_64.manylinux1_x86_64.manylinux_2_17_x86_64.manylinux2014_x86_64.whl", hash = "sha256:16e603a3bff50db08cd578d54f07032ca1631450ceb972c2f834c2b860c28ea2", size = 510837 },
    { url = "https://files.pythonhosted.org/packages/52/d8/254d16a31d543073a0e57f1c329ca7378d8924e7e292eda72d0064987486/httptools-0.6.4-cp312-cp312-musllinux_1_2_aarch64.whl", hash = "sha256:ec4f178901fa1834d4a060320d2f3abc5c9e39766953d038f1458cb885f47e81", size = 485289 },
    { url = "https://files.pythonhosted.org/packages/5f/3c/4aee161b4b7a971660b8be71a92c24d6c64372c1ab3ae7f366b3680df20f/httptools-0.6.4-cp312-cp312-musllinux_1_2_x86_64.whl", hash = "sha256:f9eb89ecf8b290f2e293325c646a211ff1c2493222798bb80a530c5e7502494f", size = 489779 },
    { url = "https://files.pythonhosted.org/packages/12/b7/5cae71a8868e555f3f67a50ee7f673ce36eac970f029c0c5e9d584352961/httptools-0.6.4-cp312-cp312-win_amd64.whl", hash = "sha256:db78cb9ca56b59b016e64b6031eda5653be0589dba2b1b43453f6e8b405a0970", size = 88634 },
    { url = "https://files.pythonhosted.org/packages/94/a3/9fe9ad23fd35f7de6b91eeb60848986058bd8b5a5c1e256f5860a160cc3e/httptools-0.6.4-cp313-cp313-macosx_10_13_universal2.whl", hash = "sha256:ade273d7e767d5fae13fa637f4d53b6e961fb7fd93c7797562663f0171c26660", size = 197214 },
    { url = "https://files.pythonhosted.org/packages/ea/d9/82d5e68bab783b632023f2fa31db20bebb4e89dfc4d2293945fd68484ee4/httptools-0.6.4-cp313-cp313-macosx_11_0_arm64.whl", hash = "sha256:856f4bc0478ae143bad54a4242fccb1f3f86a6e1be5548fecfd4102061b3a083", size = 102431 },
    { url = "https://files.pythonhosted.org/packages/96/c1/cb499655cbdbfb57b577734fde02f6fa0bbc3fe9fb4d87b742b512908dff/httptools-0.6.4-cp313-cp313-manylinux_2_17_aarch64.manylinux2014_aarch64.whl", hash = "sha256:322d20ea9cdd1fa98bd6a74b77e2ec5b818abdc3d36695ab402a0de8ef2865a3", size = 473121 },
    { url = "https://files.pythonhosted.org/packages/af/71/ee32fd358f8a3bb199b03261f10921716990808a675d8160b5383487a317/httptools-0.6.4-cp313-cp313-manylinux_2_5_x86_64.manylinux1_x86_64.manylinux_2_17_x86_64.manylinux2014_x86_64.whl", hash = "sha256:4d87b29bd4486c0093fc64dea80231f7c7f7eb4dc70ae394d70a495ab8436071", size = 473805 },
    { url = "https://files.pythonhosted.org/packages/8a/0a/0d4df132bfca1507114198b766f1737d57580c9ad1cf93c1ff673e3387be/httptools-0.6.4-cp313-cp313-musllinux_1_2_aarch64.whl", hash = "sha256:342dd6946aa6bda4b8f18c734576106b8a31f2fe31492881a9a160ec84ff4bd5", size = 448858 },
    { url = "https://files.pythonhosted.org/packages/1e/6a/787004fdef2cabea27bad1073bf6a33f2437b4dbd3b6fb4a9d71172b1c7c/httptools-0.6.4-cp313-cp313-musllinux_1_2_x86_64.whl", hash = "sha256:4b36913ba52008249223042dca46e69967985fb4051951f94357ea681e1f5dc0", size = 452042 },
    { url = "https://files.pythonhosted.org/packages/4d/dc/7decab5c404d1d2cdc1bb330b1bf70e83d6af0396fd4fc76fc60c0d522bf/httptools-0.6.4-cp313-cp313-win_amd64.whl", hash = "sha256:28908df1b9bb8187393d5b5db91435ccc9c8e891657f9cbb42a2541b44c82fc8", size = 87682 },
]

[[package]]
name = "httpx"
version = "0.28.1"
source = { registry = "https://pypi.org/simple" }
dependencies = [
    { name = "anyio" },
    { name = "certifi" },
    { name = "httpcore" },
    { name = "idna" },
]
sdist = { url = "https://files.pythonhosted.org/packages/b1/df/48c586a5fe32a0f01324ee087459e112ebb7224f646c0b5023f5e79e9956/httpx-0.28.1.tar.gz", hash = "sha256:75e98c5f16b0f35b567856f597f06ff2270a374470a5c2392242528e3e3e42fc", size = 141406 }
wheels = [
    { url = "https://files.pythonhosted.org/packages/2a/39/e50c7c3a983047577ee07d2a9e53faf5a69493943ec3f6a384bdc792deb2/httpx-0.28.1-py3-none-any.whl", hash = "sha256:d909fcccc110f8c7faf814ca82a9a4d816bc5a6dbfea25d6591d6985b8ba59ad", size = 73517 },
]

[[package]]
name = "identify"
version = "2.6.9"
source = { registry = "https://pypi.org/simple" }
sdist = { url = "https://files.pythonhosted.org/packages/9b/98/a71ab060daec766acc30fb47dfca219d03de34a70d616a79a38c6066c5bf/identify-2.6.9.tar.gz", hash = "sha256:d40dfe3142a1421d8518e3d3985ef5ac42890683e32306ad614a29490abeb6bf", size = 99249 }
wheels = [
    { url = "https://files.pythonhosted.org/packages/07/ce/0845144ed1f0e25db5e7a79c2354c1da4b5ce392b8966449d5db8dca18f1/identify-2.6.9-py2.py3-none-any.whl", hash = "sha256:c98b4322da415a8e5a70ff6e51fbc2d2932c015532d77e9f8537b4ba7813b150", size = 99101 },
]

[[package]]
name = "idna"
version = "3.10"
source = { registry = "https://pypi.org/simple" }
sdist = { url = "https://files.pythonhosted.org/packages/f1/70/7703c29685631f5a7590aa73f1f1d3fa9a380e654b86af429e0934a32f7d/idna-3.10.tar.gz", hash = "sha256:12f65c9b470abda6dc35cf8e63cc574b1c52b11df2c86030af0ac09b01b13ea9", size = 190490 }
wheels = [
    { url = "https://files.pythonhosted.org/packages/76/c6/c88e154df9c4e1a2a66ccf0005a88dfb2650c1dffb6f5ce603dfbd452ce3/idna-3.10-py3-none-any.whl", hash = "sha256:946d195a0d259cbba61165e88e65941f16e9b36ea6ddb97f00452bae8b1287d3", size = 70442 },
]

[[package]]
name = "igraph"
version = "0.11.8"
source = { registry = "https://pypi.org/simple" }
dependencies = [
    { name = "texttable" },
]
sdist = { url = "https://files.pythonhosted.org/packages/b8/8e/8810c9ccdef97c614423ca82fca693608db9546a1a9716671035e3630499/igraph-0.11.8.tar.gz", hash = "sha256:d7dc1404567ba3b0ea1bf8b5fa6e101617915c8ad11ea5a9f925a40bf4adad7d", size = 4568774 }
wheels = [
    { url = "https://files.pythonhosted.org/packages/24/f4/0c39bd163de47bf2e293813a9b4ae61e34575142dde2b744151c872f9da9/igraph-0.11.8-cp39-abi3-macosx_10_9_x86_64.whl", hash = "sha256:92c47ceb9f4c95ff7461cd94eaec55e901dbc59f6e51f4244d2dd064f31c5491", size = 1948579 },
    { url = "https://files.pythonhosted.org/packages/dd/7e/8ee4e8f03b03feca33bb9dcc730724353ac36cbe7da7b38397f8ae5cd58b/igraph-0.11.8-cp39-abi3-macosx_11_0_arm64.whl", hash = "sha256:3a2afdb046b602fea71ca18aff6c72165de5002ec38d0dcf1275e34ecd0d9d02", size = 1753346 },
    { url = "https://files.pythonhosted.org/packages/ea/7d/9d23c0936070f5beb99559c1064c9057374dfa435c7e3b13504d5a2c839e/igraph-0.11.8-cp39-abi3-manylinux_2_17_aarch64.manylinux2014_aarch64.whl", hash = "sha256:7870fb72fd9e9218940262671fb79baf281ef066aa1cd35adc092ce9ad39a038", size = 2984081 },
    { url = "https://files.pythonhosted.org/packages/88/b0/210f242123b14d3ff4b36f97410f928e9bf446414c066dc8d3b8c9cad2ab/igraph-0.11.8-cp39-abi3-manylinux_2_17_i686.manylinux2014_i686.whl", hash = "sha256:c8108138ad605714761bc6d526feab54074904a99c47dcaabc269ed7b45e7650", size = 3060225 },
    { url = "https://files.pythonhosted.org/packages/90/61/ec7edb5233ec2dc3d2129d94211801fb46a1c2b9beec40989707c82271f7/igraph-0.11.8-cp39-abi3-manylinux_2_17_x86_64.manylinux2014_x86_64.whl", hash = "sha256:e2e3abe641622cd9c95eb152c97caa22e68257a524cc1851a099b066f8f5c5f3", size = 3142403 },
    { url = "https://files.pythonhosted.org/packages/6b/89/09f1d251c48f239238cf75714e8cee8fcaacb3513620e0f59dbf1ef0c51d/igraph-0.11.8-cp39-abi3-musllinux_1_2_aarch64.whl", hash = "sha256:b546eaa9461473a65bb56a51672c6aeb898b737d5e86c3efa1b1bf520ee4b031", size = 3893169 },
    { url = "https://files.pythonhosted.org/packages/e2/90/3e913fd9698fb91f002fc7a96b2c81bdd77bb8f60f7cb3ec922b6e218666/igraph-0.11.8-cp39-abi3-musllinux_1_2_i686.whl", hash = "sha256:178ef859135ac5075a7159e6826a546b7340cf45a01a928c2a0c24c32e3dfa63", size = 4168476 },
    { url = "https://files.pythonhosted.org/packages/4f/76/35ae678a78bd1d221af92f3ab98bedbce24968d9d096a2ddfde8580fbe5b/igraph-0.11.8-cp39-abi3-musllinux_1_2_x86_64.whl", hash = "sha256:a68ae7b6324e9c4cb1d04ce75b6e0f67974433fc7667895f1e25bf4f4c6fd530", size = 4056329 },
    { url = "https://files.pythonhosted.org/packages/b5/f5/8c79fd8cdb3708cb404a31538c11eec4283e72dfc8cb47307966f0a3af74/igraph-0.11.8-cp39-abi3-win32.whl", hash = "sha256:cc93d2f97f93bf30c2027c31e9e1aa088a3c60cdfeb6b33e0259e4b40b4c5597", size = 1597440 },
    { url = "https://files.pythonhosted.org/packages/b0/17/621d3a59430851a327421fdbec9ec8494d7fadaffc6dfdd42d4a95accbf2/igraph-0.11.8-cp39-abi3-win_amd64.whl", hash = "sha256:248831a6162130f16909c1f776cc246b48f692339ea4baca489cad4ed8dc0e13", size = 1976778 },
]

[[package]]
name = "importlib-metadata"
version = "8.6.1"
source = { registry = "https://pypi.org/simple" }
dependencies = [
    { name = "zipp" },
]
sdist = { url = "https://files.pythonhosted.org/packages/33/08/c1395a292bb23fd03bdf572a1357c5a733d3eecbab877641ceacab23db6e/importlib_metadata-8.6.1.tar.gz", hash = "sha256:310b41d755445d74569f993ccfc22838295d9fe005425094fad953d7f15c8580", size = 55767 }
wheels = [
    { url = "https://files.pythonhosted.org/packages/79/9d/0fb148dc4d6fa4a7dd1d8378168d9b4cd8d4560a6fbf6f0121c5fc34eb68/importlib_metadata-8.6.1-py3-none-any.whl", hash = "sha256:02a89390c1e15fdfdc0d7c6b25cb3e62650d0494005c97d6f148bf5b9787525e", size = 26971 },
]

[[package]]
name = "importlib-resources"
version = "6.5.2"
source = { registry = "https://pypi.org/simple" }
sdist = { url = "https://files.pythonhosted.org/packages/cf/8c/f834fbf984f691b4f7ff60f50b514cc3de5cc08abfc3295564dd89c5e2e7/importlib_resources-6.5.2.tar.gz", hash = "sha256:185f87adef5bcc288449d98fb4fba07cea78bc036455dd44c5fc4a2fe78fed2c", size = 44693 }
wheels = [
    { url = "https://files.pythonhosted.org/packages/a4/ed/1f1afb2e9e7f38a545d628f864d562a5ae64fe6f7a10e28ffb9b185b4e89/importlib_resources-6.5.2-py3-none-any.whl", hash = "sha256:789cfdc3ed28c78b67a06acb8126751ced69a3d5f79c095a98298cd8a760ccec", size = 37461 },
]

[[package]]
name = "iniconfig"
version = "2.1.0"
source = { registry = "https://pypi.org/simple" }
sdist = { url = "https://files.pythonhosted.org/packages/f2/97/ebf4da567aa6827c909642694d71c9fcf53e5b504f2d96afea02718862f3/iniconfig-2.1.0.tar.gz", hash = "sha256:3abbd2e30b36733fee78f9c7f7308f2d0050e88f0087fd25c2645f63c773e1c7", size = 4793 }
wheels = [
    { url = "https://files.pythonhosted.org/packages/2c/e1/e6716421ea10d38022b952c159d5161ca1193197fb744506875fbb87ea7b/iniconfig-2.1.0-py3-none-any.whl", hash = "sha256:9deba5723312380e77435581c6bf4935c94cbfab9b1ed33ef8d238ea168eb760", size = 6050 },
]

[[package]]
name = "ipykernel"
version = "6.29.5"
source = { registry = "https://pypi.org/simple" }
dependencies = [
    { name = "appnope", marker = "sys_platform == 'darwin'" },
    { name = "comm" },
    { name = "debugpy" },
    { name = "ipython" },
    { name = "jupyter-client" },
    { name = "jupyter-core" },
    { name = "matplotlib-inline" },
    { name = "nest-asyncio" },
    { name = "packaging" },
    { name = "psutil" },
    { name = "pyzmq" },
    { name = "tornado" },
    { name = "traitlets" },
]
sdist = { url = "https://files.pythonhosted.org/packages/e9/5c/67594cb0c7055dc50814b21731c22a601101ea3b1b50a9a1b090e11f5d0f/ipykernel-6.29.5.tar.gz", hash = "sha256:f093a22c4a40f8828f8e330a9c297cb93dcab13bd9678ded6de8e5cf81c56215", size = 163367 }
wheels = [
    { url = "https://files.pythonhosted.org/packages/94/5c/368ae6c01c7628438358e6d337c19b05425727fbb221d2a3c4303c372f42/ipykernel-6.29.5-py3-none-any.whl", hash = "sha256:afdb66ba5aa354b09b91379bac28ae4afebbb30e8b39510c9690afb7a10421b5", size = 117173 },
]

[[package]]
name = "ipython"
version = "9.1.0"
source = { registry = "https://pypi.org/simple" }
dependencies = [
    { name = "colorama", marker = "sys_platform == 'win32'" },
    { name = "decorator" },
    { name = "ipython-pygments-lexers" },
    { name = "jedi" },
    { name = "matplotlib-inline" },
    { name = "pexpect", marker = "sys_platform != 'emscripten' and sys_platform != 'win32'" },
    { name = "prompt-toolkit" },
    { name = "pygments" },
    { name = "stack-data" },
    { name = "traitlets" },
    { name = "typing-extensions", marker = "python_full_version < '3.12'" },
]
sdist = { url = "https://files.pythonhosted.org/packages/70/9a/6b8984bedc990f3a4aa40ba8436dea27e23d26a64527de7c2e5e12e76841/ipython-9.1.0.tar.gz", hash = "sha256:a47e13a5e05e02f3b8e1e7a0f9db372199fe8c3763532fe7a1e0379e4e135f16", size = 4373688 }
wheels = [
    { url = "https://files.pythonhosted.org/packages/b2/9d/4ff2adf55d1b6e3777b0303fdbe5b723f76e46cba4a53a32fe82260d2077/ipython-9.1.0-py3-none-any.whl", hash = "sha256:2df07257ec2f84a6b346b8d83100bcf8fa501c6e01ab75cd3799b0bb253b3d2a", size = 604053 },
]

[[package]]
name = "ipython-pygments-lexers"
version = "1.1.1"
source = { registry = "https://pypi.org/simple" }
dependencies = [
    { name = "pygments" },
]
sdist = { url = "https://files.pythonhosted.org/packages/ef/4c/5dd1d8af08107f88c7f741ead7a40854b8ac24ddf9ae850afbcf698aa552/ipython_pygments_lexers-1.1.1.tar.gz", hash = "sha256:09c0138009e56b6854f9535736f4171d855c8c08a563a0dcd8022f78355c7e81", size = 8393 }
wheels = [
    { url = "https://files.pythonhosted.org/packages/d9/33/1f075bf72b0b747cb3288d011319aaf64083cf2efef8354174e3ed4540e2/ipython_pygments_lexers-1.1.1-py3-none-any.whl", hash = "sha256:a9462224a505ade19a605f71f8fa63c2048833ce50abc86768a0d81d876dc81c", size = 8074 },
]

[[package]]
name = "ipywidgets"
version = "8.1.6"
source = { registry = "https://pypi.org/simple" }
dependencies = [
    { name = "comm" },
    { name = "ipython" },
    { name = "jupyterlab-widgets" },
    { name = "traitlets" },
    { name = "widgetsnbextension" },
]
sdist = { url = "https://files.pythonhosted.org/packages/aa/98/4074d9cb7e89f7ee387b41e9a4b74c8e0d6196e90b910af1cc674e1cdd3d/ipywidgets-8.1.6.tar.gz", hash = "sha256:d8ace49c66f14419fc66071371b99d01bed230bbc15d8a60233b18bfbd782851", size = 116764 }
wheels = [
    { url = "https://files.pythonhosted.org/packages/53/b8/62952729573d983d9433faacf62a52ee2e8cf46504418061ad1739967abe/ipywidgets-8.1.6-py3-none-any.whl", hash = "sha256:446e7630a1d025bdc7635e1169fcc06f2ce33b5bd41c2003edeb4a47c8d4bbb1", size = 139808 },
]

[[package]]
name = "jedi"
version = "0.19.2"
source = { registry = "https://pypi.org/simple" }
dependencies = [
    { name = "parso" },
]
sdist = { url = "https://files.pythonhosted.org/packages/72/3a/79a912fbd4d8dd6fbb02bf69afd3bb72cf0c729bb3063c6f4498603db17a/jedi-0.19.2.tar.gz", hash = "sha256:4770dc3de41bde3966b02eb84fbcf557fb33cce26ad23da12c742fb50ecb11f0", size = 1231287 }
wheels = [
    { url = "https://files.pythonhosted.org/packages/c0/5a/9cac0c82afec3d09ccd97c8b6502d48f165f9124db81b4bcb90b4af974ee/jedi-0.19.2-py2.py3-none-any.whl", hash = "sha256:a8ef22bde8490f57fe5c7681a3c83cb58874daf72b4784de3cce5b6ef6edb5b9", size = 1572278 },
]

[[package]]
name = "jinja2"
version = "3.1.6"
source = { registry = "https://pypi.org/simple" }
dependencies = [
    { name = "markupsafe" },
]
sdist = { url = "https://files.pythonhosted.org/packages/df/bf/f7da0350254c0ed7c72f3e33cef02e048281fec7ecec5f032d4aac52226b/jinja2-3.1.6.tar.gz", hash = "sha256:0137fb05990d35f1275a587e9aee6d56da821fc83491a0fb838183be43f66d6d", size = 245115 }
wheels = [
    { url = "https://files.pythonhosted.org/packages/62/a1/3d680cbfd5f4b8f15abc1d571870c5fc3e594bb582bc3b64ea099db13e56/jinja2-3.1.6-py3-none-any.whl", hash = "sha256:85ece4451f492d0c13c5dd7c13a64681a86afae63a5f347908daf103ce6d2f67", size = 134899 },
]

[[package]]
name = "jmespath"
version = "1.0.1"
source = { registry = "https://pypi.org/simple" }
sdist = { url = "https://files.pythonhosted.org/packages/00/2a/e867e8531cf3e36b41201936b7fa7ba7b5702dbef42922193f05c8976cd6/jmespath-1.0.1.tar.gz", hash = "sha256:90261b206d6defd58fdd5e85f478bf633a2901798906be2ad389150c5c60edbe", size = 25843 }
wheels = [
    { url = "https://files.pythonhosted.org/packages/31/b4/b9b800c45527aadd64d5b442f9b932b00648617eb5d63d2c7a6587b7cafc/jmespath-1.0.1-py3-none-any.whl", hash = "sha256:02e2e4cc71b5bcab88332eebf907519190dd9e6e82107fa7f83b1003a6252980", size = 20256 },
]

[[package]]
name = "jsonschema"
version = "4.23.0"
source = { registry = "https://pypi.org/simple" }
dependencies = [
    { name = "attrs" },
    { name = "jsonschema-specifications" },
    { name = "referencing" },
    { name = "rpds-py" },
]
sdist = { url = "https://files.pythonhosted.org/packages/38/2e/03362ee4034a4c917f697890ccd4aec0800ccf9ded7f511971c75451deec/jsonschema-4.23.0.tar.gz", hash = "sha256:d71497fef26351a33265337fa77ffeb82423f3ea21283cd9467bb03999266bc4", size = 325778 }
wheels = [
    { url = "https://files.pythonhosted.org/packages/69/4a/4f9dbeb84e8850557c02365a0eee0649abe5eb1d84af92a25731c6c0f922/jsonschema-4.23.0-py3-none-any.whl", hash = "sha256:fbadb6f8b144a8f8cf9f0b89ba94501d143e50411a1278633f56a7acf7fd5566", size = 88462 },
]

[[package]]
name = "jsonschema-specifications"
version = "2024.10.1"
source = { registry = "https://pypi.org/simple" }
dependencies = [
    { name = "referencing" },
]
sdist = { url = "https://files.pythonhosted.org/packages/10/db/58f950c996c793472e336ff3655b13fbcf1e3b359dcf52dcf3ed3b52c352/jsonschema_specifications-2024.10.1.tar.gz", hash = "sha256:0f38b83639958ce1152d02a7f062902c41c8fd20d558b0c34344292d417ae272", size = 15561 }
wheels = [
    { url = "https://files.pythonhosted.org/packages/d1/0f/8910b19ac0670a0f80ce1008e5e751c4a57e14d2c4c13a482aa6079fa9d6/jsonschema_specifications-2024.10.1-py3-none-any.whl", hash = "sha256:a09a0680616357d9a0ecf05c12ad234479f549239d0f5b55f3deea67475da9bf", size = 18459 },
]

[[package]]
name = "jupyter-client"
version = "8.6.3"
source = { registry = "https://pypi.org/simple" }
dependencies = [
    { name = "jupyter-core" },
    { name = "python-dateutil" },
    { name = "pyzmq" },
    { name = "tornado" },
    { name = "traitlets" },
]
sdist = { url = "https://files.pythonhosted.org/packages/71/22/bf9f12fdaeae18019a468b68952a60fe6dbab5d67cd2a103cac7659b41ca/jupyter_client-8.6.3.tar.gz", hash = "sha256:35b3a0947c4a6e9d589eb97d7d4cd5e90f910ee73101611f01283732bd6d9419", size = 342019 }
wheels = [
    { url = "https://files.pythonhosted.org/packages/11/85/b0394e0b6fcccd2c1eeefc230978a6f8cb0c5df1e4cd3e7625735a0d7d1e/jupyter_client-8.6.3-py3-none-any.whl", hash = "sha256:e8a19cc986cc45905ac3362915f410f3af85424b4c0905e94fa5f2cb08e8f23f", size = 106105 },
]

[[package]]
name = "jupyter-core"
version = "5.7.2"
source = { registry = "https://pypi.org/simple" }
dependencies = [
    { name = "platformdirs" },
    { name = "pywin32", marker = "platform_python_implementation != 'PyPy' and sys_platform == 'win32'" },
    { name = "traitlets" },
]
sdist = { url = "https://files.pythonhosted.org/packages/00/11/b56381fa6c3f4cc5d2cf54a7dbf98ad9aa0b339ef7a601d6053538b079a7/jupyter_core-5.7.2.tar.gz", hash = "sha256:aa5f8d32bbf6b431ac830496da7392035d6f61b4f54872f15c4bd2a9c3f536d9", size = 87629 }
wheels = [
    { url = "https://files.pythonhosted.org/packages/c9/fb/108ecd1fe961941959ad0ee4e12ee7b8b1477247f30b1fdfd83ceaf017f0/jupyter_core-5.7.2-py3-none-any.whl", hash = "sha256:4f7315d2f6b4bcf2e3e7cb6e46772eba760ae459cd1f59d29eb57b0a01bd7409", size = 28965 },
]

[[package]]
name = "jupyterlab-widgets"
version = "3.0.14"
source = { registry = "https://pypi.org/simple" }
sdist = { url = "https://files.pythonhosted.org/packages/a1/94/766b8199e8a902a4c5ee12a9407a348bbabe9fa22400758576b153d17d8e/jupyterlab_widgets-3.0.14.tar.gz", hash = "sha256:bad03e59546869f026e537e0d170e454259e6dc7048e14041707ca31e523c8a1", size = 203815 }
wheels = [
    { url = "https://files.pythonhosted.org/packages/64/7a/f2479ba401e02f7fcbd3fc6af201eac888eaa188574b8e9df19452ab4972/jupyterlab_widgets-3.0.14-py3-none-any.whl", hash = "sha256:54c33e3306b7fca139d165d6190dc6c0627aafa5d14adfc974a4e9a3d26cb703", size = 213999 },
]

[[package]]
name = "kiwisolver"
version = "1.4.8"
source = { registry = "https://pypi.org/simple" }
sdist = { url = "https://files.pythonhosted.org/packages/82/59/7c91426a8ac292e1cdd53a63b6d9439abd573c875c3f92c146767dd33faf/kiwisolver-1.4.8.tar.gz", hash = "sha256:23d5f023bdc8c7e54eb65f03ca5d5bb25b601eac4d7f1a042888a1f45237987e", size = 97538 }
wheels = [
    { url = "https://files.pythonhosted.org/packages/da/ed/c913ee28936c371418cb167b128066ffb20bbf37771eecc2c97edf8a6e4c/kiwisolver-1.4.8-cp311-cp311-macosx_10_9_universal2.whl", hash = "sha256:a4d3601908c560bdf880f07d94f31d734afd1bb71e96585cace0e38ef44c6d84", size = 124635 },
    { url = "https://files.pythonhosted.org/packages/4c/45/4a7f896f7467aaf5f56ef093d1f329346f3b594e77c6a3c327b2d415f521/kiwisolver-1.4.8-cp311-cp311-macosx_10_9_x86_64.whl", hash = "sha256:856b269c4d28a5c0d5e6c1955ec36ebfd1651ac00e1ce0afa3e28da95293b561", size = 66717 },
    { url = "https://files.pythonhosted.org/packages/5f/b4/c12b3ac0852a3a68f94598d4c8d569f55361beef6159dce4e7b624160da2/kiwisolver-1.4.8-cp311-cp311-macosx_11_0_arm64.whl", hash = "sha256:c2b9a96e0f326205af81a15718a9073328df1173a2619a68553decb7097fd5d7", size = 65413 },
    { url = "https://files.pythonhosted.org/packages/a9/98/1df4089b1ed23d83d410adfdc5947245c753bddfbe06541c4aae330e9e70/kiwisolver-1.4.8-cp311-cp311-manylinux_2_12_i686.manylinux2010_i686.manylinux_2_17_i686.manylinux2014_i686.whl", hash = "sha256:c5020c83e8553f770cb3b5fc13faac40f17e0b205bd237aebd21d53d733adb03", size = 1343994 },
    { url = "https://files.pythonhosted.org/packages/8d/bf/b4b169b050c8421a7c53ea1ea74e4ef9c335ee9013216c558a047f162d20/kiwisolver-1.4.8-cp311-cp311-manylinux_2_17_aarch64.manylinux2014_aarch64.whl", hash = "sha256:dace81d28c787956bfbfbbfd72fdcef014f37d9b48830829e488fdb32b49d954", size = 1434804 },
    { url = "https://files.pythonhosted.org/packages/66/5a/e13bd341fbcf73325ea60fdc8af752addf75c5079867af2e04cc41f34434/kiwisolver-1.4.8-cp311-cp311-manylinux_2_17_ppc64le.manylinux2014_ppc64le.whl", hash = "sha256:11e1022b524bd48ae56c9b4f9296bce77e15a2e42a502cceba602f804b32bb79", size = 1450690 },
    { url = "https://files.pythonhosted.org/packages/9b/4f/5955dcb376ba4a830384cc6fab7d7547bd6759fe75a09564910e9e3bb8ea/kiwisolver-1.4.8-cp311-cp311-manylinux_2_17_s390x.manylinux2014_s390x.whl", hash = "sha256:3b9b4d2892fefc886f30301cdd80debd8bb01ecdf165a449eb6e78f79f0fabd6", size = 1376839 },
    { url = "https://files.pythonhosted.org/packages/3a/97/5edbed69a9d0caa2e4aa616ae7df8127e10f6586940aa683a496c2c280b9/kiwisolver-1.4.8-cp311-cp311-manylinux_2_17_x86_64.manylinux2014_x86_64.whl", hash = "sha256:3a96c0e790ee875d65e340ab383700e2b4891677b7fcd30a699146f9384a2bb0", size = 1435109 },
    { url = "https://files.pythonhosted.org/packages/13/fc/e756382cb64e556af6c1809a1bbb22c141bbc2445049f2da06b420fe52bf/kiwisolver-1.4.8-cp311-cp311-musllinux_1_2_aarch64.whl", hash = "sha256:23454ff084b07ac54ca8be535f4174170c1094a4cff78fbae4f73a4bcc0d4dab", size = 2245269 },
    { url = "https://files.pythonhosted.org/packages/76/15/e59e45829d7f41c776d138245cabae6515cb4eb44b418f6d4109c478b481/kiwisolver-1.4.8-cp311-cp311-musllinux_1_2_i686.whl", hash = "sha256:87b287251ad6488e95b4f0b4a79a6d04d3ea35fde6340eb38fbd1ca9cd35bbbc", size = 2393468 },
    { url = "https://files.pythonhosted.org/packages/e9/39/483558c2a913ab8384d6e4b66a932406f87c95a6080112433da5ed668559/kiwisolver-1.4.8-cp311-cp311-musllinux_1_2_ppc64le.whl", hash = "sha256:b21dbe165081142b1232a240fc6383fd32cdd877ca6cc89eab93e5f5883e1c25", size = 2355394 },
    { url = "https://files.pythonhosted.org/packages/01/aa/efad1fbca6570a161d29224f14b082960c7e08268a133fe5dc0f6906820e/kiwisolver-1.4.8-cp311-cp311-musllinux_1_2_s390x.whl", hash = "sha256:768cade2c2df13db52475bd28d3a3fac8c9eff04b0e9e2fda0f3760f20b3f7fc", size = 2490901 },
    { url = "https://files.pythonhosted.org/packages/c9/4f/15988966ba46bcd5ab9d0c8296914436720dd67fca689ae1a75b4ec1c72f/kiwisolver-1.4.8-cp311-cp311-musllinux_1_2_x86_64.whl", hash = "sha256:d47cfb2650f0e103d4bf68b0b5804c68da97272c84bb12850d877a95c056bd67", size = 2312306 },
    { url = "https://files.pythonhosted.org/packages/2d/27/bdf1c769c83f74d98cbc34483a972f221440703054894a37d174fba8aa68/kiwisolver-1.4.8-cp311-cp311-win_amd64.whl", hash = "sha256:ed33ca2002a779a2e20eeb06aea7721b6e47f2d4b8a8ece979d8ba9e2a167e34", size = 71966 },
    { url = "https://files.pythonhosted.org/packages/4a/c9/9642ea855604aeb2968a8e145fc662edf61db7632ad2e4fb92424be6b6c0/kiwisolver-1.4.8-cp311-cp311-win_arm64.whl", hash = "sha256:16523b40aab60426ffdebe33ac374457cf62863e330a90a0383639ce14bf44b2", size = 65311 },
    { url = "https://files.pythonhosted.org/packages/fc/aa/cea685c4ab647f349c3bc92d2daf7ae34c8e8cf405a6dcd3a497f58a2ac3/kiwisolver-1.4.8-cp312-cp312-macosx_10_13_universal2.whl", hash = "sha256:d6af5e8815fd02997cb6ad9bbed0ee1e60014438ee1a5c2444c96f87b8843502", size = 124152 },
    { url = "https://files.pythonhosted.org/packages/c5/0b/8db6d2e2452d60d5ebc4ce4b204feeb16176a851fd42462f66ade6808084/kiwisolver-1.4.8-cp312-cp312-macosx_10_13_x86_64.whl", hash = "sha256:bade438f86e21d91e0cf5dd7c0ed00cda0f77c8c1616bd83f9fc157fa6760d31", size = 66555 },
    { url = "https://files.pythonhosted.org/packages/60/26/d6a0db6785dd35d3ba5bf2b2df0aedc5af089962c6eb2cbf67a15b81369e/kiwisolver-1.4.8-cp312-cp312-macosx_11_0_arm64.whl", hash = "sha256:b83dc6769ddbc57613280118fb4ce3cd08899cc3369f7d0e0fab518a7cf37fdb", size = 65067 },
    { url = "https://files.pythonhosted.org/packages/c9/ed/1d97f7e3561e09757a196231edccc1bcf59d55ddccefa2afc9c615abd8e0/kiwisolver-1.4.8-cp312-cp312-manylinux_2_12_i686.manylinux2010_i686.manylinux_2_17_i686.manylinux2014_i686.whl", hash = "sha256:111793b232842991be367ed828076b03d96202c19221b5ebab421ce8bcad016f", size = 1378443 },
    { url = "https://files.pythonhosted.org/packages/29/61/39d30b99954e6b46f760e6289c12fede2ab96a254c443639052d1b573fbc/kiwisolver-1.4.8-cp312-cp312-manylinux_2_17_aarch64.manylinux2014_aarch64.whl", hash = "sha256:257af1622860e51b1a9d0ce387bf5c2c4f36a90594cb9514f55b074bcc787cfc", size = 1472728 },
    { url = "https://files.pythonhosted.org/packages/0c/3e/804163b932f7603ef256e4a715e5843a9600802bb23a68b4e08c8c0ff61d/kiwisolver-1.4.8-cp312-cp312-manylinux_2_17_ppc64le.manylinux2014_ppc64le.whl", hash = "sha256:69b5637c3f316cab1ec1c9a12b8c5f4750a4c4b71af9157645bf32830e39c03a", size = 1478388 },
    { url = "https://files.pythonhosted.org/packages/8a/9e/60eaa75169a154700be74f875a4d9961b11ba048bef315fbe89cb6999056/kiwisolver-1.4.8-cp312-cp312-manylinux_2_17_s390x.manylinux2014_s390x.whl", hash = "sha256:782bb86f245ec18009890e7cb8d13a5ef54dcf2ebe18ed65f795e635a96a1c6a", size = 1413849 },
    { url = "https://files.pythonhosted.org/packages/bc/b3/9458adb9472e61a998c8c4d95cfdfec91c73c53a375b30b1428310f923e4/kiwisolver-1.4.8-cp312-cp312-manylinux_2_17_x86_64.manylinux2014_x86_64.whl", hash = "sha256:cc978a80a0db3a66d25767b03688f1147a69e6237175c0f4ffffaaedf744055a", size = 1475533 },
    { url = "https://files.pythonhosted.org/packages/e4/7a/0a42d9571e35798de80aef4bb43a9b672aa7f8e58643d7bd1950398ffb0a/kiwisolver-1.4.8-cp312-cp312-musllinux_1_2_aarch64.whl", hash = "sha256:36dbbfd34838500a31f52c9786990d00150860e46cd5041386f217101350f0d3", size = 2268898 },
    { url = "https://files.pythonhosted.org/packages/d9/07/1255dc8d80271400126ed8db35a1795b1a2c098ac3a72645075d06fe5c5d/kiwisolver-1.4.8-cp312-cp312-musllinux_1_2_i686.whl", hash = "sha256:eaa973f1e05131de5ff3569bbba7f5fd07ea0595d3870ed4a526d486fe57fa1b", size = 2425605 },
    { url = "https://files.pythonhosted.org/packages/84/df/5a3b4cf13780ef6f6942df67b138b03b7e79e9f1f08f57c49957d5867f6e/kiwisolver-1.4.8-cp312-cp312-musllinux_1_2_ppc64le.whl", hash = "sha256:a66f60f8d0c87ab7f59b6fb80e642ebb29fec354a4dfad687ca4092ae69d04f4", size = 2375801 },
    { url = "https://files.pythonhosted.org/packages/8f/10/2348d068e8b0f635c8c86892788dac7a6b5c0cb12356620ab575775aad89/kiwisolver-1.4.8-cp312-cp312-musllinux_1_2_s390x.whl", hash = "sha256:858416b7fb777a53f0c59ca08190ce24e9abbd3cffa18886a5781b8e3e26f65d", size = 2520077 },
    { url = "https://files.pythonhosted.org/packages/32/d8/014b89fee5d4dce157d814303b0fce4d31385a2af4c41fed194b173b81ac/kiwisolver-1.4.8-cp312-cp312-musllinux_1_2_x86_64.whl", hash = "sha256:085940635c62697391baafaaeabdf3dd7a6c3643577dde337f4d66eba021b2b8", size = 2338410 },
    { url = "https://files.pythonhosted.org/packages/bd/72/dfff0cc97f2a0776e1c9eb5bef1ddfd45f46246c6533b0191887a427bca5/kiwisolver-1.4.8-cp312-cp312-win_amd64.whl", hash = "sha256:01c3d31902c7db5fb6182832713d3b4122ad9317c2c5877d0539227d96bb2e50", size = 71853 },
    { url = "https://files.pythonhosted.org/packages/dc/85/220d13d914485c0948a00f0b9eb419efaf6da81b7d72e88ce2391f7aed8d/kiwisolver-1.4.8-cp312-cp312-win_arm64.whl", hash = "sha256:a3c44cb68861de93f0c4a8175fbaa691f0aa22550c331fefef02b618a9dcb476", size = 65424 },
    { url = "https://files.pythonhosted.org/packages/79/b3/e62464a652f4f8cd9006e13d07abad844a47df1e6537f73ddfbf1bc997ec/kiwisolver-1.4.8-cp313-cp313-macosx_10_13_universal2.whl", hash = "sha256:1c8ceb754339793c24aee1c9fb2485b5b1f5bb1c2c214ff13368431e51fc9a09", size = 124156 },
    { url = "https://files.pythonhosted.org/packages/8d/2d/f13d06998b546a2ad4f48607a146e045bbe48030774de29f90bdc573df15/kiwisolver-1.4.8-cp313-cp313-macosx_10_13_x86_64.whl", hash = "sha256:54a62808ac74b5e55a04a408cda6156f986cefbcf0ada13572696b507cc92fa1", size = 66555 },
    { url = "https://files.pythonhosted.org/packages/59/e3/b8bd14b0a54998a9fd1e8da591c60998dc003618cb19a3f94cb233ec1511/kiwisolver-1.4.8-cp313-cp313-macosx_11_0_arm64.whl", hash = "sha256:68269e60ee4929893aad82666821aaacbd455284124817af45c11e50a4b42e3c", size = 65071 },
    { url = "https://files.pythonhosted.org/packages/f0/1c/6c86f6d85ffe4d0ce04228d976f00674f1df5dc893bf2dd4f1928748f187/kiwisolver-1.4.8-cp313-cp313-manylinux_2_12_i686.manylinux2010_i686.manylinux_2_17_i686.manylinux2014_i686.whl", hash = "sha256:34d142fba9c464bc3bbfeff15c96eab0e7310343d6aefb62a79d51421fcc5f1b", size = 1378053 },
    { url = "https://files.pythonhosted.org/packages/4e/b9/1c6e9f6dcb103ac5cf87cb695845f5fa71379021500153566d8a8a9fc291/kiwisolver-1.4.8-cp313-cp313-manylinux_2_17_aarch64.manylinux2014_aarch64.whl", hash = "sha256:3ddc373e0eef45b59197de815b1b28ef89ae3955e7722cc9710fb91cd77b7f47", size = 1472278 },
    { url = "https://files.pythonhosted.org/packages/ee/81/aca1eb176de671f8bda479b11acdc42c132b61a2ac861c883907dde6debb/kiwisolver-1.4.8-cp313-cp313-manylinux_2_17_ppc64le.manylinux2014_ppc64le.whl", hash = "sha256:77e6f57a20b9bd4e1e2cedda4d0b986ebd0216236f0106e55c28aea3d3d69b16", size = 1478139 },
    { url = "https://files.pythonhosted.org/packages/49/f4/e081522473671c97b2687d380e9e4c26f748a86363ce5af48b4a28e48d06/kiwisolver-1.4.8-cp313-cp313-manylinux_2_17_s390x.manylinux2014_s390x.whl", hash = "sha256:08e77738ed7538f036cd1170cbed942ef749137b1311fa2bbe2a7fda2f6bf3cc", size = 1413517 },
    { url = "https://files.pythonhosted.org/packages/8f/e9/6a7d025d8da8c4931522922cd706105aa32b3291d1add8c5427cdcd66e63/kiwisolver-1.4.8-cp313-cp313-manylinux_2_17_x86_64.manylinux2014_x86_64.whl", hash = "sha256:a5ce1e481a74b44dd5e92ff03ea0cb371ae7a0268318e202be06c8f04f4f1246", size = 1474952 },
    { url = "https://files.pythonhosted.org/packages/82/13/13fa685ae167bee5d94b415991c4fc7bb0a1b6ebea6e753a87044b209678/kiwisolver-1.4.8-cp313-cp313-musllinux_1_2_aarch64.whl", hash = "sha256:fc2ace710ba7c1dfd1a3b42530b62b9ceed115f19a1656adefce7b1782a37794", size = 2269132 },
    { url = "https://files.pythonhosted.org/packages/ef/92/bb7c9395489b99a6cb41d502d3686bac692586db2045adc19e45ee64ed23/kiwisolver-1.4.8-cp313-cp313-musllinux_1_2_i686.whl", hash = "sha256:3452046c37c7692bd52b0e752b87954ef86ee2224e624ef7ce6cb21e8c41cc1b", size = 2425997 },
    { url = "https://files.pythonhosted.org/packages/ed/12/87f0e9271e2b63d35d0d8524954145837dd1a6c15b62a2d8c1ebe0f182b4/kiwisolver-1.4.8-cp313-cp313-musllinux_1_2_ppc64le.whl", hash = "sha256:7e9a60b50fe8b2ec6f448fe8d81b07e40141bfced7f896309df271a0b92f80f3", size = 2376060 },
    { url = "https://files.pythonhosted.org/packages/02/6e/c8af39288edbce8bf0fa35dee427b082758a4b71e9c91ef18fa667782138/kiwisolver-1.4.8-cp313-cp313-musllinux_1_2_s390x.whl", hash = "sha256:918139571133f366e8362fa4a297aeba86c7816b7ecf0bc79168080e2bd79957", size = 2520471 },
    { url = "https://files.pythonhosted.org/packages/13/78/df381bc7b26e535c91469f77f16adcd073beb3e2dd25042efd064af82323/kiwisolver-1.4.8-cp313-cp313-musllinux_1_2_x86_64.whl", hash = "sha256:e063ef9f89885a1d68dd8b2e18f5ead48653176d10a0e324e3b0030e3a69adeb", size = 2338793 },
    { url = "https://files.pythonhosted.org/packages/d0/dc/c1abe38c37c071d0fc71c9a474fd0b9ede05d42f5a458d584619cfd2371a/kiwisolver-1.4.8-cp313-cp313-win_amd64.whl", hash = "sha256:a17b7c4f5b2c51bb68ed379defd608a03954a1845dfed7cc0117f1cc8a9b7fd2", size = 71855 },
    { url = "https://files.pythonhosted.org/packages/a0/b6/21529d595b126ac298fdd90b705d87d4c5693de60023e0efcb4f387ed99e/kiwisolver-1.4.8-cp313-cp313-win_arm64.whl", hash = "sha256:3cd3bc628b25f74aedc6d374d5babf0166a92ff1317f46267f12d2ed54bc1d30", size = 65430 },
    { url = "https://files.pythonhosted.org/packages/34/bd/b89380b7298e3af9b39f49334e3e2a4af0e04819789f04b43d560516c0c8/kiwisolver-1.4.8-cp313-cp313t-macosx_10_13_universal2.whl", hash = "sha256:370fd2df41660ed4e26b8c9d6bbcad668fbe2560462cba151a721d49e5b6628c", size = 126294 },
    { url = "https://files.pythonhosted.org/packages/83/41/5857dc72e5e4148eaac5aa76e0703e594e4465f8ab7ec0fc60e3a9bb8fea/kiwisolver-1.4.8-cp313-cp313t-macosx_10_13_x86_64.whl", hash = "sha256:84a2f830d42707de1d191b9490ac186bf7997a9495d4e9072210a1296345f7dc", size = 67736 },
    { url = "https://files.pythonhosted.org/packages/e1/d1/be059b8db56ac270489fb0b3297fd1e53d195ba76e9bbb30e5401fa6b759/kiwisolver-1.4.8-cp313-cp313t-macosx_11_0_arm64.whl", hash = "sha256:7a3ad337add5148cf51ce0b55642dc551c0b9d6248458a757f98796ca7348712", size = 66194 },
    { url = "https://files.pythonhosted.org/packages/e1/83/4b73975f149819eb7dcf9299ed467eba068ecb16439a98990dcb12e63fdd/kiwisolver-1.4.8-cp313-cp313t-manylinux_2_12_i686.manylinux2010_i686.manylinux_2_17_i686.manylinux2014_i686.whl", hash = "sha256:7506488470f41169b86d8c9aeff587293f530a23a23a49d6bc64dab66bedc71e", size = 1465942 },
    { url = "https://files.pythonhosted.org/packages/c7/2c/30a5cdde5102958e602c07466bce058b9d7cb48734aa7a4327261ac8e002/kiwisolver-1.4.8-cp313-cp313t-manylinux_2_17_aarch64.manylinux2014_aarch64.whl", hash = "sha256:2f0121b07b356a22fb0414cec4666bbe36fd6d0d759db3d37228f496ed67c880", size = 1595341 },
    { url = "https://files.pythonhosted.org/packages/ff/9b/1e71db1c000385aa069704f5990574b8244cce854ecd83119c19e83c9586/kiwisolver-1.4.8-cp313-cp313t-manylinux_2_17_ppc64le.manylinux2014_ppc64le.whl", hash = "sha256:d6d6bd87df62c27d4185de7c511c6248040afae67028a8a22012b010bc7ad062", size = 1598455 },
    { url = "https://files.pythonhosted.org/packages/85/92/c8fec52ddf06231b31cbb779af77e99b8253cd96bd135250b9498144c78b/kiwisolver-1.4.8-cp313-cp313t-manylinux_2_17_s390x.manylinux2014_s390x.whl", hash = "sha256:291331973c64bb9cce50bbe871fb2e675c4331dab4f31abe89f175ad7679a4d7", size = 1522138 },
    { url = "https://files.pythonhosted.org/packages/0b/51/9eb7e2cd07a15d8bdd976f6190c0164f92ce1904e5c0c79198c4972926b7/kiwisolver-1.4.8-cp313-cp313t-manylinux_2_17_x86_64.manylinux2014_x86_64.whl", hash = "sha256:893f5525bb92d3d735878ec00f781b2de998333659507d29ea4466208df37bed", size = 1582857 },
    { url = "https://files.pythonhosted.org/packages/0f/95/c5a00387a5405e68ba32cc64af65ce881a39b98d73cc394b24143bebc5b8/kiwisolver-1.4.8-cp313-cp313t-musllinux_1_2_aarch64.whl", hash = "sha256:b47a465040146981dc9db8647981b8cb96366fbc8d452b031e4f8fdffec3f26d", size = 2293129 },
    { url = "https://files.pythonhosted.org/packages/44/83/eeb7af7d706b8347548313fa3a3a15931f404533cc54fe01f39e830dd231/kiwisolver-1.4.8-cp313-cp313t-musllinux_1_2_i686.whl", hash = "sha256:99cea8b9dd34ff80c521aef46a1dddb0dcc0283cf18bde6d756f1e6f31772165", size = 2421538 },
    { url = "https://files.pythonhosted.org/packages/05/f9/27e94c1b3eb29e6933b6986ffc5fa1177d2cd1f0c8efc5f02c91c9ac61de/kiwisolver-1.4.8-cp313-cp313t-musllinux_1_2_ppc64le.whl", hash = "sha256:151dffc4865e5fe6dafce5480fab84f950d14566c480c08a53c663a0020504b6", size = 2390661 },
    { url = "https://files.pythonhosted.org/packages/d9/d4/3c9735faa36ac591a4afcc2980d2691000506050b7a7e80bcfe44048daa7/kiwisolver-1.4.8-cp313-cp313t-musllinux_1_2_s390x.whl", hash = "sha256:577facaa411c10421314598b50413aa1ebcf5126f704f1e5d72d7e4e9f020d90", size = 2546710 },
    { url = "https://files.pythonhosted.org/packages/4c/fa/be89a49c640930180657482a74970cdcf6f7072c8d2471e1babe17a222dc/kiwisolver-1.4.8-cp313-cp313t-musllinux_1_2_x86_64.whl", hash = "sha256:be4816dc51c8a471749d664161b434912eee82f2ea66bd7628bd14583a833e85", size = 2349213 },
]

[[package]]
name = "legacy-cgi"
version = "2.6.3"
source = { registry = "https://pypi.org/simple" }
sdist = { url = "https://files.pythonhosted.org/packages/a6/ed/300cabc9693209d5a03e2ebc5eb5c4171b51607c08ed84a2b71c9015e0f3/legacy_cgi-2.6.3.tar.gz", hash = "sha256:4c119d6cb8e9d8b6ad7cc0ddad880552c62df4029622835d06dfd18f438a8154", size = 24401 }
wheels = [
    { url = "https://files.pythonhosted.org/packages/5a/33/68c6c38193684537757e0d50a7ccb4f4656e5c2f7cd2be737a9d4a1bff71/legacy_cgi-2.6.3-py3-none-any.whl", hash = "sha256:6df2ea5ae14c71ef6f097f8b6372b44f6685283dc018535a75c924564183cdab", size = 19851 },
]

[[package]]
name = "mako"
version = "1.3.10"
source = { registry = "https://pypi.org/simple" }
dependencies = [
    { name = "markupsafe" },
]
sdist = { url = "https://files.pythonhosted.org/packages/9e/38/bd5b78a920a64d708fe6bc8e0a2c075e1389d53bef8413725c63ba041535/mako-1.3.10.tar.gz", hash = "sha256:99579a6f39583fa7e5630a28c3c1f440e4e97a414b80372649c0ce338da2ea28", size = 392474 }
wheels = [
    { url = "https://files.pythonhosted.org/packages/87/fb/99f81ac72ae23375f22b7afdb7642aba97c00a713c217124420147681a2f/mako-1.3.10-py3-none-any.whl", hash = "sha256:baef24a52fc4fc514a0887ac600f9f1cff3d82c61d4d700a1fa84d597b88db59", size = 78509 },
]

[[package]]
name = "markdown"
version = "3.8"
source = { registry = "https://pypi.org/simple" }
sdist = { url = "https://files.pythonhosted.org/packages/2f/15/222b423b0b88689c266d9eac4e61396fe2cc53464459d6a37618ac863b24/markdown-3.8.tar.gz", hash = "sha256:7df81e63f0df5c4b24b7d156eb81e4690595239b7d70937d0409f1b0de319c6f", size = 360906 }
wheels = [
    { url = "https://files.pythonhosted.org/packages/51/3f/afe76f8e2246ffbc867440cbcf90525264df0e658f8a5ca1f872b3f6192a/markdown-3.8-py3-none-any.whl", hash = "sha256:794a929b79c5af141ef5ab0f2f642d0f7b1872981250230e72682346f7cc90dc", size = 106210 },
]

[[package]]
name = "markdown-it-py"
version = "3.0.0"
source = { registry = "https://pypi.org/simple" }
dependencies = [
    { name = "mdurl" },
]
sdist = { url = "https://files.pythonhosted.org/packages/38/71/3b932df36c1a044d397a1f92d1cf91ee0a503d91e470cbd670aa66b07ed0/markdown-it-py-3.0.0.tar.gz", hash = "sha256:e3f60a94fa066dc52ec76661e37c851cb232d92f9886b15cb560aaada2df8feb", size = 74596 }
wheels = [
    { url = "https://files.pythonhosted.org/packages/42/d7/1ec15b46af6af88f19b8e5ffea08fa375d433c998b8a7639e76935c14f1f/markdown_it_py-3.0.0-py3-none-any.whl", hash = "sha256:355216845c60bd96232cd8d8c40e8f9765cc86f46880e43a8fd22dc1a1a8cab1", size = 87528 },
]

[[package]]
name = "markupsafe"
version = "3.0.2"
source = { registry = "https://pypi.org/simple" }
sdist = { url = "https://files.pythonhosted.org/packages/b2/97/5d42485e71dfc078108a86d6de8fa46db44a1a9295e89c5d6d4a06e23a62/markupsafe-3.0.2.tar.gz", hash = "sha256:ee55d3edf80167e48ea11a923c7386f4669df67d7994554387f84e7d8b0a2bf0", size = 20537 }
wheels = [
    { url = "https://files.pythonhosted.org/packages/6b/28/bbf83e3f76936960b850435576dd5e67034e200469571be53f69174a2dfd/MarkupSafe-3.0.2-cp311-cp311-macosx_10_9_universal2.whl", hash = "sha256:9025b4018f3a1314059769c7bf15441064b2207cb3f065e6ea1e7359cb46db9d", size = 14353 },
    { url = "https://files.pythonhosted.org/packages/6c/30/316d194b093cde57d448a4c3209f22e3046c5bb2fb0820b118292b334be7/MarkupSafe-3.0.2-cp311-cp311-macosx_11_0_arm64.whl", hash = "sha256:93335ca3812df2f366e80509ae119189886b0f3c2b81325d39efdb84a1e2ae93", size = 12392 },
    { url = "https://files.pythonhosted.org/packages/f2/96/9cdafba8445d3a53cae530aaf83c38ec64c4d5427d975c974084af5bc5d2/MarkupSafe-3.0.2-cp311-cp311-manylinux_2_17_aarch64.manylinux2014_aarch64.whl", hash = "sha256:2cb8438c3cbb25e220c2ab33bb226559e7afb3baec11c4f218ffa7308603c832", size = 23984 },
    { url = "https://files.pythonhosted.org/packages/f1/a4/aefb044a2cd8d7334c8a47d3fb2c9f328ac48cb349468cc31c20b539305f/MarkupSafe-3.0.2-cp311-cp311-manylinux_2_17_x86_64.manylinux2014_x86_64.whl", hash = "sha256:a123e330ef0853c6e822384873bef7507557d8e4a082961e1defa947aa59ba84", size = 23120 },
    { url = "https://files.pythonhosted.org/packages/8d/21/5e4851379f88f3fad1de30361db501300d4f07bcad047d3cb0449fc51f8c/MarkupSafe-3.0.2-cp311-cp311-manylinux_2_5_i686.manylinux1_i686.manylinux_2_17_i686.manylinux2014_i686.whl", hash = "sha256:1e084f686b92e5b83186b07e8a17fc09e38fff551f3602b249881fec658d3eca", size = 23032 },
    { url = "https://files.pythonhosted.org/packages/00/7b/e92c64e079b2d0d7ddf69899c98842f3f9a60a1ae72657c89ce2655c999d/MarkupSafe-3.0.2-cp311-cp311-musllinux_1_2_aarch64.whl", hash = "sha256:d8213e09c917a951de9d09ecee036d5c7d36cb6cb7dbaece4c71a60d79fb9798", size = 24057 },
    { url = "https://files.pythonhosted.org/packages/f9/ac/46f960ca323037caa0a10662ef97d0a4728e890334fc156b9f9e52bcc4ca/MarkupSafe-3.0.2-cp311-cp311-musllinux_1_2_i686.whl", hash = "sha256:5b02fb34468b6aaa40dfc198d813a641e3a63b98c2b05a16b9f80b7ec314185e", size = 23359 },
    { url = "https://files.pythonhosted.org/packages/69/84/83439e16197337b8b14b6a5b9c2105fff81d42c2a7c5b58ac7b62ee2c3b1/MarkupSafe-3.0.2-cp311-cp311-musllinux_1_2_x86_64.whl", hash = "sha256:0bff5e0ae4ef2e1ae4fdf2dfd5b76c75e5c2fa4132d05fc1b0dabcd20c7e28c4", size = 23306 },
    { url = "https://files.pythonhosted.org/packages/9a/34/a15aa69f01e2181ed8d2b685c0d2f6655d5cca2c4db0ddea775e631918cd/MarkupSafe-3.0.2-cp311-cp311-win32.whl", hash = "sha256:6c89876f41da747c8d3677a2b540fb32ef5715f97b66eeb0c6b66f5e3ef6f59d", size = 15094 },
    { url = "https://files.pythonhosted.org/packages/da/b8/3a3bd761922d416f3dc5d00bfbed11f66b1ab89a0c2b6e887240a30b0f6b/MarkupSafe-3.0.2-cp311-cp311-win_amd64.whl", hash = "sha256:70a87b411535ccad5ef2f1df5136506a10775d267e197e4cf531ced10537bd6b", size = 15521 },
    { url = "https://files.pythonhosted.org/packages/22/09/d1f21434c97fc42f09d290cbb6350d44eb12f09cc62c9476effdb33a18aa/MarkupSafe-3.0.2-cp312-cp312-macosx_10_13_universal2.whl", hash = "sha256:9778bd8ab0a994ebf6f84c2b949e65736d5575320a17ae8984a77fab08db94cf", size = 14274 },
    { url = "https://files.pythonhosted.org/packages/6b/b0/18f76bba336fa5aecf79d45dcd6c806c280ec44538b3c13671d49099fdd0/MarkupSafe-3.0.2-cp312-cp312-macosx_11_0_arm64.whl", hash = "sha256:846ade7b71e3536c4e56b386c2a47adf5741d2d8b94ec9dc3e92e5e1ee1e2225", size = 12348 },
    { url = "https://files.pythonhosted.org/packages/e0/25/dd5c0f6ac1311e9b40f4af06c78efde0f3b5cbf02502f8ef9501294c425b/MarkupSafe-3.0.2-cp312-cp312-manylinux_2_17_aarch64.manylinux2014_aarch64.whl", hash = "sha256:1c99d261bd2d5f6b59325c92c73df481e05e57f19837bdca8413b9eac4bd8028", size = 24149 },
    { url = "https://files.pythonhosted.org/packages/f3/f0/89e7aadfb3749d0f52234a0c8c7867877876e0a20b60e2188e9850794c17/MarkupSafe-3.0.2-cp312-cp312-manylinux_2_17_x86_64.manylinux2014_x86_64.whl", hash = "sha256:e17c96c14e19278594aa4841ec148115f9c7615a47382ecb6b82bd8fea3ab0c8", size = 23118 },
    { url = "https://files.pythonhosted.org/packages/d5/da/f2eeb64c723f5e3777bc081da884b414671982008c47dcc1873d81f625b6/MarkupSafe-3.0.2-cp312-cp312-manylinux_2_5_i686.manylinux1_i686.manylinux_2_17_i686.manylinux2014_i686.whl", hash = "sha256:88416bd1e65dcea10bc7569faacb2c20ce071dd1f87539ca2ab364bf6231393c", size = 22993 },
    { url = "https://files.pythonhosted.org/packages/da/0e/1f32af846df486dce7c227fe0f2398dc7e2e51d4a370508281f3c1c5cddc/MarkupSafe-3.0.2-cp312-cp312-musllinux_1_2_aarch64.whl", hash = "sha256:2181e67807fc2fa785d0592dc2d6206c019b9502410671cc905d132a92866557", size = 24178 },
    { url = "https://files.pythonhosted.org/packages/c4/f6/bb3ca0532de8086cbff5f06d137064c8410d10779c4c127e0e47d17c0b71/MarkupSafe-3.0.2-cp312-cp312-musllinux_1_2_i686.whl", hash = "sha256:52305740fe773d09cffb16f8ed0427942901f00adedac82ec8b67752f58a1b22", size = 23319 },
    { url = "https://files.pythonhosted.org/packages/a2/82/8be4c96ffee03c5b4a034e60a31294daf481e12c7c43ab8e34a1453ee48b/MarkupSafe-3.0.2-cp312-cp312-musllinux_1_2_x86_64.whl", hash = "sha256:ad10d3ded218f1039f11a75f8091880239651b52e9bb592ca27de44eed242a48", size = 23352 },
    { url = "https://files.pythonhosted.org/packages/51/ae/97827349d3fcffee7e184bdf7f41cd6b88d9919c80f0263ba7acd1bbcb18/MarkupSafe-3.0.2-cp312-cp312-win32.whl", hash = "sha256:0f4ca02bea9a23221c0182836703cbf8930c5e9454bacce27e767509fa286a30", size = 15097 },
    { url = "https://files.pythonhosted.org/packages/c1/80/a61f99dc3a936413c3ee4e1eecac96c0da5ed07ad56fd975f1a9da5bc630/MarkupSafe-3.0.2-cp312-cp312-win_amd64.whl", hash = "sha256:8e06879fc22a25ca47312fbe7c8264eb0b662f6db27cb2d3bbbc74b1df4b9b87", size = 15601 },
    { url = "https://files.pythonhosted.org/packages/83/0e/67eb10a7ecc77a0c2bbe2b0235765b98d164d81600746914bebada795e97/MarkupSafe-3.0.2-cp313-cp313-macosx_10_13_universal2.whl", hash = "sha256:ba9527cdd4c926ed0760bc301f6728ef34d841f405abf9d4f959c478421e4efd", size = 14274 },
    { url = "https://files.pythonhosted.org/packages/2b/6d/9409f3684d3335375d04e5f05744dfe7e9f120062c9857df4ab490a1031a/MarkupSafe-3.0.2-cp313-cp313-macosx_11_0_arm64.whl", hash = "sha256:f8b3d067f2e40fe93e1ccdd6b2e1d16c43140e76f02fb1319a05cf2b79d99430", size = 12352 },
    { url = "https://files.pythonhosted.org/packages/d2/f5/6eadfcd3885ea85fe2a7c128315cc1bb7241e1987443d78c8fe712d03091/MarkupSafe-3.0.2-cp313-cp313-manylinux_2_17_aarch64.manylinux2014_aarch64.whl", hash = "sha256:569511d3b58c8791ab4c2e1285575265991e6d8f8700c7be0e88f86cb0672094", size = 24122 },
    { url = "https://files.pythonhosted.org/packages/0c/91/96cf928db8236f1bfab6ce15ad070dfdd02ed88261c2afafd4b43575e9e9/MarkupSafe-3.0.2-cp313-cp313-manylinux_2_17_x86_64.manylinux2014_x86_64.whl", hash = "sha256:15ab75ef81add55874e7ab7055e9c397312385bd9ced94920f2802310c930396", size = 23085 },
    { url = "https://files.pythonhosted.org/packages/c2/cf/c9d56af24d56ea04daae7ac0940232d31d5a8354f2b457c6d856b2057d69/MarkupSafe-3.0.2-cp313-cp313-manylinux_2_5_i686.manylinux1_i686.manylinux_2_17_i686.manylinux2014_i686.whl", hash = "sha256:f3818cb119498c0678015754eba762e0d61e5b52d34c8b13d770f0719f7b1d79", size = 22978 },
    { url = "https://files.pythonhosted.org/packages/2a/9f/8619835cd6a711d6272d62abb78c033bda638fdc54c4e7f4272cf1c0962b/MarkupSafe-3.0.2-cp313-cp313-musllinux_1_2_aarch64.whl", hash = "sha256:cdb82a876c47801bb54a690c5ae105a46b392ac6099881cdfb9f6e95e4014c6a", size = 24208 },
    { url = "https://files.pythonhosted.org/packages/f9/bf/176950a1792b2cd2102b8ffeb5133e1ed984547b75db47c25a67d3359f77/MarkupSafe-3.0.2-cp313-cp313-musllinux_1_2_i686.whl", hash = "sha256:cabc348d87e913db6ab4aa100f01b08f481097838bdddf7c7a84b7575b7309ca", size = 23357 },
    { url = "https://files.pythonhosted.org/packages/ce/4f/9a02c1d335caabe5c4efb90e1b6e8ee944aa245c1aaaab8e8a618987d816/MarkupSafe-3.0.2-cp313-cp313-musllinux_1_2_x86_64.whl", hash = "sha256:444dcda765c8a838eaae23112db52f1efaf750daddb2d9ca300bcae1039adc5c", size = 23344 },
    { url = "https://files.pythonhosted.org/packages/ee/55/c271b57db36f748f0e04a759ace9f8f759ccf22b4960c270c78a394f58be/MarkupSafe-3.0.2-cp313-cp313-win32.whl", hash = "sha256:bcf3e58998965654fdaff38e58584d8937aa3096ab5354d493c77d1fdd66d7a1", size = 15101 },
    { url = "https://files.pythonhosted.org/packages/29/88/07df22d2dd4df40aba9f3e402e6dc1b8ee86297dddbad4872bd5e7b0094f/MarkupSafe-3.0.2-cp313-cp313-win_amd64.whl", hash = "sha256:e6a2a455bd412959b57a172ce6328d2dd1f01cb2135efda2e4576e8a23fa3b0f", size = 15603 },
    { url = "https://files.pythonhosted.org/packages/62/6a/8b89d24db2d32d433dffcd6a8779159da109842434f1dd2f6e71f32f738c/MarkupSafe-3.0.2-cp313-cp313t-macosx_10_13_universal2.whl", hash = "sha256:b5a6b3ada725cea8a5e634536b1b01c30bcdcd7f9c6fff4151548d5bf6b3a36c", size = 14510 },
    { url = "https://files.pythonhosted.org/packages/7a/06/a10f955f70a2e5a9bf78d11a161029d278eeacbd35ef806c3fd17b13060d/MarkupSafe-3.0.2-cp313-cp313t-macosx_11_0_arm64.whl", hash = "sha256:a904af0a6162c73e3edcb969eeeb53a63ceeb5d8cf642fade7d39e7963a22ddb", size = 12486 },
    { url = "https://files.pythonhosted.org/packages/34/cf/65d4a571869a1a9078198ca28f39fba5fbb910f952f9dbc5220afff9f5e6/MarkupSafe-3.0.2-cp313-cp313t-manylinux_2_17_aarch64.manylinux2014_aarch64.whl", hash = "sha256:4aa4e5faecf353ed117801a068ebab7b7e09ffb6e1d5e412dc852e0da018126c", size = 25480 },
    { url = "https://files.pythonhosted.org/packages/0c/e3/90e9651924c430b885468b56b3d597cabf6d72be4b24a0acd1fa0e12af67/MarkupSafe-3.0.2-cp313-cp313t-manylinux_2_17_x86_64.manylinux2014_x86_64.whl", hash = "sha256:c0ef13eaeee5b615fb07c9a7dadb38eac06a0608b41570d8ade51c56539e509d", size = 23914 },
    { url = "https://files.pythonhosted.org/packages/66/8c/6c7cf61f95d63bb866db39085150df1f2a5bd3335298f14a66b48e92659c/MarkupSafe-3.0.2-cp313-cp313t-manylinux_2_5_i686.manylinux1_i686.manylinux_2_17_i686.manylinux2014_i686.whl", hash = "sha256:d16a81a06776313e817c951135cf7340a3e91e8c1ff2fac444cfd75fffa04afe", size = 23796 },
    { url = "https://files.pythonhosted.org/packages/bb/35/cbe9238ec3f47ac9a7c8b3df7a808e7cb50fe149dc7039f5f454b3fba218/MarkupSafe-3.0.2-cp313-cp313t-musllinux_1_2_aarch64.whl", hash = "sha256:6381026f158fdb7c72a168278597a5e3a5222e83ea18f543112b2662a9b699c5", size = 25473 },
    { url = "https://files.pythonhosted.org/packages/e6/32/7621a4382488aa283cc05e8984a9c219abad3bca087be9ec77e89939ded9/MarkupSafe-3.0.2-cp313-cp313t-musllinux_1_2_i686.whl", hash = "sha256:3d79d162e7be8f996986c064d1c7c817f6df3a77fe3d6859f6f9e7be4b8c213a", size = 24114 },
    { url = "https://files.pythonhosted.org/packages/0d/80/0985960e4b89922cb5a0bac0ed39c5b96cbc1a536a99f30e8c220a996ed9/MarkupSafe-3.0.2-cp313-cp313t-musllinux_1_2_x86_64.whl", hash = "sha256:131a3c7689c85f5ad20f9f6fb1b866f402c445b220c19fe4308c0b147ccd2ad9", size = 24098 },
    { url = "https://files.pythonhosted.org/packages/82/78/fedb03c7d5380df2427038ec8d973587e90561b2d90cd472ce9254cf348b/MarkupSafe-3.0.2-cp313-cp313t-win32.whl", hash = "sha256:ba8062ed2cf21c07a9e295d5b8a2a5ce678b913b45fdf68c32d95d6c1291e0b6", size = 15208 },
    { url = "https://files.pythonhosted.org/packages/4f/65/6079a46068dfceaeabb5dcad6d674f5f5c61a6fa5673746f42a9f4c233b3/MarkupSafe-3.0.2-cp313-cp313t-win_amd64.whl", hash = "sha256:e444a31f8db13eb18ada366ab3cf45fd4b31e4db1236a4448f68778c1d1a5a2f", size = 15739 },
]

[[package]]
name = "matchbox-db"
source = { editable = "." }
dependencies = [
    { name = "click" },
    { name = "duckdb" },
    { name = "faker" },
    { name = "frozendict" },
    { name = "httpx" },
    { name = "matplotlib" },
    { name = "pandas" },
    { name = "polars" },
    { name = "polars-hash" },
    { name = "psycopg", extra = ["binary", "pool"] },
    { name = "pyarrow" },
    { name = "pydantic" },
    { name = "pydantic-settings" },
    { name = "rich" },
    { name = "rustworkx" },
    { name = "splink" },
    { name = "sqlalchemy", extra = ["asyncio"] },
    { name = "sqlglot", extra = ["rs"] },
]

[package.optional-dependencies]
eval = [
    { name = "streamlit" },
]
server = [
    { name = "adbc-driver-postgresql" },
    { name = "alembic" },
    { name = "boto3" },
    { name = "ddtrace" },
    { name = "fastapi", extra = ["standard"] },
    { name = "python-multipart" },
    { name = "tomli" },
]

[package.dev-dependencies]
dev = [
    { name = "docker" },
    { name = "griffe-inherited-docstrings" },
    { name = "ipykernel" },
    { name = "ipywidgets" },
    { name = "mkdocs" },
    { name = "mkdocs-autorefs" },
    { name = "mkdocs-material" },
    { name = "mkdocstrings", extra = ["python"] },
    { name = "moto", extra = ["s3"] },
    { name = "pre-commit" },
    { name = "psycopg2" },
    { name = "pytest" },
    { name = "pytest-asyncio" },
    { name = "pytest-cov" },
    { name = "pytest-env" },
    { name = "respx" },
    { name = "ruff" },
    { name = "setuptools-scm" },
    { name = "snakeviz" },
    { name = "tomli-w" },
]
typing = [
    { name = "boto3-stubs", extra = ["s3"] },
    { name = "pyarrow-stubs" },
]

[package.metadata]
requires-dist = [
    { name = "adbc-driver-postgresql", marker = "extra == 'server'", specifier = ">=1.5.0" },
    { name = "alembic", marker = "extra == 'server'", specifier = ">=1.15.2" },
    { name = "boto3", marker = "extra == 'server'", specifier = ">=1.35.99" },
    { name = "click", specifier = ">=8.1.7" },
    { name = "ddtrace", marker = "extra == 'server'", specifier = ">=3.2.1" },
    { name = "duckdb", specifier = ">=1.1.1" },
    { name = "faker", specifier = ">=36.1.1" },
    { name = "fastapi", extras = ["standard"], marker = "extra == 'server'", specifier = ">=0.115.0,<0.116.0" },
    { name = "frozendict", specifier = ">=2.4.6" },
    { name = "httpx", specifier = ">=0.28.0" },
    { name = "matplotlib", specifier = ">=3.9.2" },
    { name = "pandas", specifier = ">=2.2.3" },
    { name = "polars", specifier = ">=1.26.0" },
    { name = "polars-hash", specifier = ">=0.5.3" },
    { name = "psycopg", extras = ["binary", "pool"], specifier = ">=3.2.6" },
    { name = "pyarrow", specifier = ">=17.0.0" },
    { name = "pydantic", specifier = ">=2.9.2" },
    { name = "pydantic-settings", specifier = ">=2.5.2" },
    { name = "python-multipart", marker = "extra == 'server'", specifier = ">=0.0.18" },
    { name = "rich", specifier = ">=13.9.4" },
    { name = "rustworkx", specifier = ">=0.15.1" },
    { name = "splink", specifier = ">=4.0.5,<4.1.0" },
    { name = "sqlalchemy", extras = ["asyncio"], specifier = ">=2.0.35" },
    { name = "sqlglot", extras = ["rs"], specifier = ">=26.12.1" },
    { name = "streamlit", marker = "extra == 'eval'", specifier = ">=1.45.0" },
    { name = "tomli", marker = "extra == 'server'", specifier = ">=2.0.1" },
]
<<<<<<< HEAD
provides-extras = ["server", "eval"]
=======
>>>>>>> c6548daf

[package.metadata.requires-dev]
dev = [
    { name = "docker", specifier = ">=7.1.0" },
    { name = "griffe-inherited-docstrings", specifier = ">=1.1.1" },
    { name = "ipykernel", specifier = ">=6.29.5" },
    { name = "ipywidgets", specifier = ">=8.1.5" },
    { name = "mkdocs", specifier = ">=1.6.1" },
    { name = "mkdocs-autorefs", specifier = ">=1.3.0" },
    { name = "mkdocs-material", specifier = ">=9.5.50" },
    { name = "mkdocstrings", extras = ["python"], specifier = ">=0.27.0" },
    { name = "moto", extras = ["s3"], specifier = ">=5.0.26" },
    { name = "pre-commit", specifier = ">=3.8.0" },
    { name = "psycopg2", specifier = ">=2.9.10" },
    { name = "pytest", specifier = ">=8.3.3" },
    { name = "pytest-asyncio", specifier = ">=0.25.2" },
    { name = "pytest-cov", specifier = ">=5.0.0" },
    { name = "pytest-env", specifier = ">=1.1.5" },
    { name = "respx", specifier = ">=0.22.0" },
    { name = "ruff", specifier = ">=0.9.0" },
    { name = "setuptools-scm", specifier = ">=8.3.1" },
    { name = "snakeviz", specifier = ">=2.2.2" },
    { name = "tomli-w", specifier = ">=1.1.0" },
]
typing = [
    { name = "boto3-stubs", extras = ["s3"], specifier = ">=1.35.99" },
    { name = "pyarrow-stubs", specifier = ">=17.16" },
]

[[package]]
name = "matplotlib"
version = "3.10.1"
source = { registry = "https://pypi.org/simple" }
dependencies = [
    { name = "contourpy" },
    { name = "cycler" },
    { name = "fonttools" },
    { name = "kiwisolver" },
    { name = "numpy" },
    { name = "packaging" },
    { name = "pillow" },
    { name = "pyparsing" },
    { name = "python-dateutil" },
]
sdist = { url = "https://files.pythonhosted.org/packages/2f/08/b89867ecea2e305f408fbb417139a8dd941ecf7b23a2e02157c36da546f0/matplotlib-3.10.1.tar.gz", hash = "sha256:e8d2d0e3881b129268585bf4765ad3ee73a4591d77b9a18c214ac7e3a79fb2ba", size = 36743335 }
wheels = [
    { url = "https://files.pythonhosted.org/packages/a5/14/a1b840075be247bb1834b22c1e1d558740b0f618fe3a823740181ca557a1/matplotlib-3.10.1-cp311-cp311-macosx_10_12_x86_64.whl", hash = "sha256:057206ff2d6ab82ff3e94ebd94463d084760ca682ed5f150817b859372ec4401", size = 8174669 },
    { url = "https://files.pythonhosted.org/packages/0a/e4/300b08e3e08f9c98b0d5635f42edabf2f7a1d634e64cb0318a71a44ff720/matplotlib-3.10.1-cp311-cp311-macosx_11_0_arm64.whl", hash = "sha256:a144867dd6bf8ba8cb5fc81a158b645037e11b3e5cf8a50bd5f9917cb863adfe", size = 8047996 },
    { url = "https://files.pythonhosted.org/packages/75/f9/8d99ff5a2498a5f1ccf919fb46fb945109623c6108216f10f96428f388bc/matplotlib-3.10.1-cp311-cp311-manylinux_2_17_aarch64.manylinux2014_aarch64.whl", hash = "sha256:56c5d9fcd9879aa8040f196a235e2dcbdf7dd03ab5b07c0696f80bc6cf04bedd", size = 8461612 },
    { url = "https://files.pythonhosted.org/packages/40/b8/53fa08a5eaf78d3a7213fd6da1feec4bae14a81d9805e567013811ff0e85/matplotlib-3.10.1-cp311-cp311-manylinux_2_17_x86_64.manylinux2014_x86_64.whl", hash = "sha256:0f69dc9713e4ad2fb21a1c30e37bd445d496524257dfda40ff4a8efb3604ab5c", size = 8602258 },
    { url = "https://files.pythonhosted.org/packages/40/87/4397d2ce808467af86684a622dd112664553e81752ea8bf61bdd89d24a41/matplotlib-3.10.1-cp311-cp311-musllinux_1_2_x86_64.whl", hash = "sha256:4c59af3e8aca75d7744b68e8e78a669e91ccbcf1ac35d0102a7b1b46883f1dd7", size = 9408896 },
    { url = "https://files.pythonhosted.org/packages/d7/68/0d03098b3feb786cbd494df0aac15b571effda7f7cbdec267e8a8d398c16/matplotlib-3.10.1-cp311-cp311-win_amd64.whl", hash = "sha256:11b65088c6f3dae784bc72e8d039a2580186285f87448babb9ddb2ad0082993a", size = 8061281 },
    { url = "https://files.pythonhosted.org/packages/7c/1d/5e0dc3b59c034e43de16f94deb68f4ad8a96b3ea00f4b37c160b7474928e/matplotlib-3.10.1-cp312-cp312-macosx_10_13_x86_64.whl", hash = "sha256:66e907a06e68cb6cfd652c193311d61a12b54f56809cafbed9736ce5ad92f107", size = 8175488 },
    { url = "https://files.pythonhosted.org/packages/7a/81/dae7e14042e74da658c3336ab9799128e09a1ee03964f2d89630b5d12106/matplotlib-3.10.1-cp312-cp312-macosx_11_0_arm64.whl", hash = "sha256:e9b4bb156abb8fa5e5b2b460196f7db7264fc6d62678c03457979e7d5254b7be", size = 8046264 },
    { url = "https://files.pythonhosted.org/packages/21/c4/22516775dcde10fc9c9571d155f90710761b028fc44f660508106c363c97/matplotlib-3.10.1-cp312-cp312-manylinux_2_17_aarch64.manylinux2014_aarch64.whl", hash = "sha256:1985ad3d97f51307a2cbfc801a930f120def19ba22864182dacef55277102ba6", size = 8452048 },
    { url = "https://files.pythonhosted.org/packages/63/23/c0615001f67ce7c96b3051d856baedc0c818a2ed84570b9bf9bde200f85d/matplotlib-3.10.1-cp312-cp312-manylinux_2_17_x86_64.manylinux2014_x86_64.whl", hash = "sha256:c96f2c2f825d1257e437a1482c5a2cf4fee15db4261bd6fc0750f81ba2b4ba3d", size = 8597111 },
    { url = "https://files.pythonhosted.org/packages/ca/c0/a07939a82aed77770514348f4568177d7dadab9787ebc618a616fe3d665e/matplotlib-3.10.1-cp312-cp312-musllinux_1_2_x86_64.whl", hash = "sha256:35e87384ee9e488d8dd5a2dd7baf471178d38b90618d8ea147aced4ab59c9bea", size = 9402771 },
    { url = "https://files.pythonhosted.org/packages/a6/b6/a9405484fb40746fdc6ae4502b16a9d6e53282ba5baaf9ebe2da579f68c4/matplotlib-3.10.1-cp312-cp312-win_amd64.whl", hash = "sha256:cfd414bce89cc78a7e1d25202e979b3f1af799e416010a20ab2b5ebb3a02425c", size = 8063742 },
    { url = "https://files.pythonhosted.org/packages/60/73/6770ff5e5523d00f3bc584acb6031e29ee5c8adc2336b16cd1d003675fe0/matplotlib-3.10.1-cp313-cp313-macosx_10_13_x86_64.whl", hash = "sha256:c42eee41e1b60fd83ee3292ed83a97a5f2a8239b10c26715d8a6172226988d7b", size = 8176112 },
    { url = "https://files.pythonhosted.org/packages/08/97/b0ca5da0ed54a3f6599c3ab568bdda65269bc27c21a2c97868c1625e4554/matplotlib-3.10.1-cp313-cp313-macosx_11_0_arm64.whl", hash = "sha256:4f0647b17b667ae745c13721602b540f7aadb2a32c5b96e924cd4fea5dcb90f1", size = 8046931 },
    { url = "https://files.pythonhosted.org/packages/df/9a/1acbdc3b165d4ce2dcd2b1a6d4ffb46a7220ceee960c922c3d50d8514067/matplotlib-3.10.1-cp313-cp313-manylinux_2_17_aarch64.manylinux2014_aarch64.whl", hash = "sha256:aa3854b5f9473564ef40a41bc922be978fab217776e9ae1545c9b3a5cf2092a3", size = 8453422 },
    { url = "https://files.pythonhosted.org/packages/51/d0/2bc4368abf766203e548dc7ab57cf7e9c621f1a3c72b516cc7715347b179/matplotlib-3.10.1-cp313-cp313-manylinux_2_17_x86_64.manylinux2014_x86_64.whl", hash = "sha256:7e496c01441be4c7d5f96d4e40f7fca06e20dcb40e44c8daa2e740e1757ad9e6", size = 8596819 },
    { url = "https://files.pythonhosted.org/packages/ab/1b/8b350f8a1746c37ab69dda7d7528d1fc696efb06db6ade9727b7887be16d/matplotlib-3.10.1-cp313-cp313-musllinux_1_2_x86_64.whl", hash = "sha256:5d45d3f5245be5b469843450617dcad9af75ca50568acf59997bed9311131a0b", size = 9402782 },
    { url = "https://files.pythonhosted.org/packages/89/06/f570373d24d93503988ba8d04f213a372fa1ce48381c5eb15da985728498/matplotlib-3.10.1-cp313-cp313-win_amd64.whl", hash = "sha256:8e8e25b1209161d20dfe93037c8a7f7ca796ec9aa326e6e4588d8c4a5dd1e473", size = 8063812 },
    { url = "https://files.pythonhosted.org/packages/fc/e0/8c811a925b5a7ad75135f0e5af46408b78af88bbb02a1df775100ef9bfef/matplotlib-3.10.1-cp313-cp313t-macosx_10_13_x86_64.whl", hash = "sha256:19b06241ad89c3ae9469e07d77efa87041eac65d78df4fcf9cac318028009b01", size = 8214021 },
    { url = "https://files.pythonhosted.org/packages/4a/34/319ec2139f68ba26da9d00fce2ff9f27679fb799a6c8e7358539801fd629/matplotlib-3.10.1-cp313-cp313t-macosx_11_0_arm64.whl", hash = "sha256:01e63101ebb3014e6e9f80d9cf9ee361a8599ddca2c3e166c563628b39305dbb", size = 8090782 },
    { url = "https://files.pythonhosted.org/packages/77/ea/9812124ab9a99df5b2eec1110e9b2edc0b8f77039abf4c56e0a376e84a29/matplotlib-3.10.1-cp313-cp313t-manylinux_2_17_aarch64.manylinux2014_aarch64.whl", hash = "sha256:3f06bad951eea6422ac4e8bdebcf3a70c59ea0a03338c5d2b109f57b64eb3972", size = 8478901 },
    { url = "https://files.pythonhosted.org/packages/c9/db/b05bf463689134789b06dea85828f8ebe506fa1e37593f723b65b86c9582/matplotlib-3.10.1-cp313-cp313t-manylinux_2_17_x86_64.manylinux2014_x86_64.whl", hash = "sha256:a3dfb036f34873b46978f55e240cff7a239f6c4409eac62d8145bad3fc6ba5a3", size = 8613864 },
    { url = "https://files.pythonhosted.org/packages/c2/04/41ccec4409f3023a7576df3b5c025f1a8c8b81fbfe922ecfd837ac36e081/matplotlib-3.10.1-cp313-cp313t-musllinux_1_2_x86_64.whl", hash = "sha256:dc6ab14a7ab3b4d813b88ba957fc05c79493a037f54e246162033591e770de6f", size = 9409487 },
    { url = "https://files.pythonhosted.org/packages/ac/c2/0d5aae823bdcc42cc99327ecdd4d28585e15ccd5218c453b7bcd827f3421/matplotlib-3.10.1-cp313-cp313t-win_amd64.whl", hash = "sha256:bc411ebd5889a78dabbc457b3fa153203e22248bfa6eedc6797be5df0164dbf9", size = 8134832 },
]

[[package]]
name = "matplotlib-inline"
version = "0.1.7"
source = { registry = "https://pypi.org/simple" }
dependencies = [
    { name = "traitlets" },
]
sdist = { url = "https://files.pythonhosted.org/packages/99/5b/a36a337438a14116b16480db471ad061c36c3694df7c2084a0da7ba538b7/matplotlib_inline-0.1.7.tar.gz", hash = "sha256:8423b23ec666be3d16e16b60bdd8ac4e86e840ebd1dd11a30b9f117f2fa0ab90", size = 8159 }
wheels = [
    { url = "https://files.pythonhosted.org/packages/8f/8e/9ad090d3553c280a8060fbf6e24dc1c0c29704ee7d1c372f0c174aa59285/matplotlib_inline-0.1.7-py3-none-any.whl", hash = "sha256:df192d39a4ff8f21b1895d72e6a13f5fcc5099f00fa84384e0ea28c2cc0653ca", size = 9899 },
]

[[package]]
name = "mdurl"
version = "0.1.2"
source = { registry = "https://pypi.org/simple" }
sdist = { url = "https://files.pythonhosted.org/packages/d6/54/cfe61301667036ec958cb99bd3efefba235e65cdeb9c84d24a8293ba1d90/mdurl-0.1.2.tar.gz", hash = "sha256:bb413d29f5eea38f31dd4754dd7377d4465116fb207585f97bf925588687c1ba", size = 8729 }
wheels = [
    { url = "https://files.pythonhosted.org/packages/b3/38/89ba8ad64ae25be8de66a6d463314cf1eb366222074cfda9ee839c56a4b4/mdurl-0.1.2-py3-none-any.whl", hash = "sha256:84008a41e51615a49fc9966191ff91509e3c40b939176e643fd50a5c2196b8f8", size = 9979 },
]

[[package]]
name = "mergedeep"
version = "1.3.4"
source = { registry = "https://pypi.org/simple" }
sdist = { url = "https://files.pythonhosted.org/packages/3a/41/580bb4006e3ed0361b8151a01d324fb03f420815446c7def45d02f74c270/mergedeep-1.3.4.tar.gz", hash = "sha256:0096d52e9dad9939c3d975a774666af186eda617e6ca84df4c94dec30004f2a8", size = 4661 }
wheels = [
    { url = "https://files.pythonhosted.org/packages/2c/19/04f9b178c2d8a15b076c8b5140708fa6ffc5601fb6f1e975537072df5b2a/mergedeep-1.3.4-py3-none-any.whl", hash = "sha256:70775750742b25c0d8f36c55aed03d24c3384d17c951b3175d898bd778ef0307", size = 6354 },
]

[[package]]
name = "mkdocs"
version = "1.6.1"
source = { registry = "https://pypi.org/simple" }
dependencies = [
    { name = "click" },
    { name = "colorama", marker = "sys_platform == 'win32'" },
    { name = "ghp-import" },
    { name = "jinja2" },
    { name = "markdown" },
    { name = "markupsafe" },
    { name = "mergedeep" },
    { name = "mkdocs-get-deps" },
    { name = "packaging" },
    { name = "pathspec" },
    { name = "pyyaml" },
    { name = "pyyaml-env-tag" },
    { name = "watchdog" },
]
sdist = { url = "https://files.pythonhosted.org/packages/bc/c6/bbd4f061bd16b378247f12953ffcb04786a618ce5e904b8c5a01a0309061/mkdocs-1.6.1.tar.gz", hash = "sha256:7b432f01d928c084353ab39c57282f29f92136665bdd6abf7c1ec8d822ef86f2", size = 3889159 }
wheels = [
    { url = "https://files.pythonhosted.org/packages/22/5b/dbc6a8cddc9cfa9c4971d59fb12bb8d42e161b7e7f8cc89e49137c5b279c/mkdocs-1.6.1-py3-none-any.whl", hash = "sha256:db91759624d1647f3f34aa0c3f327dd2601beae39a366d6e064c03468d35c20e", size = 3864451 },
]

[[package]]
name = "mkdocs-autorefs"
version = "1.4.1"
source = { registry = "https://pypi.org/simple" }
dependencies = [
    { name = "markdown" },
    { name = "markupsafe" },
    { name = "mkdocs" },
]
sdist = { url = "https://files.pythonhosted.org/packages/c2/44/140469d87379c02f1e1870315f3143718036a983dd0416650827b8883192/mkdocs_autorefs-1.4.1.tar.gz", hash = "sha256:4b5b6235a4becb2b10425c2fa191737e415b37aa3418919db33e5d774c9db079", size = 4131355 }
wheels = [
    { url = "https://files.pythonhosted.org/packages/f8/29/1125f7b11db63e8e32bcfa0752a4eea30abff3ebd0796f808e14571ddaa2/mkdocs_autorefs-1.4.1-py3-none-any.whl", hash = "sha256:9793c5ac06a6ebbe52ec0f8439256e66187badf4b5334b5fde0b128ec134df4f", size = 5782047 },
]

[[package]]
name = "mkdocs-get-deps"
version = "0.2.0"
source = { registry = "https://pypi.org/simple" }
dependencies = [
    { name = "mergedeep" },
    { name = "platformdirs" },
    { name = "pyyaml" },
]
sdist = { url = "https://files.pythonhosted.org/packages/98/f5/ed29cd50067784976f25ed0ed6fcd3c2ce9eb90650aa3b2796ddf7b6870b/mkdocs_get_deps-0.2.0.tar.gz", hash = "sha256:162b3d129c7fad9b19abfdcb9c1458a651628e4b1dea628ac68790fb3061c60c", size = 10239 }
wheels = [
    { url = "https://files.pythonhosted.org/packages/9f/d4/029f984e8d3f3b6b726bd33cafc473b75e9e44c0f7e80a5b29abc466bdea/mkdocs_get_deps-0.2.0-py3-none-any.whl", hash = "sha256:2bf11d0b133e77a0dd036abeeb06dec8775e46efa526dc70667d8863eefc6134", size = 9521 },
]

[[package]]
name = "mkdocs-material"
version = "9.6.11"
source = { registry = "https://pypi.org/simple" }
dependencies = [
    { name = "babel" },
    { name = "backrefs" },
    { name = "colorama" },
    { name = "jinja2" },
    { name = "markdown" },
    { name = "mkdocs" },
    { name = "mkdocs-material-extensions" },
    { name = "paginate" },
    { name = "pygments" },
    { name = "pymdown-extensions" },
    { name = "requests" },
]
sdist = { url = "https://files.pythonhosted.org/packages/5b/7e/c65e330e99daa5813e7594e57a09219ad041ed631604a72588ec7c11b34b/mkdocs_material-9.6.11.tar.gz", hash = "sha256:0b7f4a0145c5074cdd692e4362d232fb25ef5b23328d0ec1ab287af77cc0deff", size = 3951595 }
wheels = [
    { url = "https://files.pythonhosted.org/packages/19/91/79a15a772151aca0d505f901f6bbd4b85ee1fe54100256a6702056bab121/mkdocs_material-9.6.11-py3-none-any.whl", hash = "sha256:47f21ef9cbf4f0ebdce78a2ceecaa5d413581a55141e4464902224ebbc0b1263", size = 8703720 },
]

[[package]]
name = "mkdocs-material-extensions"
version = "1.3.1"
source = { registry = "https://pypi.org/simple" }
sdist = { url = "https://files.pythonhosted.org/packages/79/9b/9b4c96d6593b2a541e1cb8b34899a6d021d208bb357042823d4d2cabdbe7/mkdocs_material_extensions-1.3.1.tar.gz", hash = "sha256:10c9511cea88f568257f960358a467d12b970e1f7b2c0e5fb2bb48cab1928443", size = 11847 }
wheels = [
    { url = "https://files.pythonhosted.org/packages/5b/54/662a4743aa81d9582ee9339d4ffa3c8fd40a4965e033d77b9da9774d3960/mkdocs_material_extensions-1.3.1-py3-none-any.whl", hash = "sha256:adff8b62700b25cb77b53358dad940f3ef973dd6db797907c49e3c2ef3ab4e31", size = 8728 },
]

[[package]]
name = "mkdocstrings"
version = "0.29.1"
source = { registry = "https://pypi.org/simple" }
dependencies = [
    { name = "jinja2" },
    { name = "markdown" },
    { name = "markupsafe" },
    { name = "mkdocs" },
    { name = "mkdocs-autorefs" },
    { name = "pymdown-extensions" },
]
sdist = { url = "https://files.pythonhosted.org/packages/41/e8/d22922664a627a0d3d7ff4a6ca95800f5dde54f411982591b4621a76225d/mkdocstrings-0.29.1.tar.gz", hash = "sha256:8722f8f8c5cd75da56671e0a0c1bbed1df9946c0cef74794d6141b34011abd42", size = 1212686 }
wheels = [
    { url = "https://files.pythonhosted.org/packages/98/14/22533a578bf8b187e05d67e2c1721ce10e3f526610eebaf7a149d557ea7a/mkdocstrings-0.29.1-py3-none-any.whl", hash = "sha256:37a9736134934eea89cbd055a513d40a020d87dfcae9e3052c2a6b8cd4af09b6", size = 1631075 },
]

[package.optional-dependencies]
python = [
    { name = "mkdocstrings-python" },
]

[[package]]
name = "mkdocstrings-python"
version = "1.16.10"
source = { registry = "https://pypi.org/simple" }
dependencies = [
    { name = "griffe" },
    { name = "mkdocs-autorefs" },
    { name = "mkdocstrings" },
]
sdist = { url = "https://files.pythonhosted.org/packages/44/c8/600c4201b6b9e72bab16802316d0c90ce04089f8e6bb5e064cd2a5abba7e/mkdocstrings_python-1.16.10.tar.gz", hash = "sha256:f9eedfd98effb612ab4d0ed6dd2b73aff6eba5215e0a65cea6d877717f75502e", size = 205771 }
wheels = [
    { url = "https://files.pythonhosted.org/packages/53/37/19549c5e0179785308cc988a68e16aa7550e4e270ec8a9878334e86070c6/mkdocstrings_python-1.16.10-py3-none-any.whl", hash = "sha256:63bb9f01f8848a644bdb6289e86dc38ceddeaa63ecc2e291e3b2ca52702a6643", size = 124112 },
]

[[package]]
name = "moto"
version = "5.1.3"
source = { registry = "https://pypi.org/simple" }
dependencies = [
    { name = "boto3" },
    { name = "botocore" },
    { name = "cryptography" },
    { name = "jinja2" },
    { name = "python-dateutil" },
    { name = "requests" },
    { name = "responses" },
    { name = "werkzeug" },
    { name = "xmltodict" },
]
sdist = { url = "https://files.pythonhosted.org/packages/38/c5/6e0e967a942264a9ea9217769c0f87988648b60ffc826dffc6dd506046e9/moto-5.1.3.tar.gz", hash = "sha256:078e73f6fe27a76283f82c6c5507b9c32c0d5cfe32ad4a3d1434f62798da6166", size = 6765413 }
wheels = [
    { url = "https://files.pythonhosted.org/packages/72/f0/81f232200194da88741d346a791692163b0552cd3e74192cfde0d7f597a0/moto-5.1.3-py3-none-any.whl", hash = "sha256:6355b4c7208bd8d884354127824989034f1979da7b96d6e9789a0f934c0f7d6c", size = 4879063 },
]

[package.optional-dependencies]
s3 = [
    { name = "py-partiql-parser" },
    { name = "pyyaml" },
]

[[package]]
name = "mypy-boto3-s3"
version = "1.37.24"
source = { registry = "https://pypi.org/simple" }
dependencies = [
    { name = "typing-extensions", marker = "python_full_version < '3.12'" },
]
sdist = { url = "https://files.pythonhosted.org/packages/0e/1d/8ddb398335991d7f04c3cbc64232aea673c877146f3de5bd7cbea88f1d4f/mypy_boto3_s3-1.37.24.tar.gz", hash = "sha256:4df0975256132ab452896b9d36571866a816157d519cf12c661795b2906e2e9c", size = 73709 }
wheels = [
    { url = "https://files.pythonhosted.org/packages/14/fb/17efbbde4fbbf027078e7577a38dc26c68e608deed8c31627328849c5825/mypy_boto3_s3-1.37.24-py3-none-any.whl", hash = "sha256:8afd8d64be352652bc888ed81750788bebabd2b6e8ee6fe9be00ff25228df39b", size = 80318 },
]

[[package]]
name = "narwhals"
version = "1.35.0"
source = { registry = "https://pypi.org/simple" }
sdist = { url = "https://files.pythonhosted.org/packages/ee/6a/a98fa5e9d530a428a0cd79d27f059ed65efd3a07aad61a8c93e323c9c20b/narwhals-1.35.0.tar.gz", hash = "sha256:07477d18487fbc940243b69818a177ed7119b737910a8a254fb67688b48a7c96", size = 265784 }
wheels = [
    { url = "https://files.pythonhosted.org/packages/80/b3/5781eb874f04cb1e882a7d93cf30abcb00362a3205c5f3708a7434a1a2ac/narwhals-1.35.0-py3-none-any.whl", hash = "sha256:7562af132fa3f8aaaf34dc96d7ec95bdca29d1c795e8fcf14e01edf1d32122bc", size = 325708 },
]

[[package]]
name = "nest-asyncio"
version = "1.6.0"
source = { registry = "https://pypi.org/simple" }
sdist = { url = "https://files.pythonhosted.org/packages/83/f8/51569ac65d696c8ecbee95938f89d4abf00f47d58d48f6fbabfe8f0baefe/nest_asyncio-1.6.0.tar.gz", hash = "sha256:6f172d5449aca15afd6c646851f4e31e02c598d553a667e38cafa997cfec55fe", size = 7418 }
wheels = [
    { url = "https://files.pythonhosted.org/packages/a0/c4/c2971a3ba4c6103a3d10c4b0f24f461ddc027f0f09763220cf35ca1401b3/nest_asyncio-1.6.0-py3-none-any.whl", hash = "sha256:87af6efd6b5e897c81050477ef65c62e2b2f35d51703cae01aff2905b1852e1c", size = 5195 },
]

[[package]]
name = "nodeenv"
version = "1.9.1"
source = { registry = "https://pypi.org/simple" }
sdist = { url = "https://files.pythonhosted.org/packages/43/16/fc88b08840de0e0a72a2f9d8c6bae36be573e475a6326ae854bcc549fc45/nodeenv-1.9.1.tar.gz", hash = "sha256:6ec12890a2dab7946721edbfbcd91f3319c6ccc9aec47be7c7e6b7011ee6645f", size = 47437 }
wheels = [
    { url = "https://files.pythonhosted.org/packages/d2/1d/1b658dbd2b9fa9c4c9f32accbfc0205d532c8c6194dc0f2a4c0428e7128a/nodeenv-1.9.1-py2.py3-none-any.whl", hash = "sha256:ba11c9782d29c27c70ffbdda2d7415098754709be8a7056d79a737cd901155c9", size = 22314 },
]

[[package]]
name = "numpy"
version = "2.2.4"
source = { registry = "https://pypi.org/simple" }
sdist = { url = "https://files.pythonhosted.org/packages/e1/78/31103410a57bc2c2b93a3597340a8119588571f6a4539067546cb9a0bfac/numpy-2.2.4.tar.gz", hash = "sha256:9ba03692a45d3eef66559efe1d1096c4b9b75c0986b5dff5530c378fb8331d4f", size = 20270701 }
wheels = [
    { url = "https://files.pythonhosted.org/packages/16/fb/09e778ee3a8ea0d4dc8329cca0a9c9e65fed847d08e37eba74cb7ed4b252/numpy-2.2.4-cp311-cp311-macosx_10_9_x86_64.whl", hash = "sha256:e9e0a277bb2eb5d8a7407e14688b85fd8ad628ee4e0c7930415687b6564207a4", size = 21254989 },
    { url = "https://files.pythonhosted.org/packages/a2/0a/1212befdbecab5d80eca3cde47d304cad986ad4eec7d85a42e0b6d2cc2ef/numpy-2.2.4-cp311-cp311-macosx_11_0_arm64.whl", hash = "sha256:9eeea959168ea555e556b8188da5fa7831e21d91ce031e95ce23747b7609f8a4", size = 14425910 },
    { url = "https://files.pythonhosted.org/packages/2b/3e/e7247c1d4f15086bb106c8d43c925b0b2ea20270224f5186fa48d4fb5cbd/numpy-2.2.4-cp311-cp311-macosx_14_0_arm64.whl", hash = "sha256:bd3ad3b0a40e713fc68f99ecfd07124195333f1e689387c180813f0e94309d6f", size = 5426490 },
    { url = "https://files.pythonhosted.org/packages/5d/fa/aa7cd6be51419b894c5787a8a93c3302a1ed4f82d35beb0613ec15bdd0e2/numpy-2.2.4-cp311-cp311-macosx_14_0_x86_64.whl", hash = "sha256:cf28633d64294969c019c6df4ff37f5698e8326db68cc2b66576a51fad634880", size = 6967754 },
    { url = "https://files.pythonhosted.org/packages/d5/ee/96457c943265de9fadeb3d2ffdbab003f7fba13d971084a9876affcda095/numpy-2.2.4-cp311-cp311-manylinux_2_17_aarch64.manylinux2014_aarch64.whl", hash = "sha256:2fa8fa7697ad1646b5c93de1719965844e004fcad23c91228aca1cf0800044a1", size = 14373079 },
    { url = "https://files.pythonhosted.org/packages/c5/5c/ceefca458559f0ccc7a982319f37ed07b0d7b526964ae6cc61f8ad1b6119/numpy-2.2.4-cp311-cp311-manylinux_2_17_x86_64.manylinux2014_x86_64.whl", hash = "sha256:f4162988a360a29af158aeb4a2f4f09ffed6a969c9776f8f3bdee9b06a8ab7e5", size = 16428819 },
    { url = "https://files.pythonhosted.org/packages/22/31/9b2ac8eee99e001eb6add9fa27514ef5e9faf176169057a12860af52704c/numpy-2.2.4-cp311-cp311-musllinux_1_2_aarch64.whl", hash = "sha256:892c10d6a73e0f14935c31229e03325a7b3093fafd6ce0af704be7f894d95687", size = 15881470 },
    { url = "https://files.pythonhosted.org/packages/f0/dc/8569b5f25ff30484b555ad8a3f537e0225d091abec386c9420cf5f7a2976/numpy-2.2.4-cp311-cp311-musllinux_1_2_x86_64.whl", hash = "sha256:db1f1c22173ac1c58db249ae48aa7ead29f534b9a948bc56828337aa84a32ed6", size = 18218144 },
    { url = "https://files.pythonhosted.org/packages/5e/05/463c023a39bdeb9bb43a99e7dee2c664cb68d5bb87d14f92482b9f6011cc/numpy-2.2.4-cp311-cp311-win32.whl", hash = "sha256:ea2bb7e2ae9e37d96835b3576a4fa4b3a97592fbea8ef7c3587078b0068b8f09", size = 6606368 },
    { url = "https://files.pythonhosted.org/packages/8b/72/10c1d2d82101c468a28adc35de6c77b308f288cfd0b88e1070f15b98e00c/numpy-2.2.4-cp311-cp311-win_amd64.whl", hash = "sha256:f7de08cbe5551911886d1ab60de58448c6df0f67d9feb7d1fb21e9875ef95e91", size = 12947526 },
    { url = "https://files.pythonhosted.org/packages/a2/30/182db21d4f2a95904cec1a6f779479ea1ac07c0647f064dea454ec650c42/numpy-2.2.4-cp312-cp312-macosx_10_13_x86_64.whl", hash = "sha256:a7b9084668aa0f64e64bd00d27ba5146ef1c3a8835f3bd912e7a9e01326804c4", size = 20947156 },
    { url = "https://files.pythonhosted.org/packages/24/6d/9483566acfbda6c62c6bc74b6e981c777229d2af93c8eb2469b26ac1b7bc/numpy-2.2.4-cp312-cp312-macosx_11_0_arm64.whl", hash = "sha256:dbe512c511956b893d2dacd007d955a3f03d555ae05cfa3ff1c1ff6df8851854", size = 14133092 },
    { url = "https://files.pythonhosted.org/packages/27/f6/dba8a258acbf9d2bed2525cdcbb9493ef9bae5199d7a9cb92ee7e9b2aea6/numpy-2.2.4-cp312-cp312-macosx_14_0_arm64.whl", hash = "sha256:bb649f8b207ab07caebba230d851b579a3c8711a851d29efe15008e31bb4de24", size = 5163515 },
    { url = "https://files.pythonhosted.org/packages/62/30/82116199d1c249446723c68f2c9da40d7f062551036f50b8c4caa42ae252/numpy-2.2.4-cp312-cp312-macosx_14_0_x86_64.whl", hash = "sha256:f34dc300df798742b3d06515aa2a0aee20941c13579d7a2f2e10af01ae4901ee", size = 6696558 },
    { url = "https://files.pythonhosted.org/packages/0e/b2/54122b3c6df5df3e87582b2e9430f1bdb63af4023c739ba300164c9ae503/numpy-2.2.4-cp312-cp312-manylinux_2_17_aarch64.manylinux2014_aarch64.whl", hash = "sha256:c3f7ac96b16955634e223b579a3e5798df59007ca43e8d451a0e6a50f6bfdfba", size = 14084742 },
    { url = "https://files.pythonhosted.org/packages/02/e2/e2cbb8d634151aab9528ef7b8bab52ee4ab10e076509285602c2a3a686e0/numpy-2.2.4-cp312-cp312-manylinux_2_17_x86_64.manylinux2014_x86_64.whl", hash = "sha256:4f92084defa704deadd4e0a5ab1dc52d8ac9e8a8ef617f3fbb853e79b0ea3592", size = 16134051 },
    { url = "https://files.pythonhosted.org/packages/8e/21/efd47800e4affc993e8be50c1b768de038363dd88865920439ef7b422c60/numpy-2.2.4-cp312-cp312-musllinux_1_2_aarch64.whl", hash = "sha256:7a4e84a6283b36632e2a5b56e121961f6542ab886bc9e12f8f9818b3c266bfbb", size = 15578972 },
    { url = "https://files.pythonhosted.org/packages/04/1e/f8bb88f6157045dd5d9b27ccf433d016981032690969aa5c19e332b138c0/numpy-2.2.4-cp312-cp312-musllinux_1_2_x86_64.whl", hash = "sha256:11c43995255eb4127115956495f43e9343736edb7fcdb0d973defd9de14cd84f", size = 17898106 },
    { url = "https://files.pythonhosted.org/packages/2b/93/df59a5a3897c1f036ae8ff845e45f4081bb06943039ae28a3c1c7c780f22/numpy-2.2.4-cp312-cp312-win32.whl", hash = "sha256:65ef3468b53269eb5fdb3a5c09508c032b793da03251d5f8722b1194f1790c00", size = 6311190 },
    { url = "https://files.pythonhosted.org/packages/46/69/8c4f928741c2a8efa255fdc7e9097527c6dc4e4df147e3cadc5d9357ce85/numpy-2.2.4-cp312-cp312-win_amd64.whl", hash = "sha256:2aad3c17ed2ff455b8eaafe06bcdae0062a1db77cb99f4b9cbb5f4ecb13c5146", size = 12644305 },
    { url = "https://files.pythonhosted.org/packages/2a/d0/bd5ad792e78017f5decfb2ecc947422a3669a34f775679a76317af671ffc/numpy-2.2.4-cp313-cp313-macosx_10_13_x86_64.whl", hash = "sha256:1cf4e5c6a278d620dee9ddeb487dc6a860f9b199eadeecc567f777daace1e9e7", size = 20933623 },
    { url = "https://files.pythonhosted.org/packages/c3/bc/2b3545766337b95409868f8e62053135bdc7fa2ce630aba983a2aa60b559/numpy-2.2.4-cp313-cp313-macosx_11_0_arm64.whl", hash = "sha256:1974afec0b479e50438fc3648974268f972e2d908ddb6d7fb634598cdb8260a0", size = 14148681 },
    { url = "https://files.pythonhosted.org/packages/6a/70/67b24d68a56551d43a6ec9fe8c5f91b526d4c1a46a6387b956bf2d64744e/numpy-2.2.4-cp313-cp313-macosx_14_0_arm64.whl", hash = "sha256:79bd5f0a02aa16808fcbc79a9a376a147cc1045f7dfe44c6e7d53fa8b8a79392", size = 5148759 },
    { url = "https://files.pythonhosted.org/packages/1c/8b/e2fc8a75fcb7be12d90b31477c9356c0cbb44abce7ffb36be39a0017afad/numpy-2.2.4-cp313-cp313-macosx_14_0_x86_64.whl", hash = "sha256:3387dd7232804b341165cedcb90694565a6015433ee076c6754775e85d86f1fc", size = 6683092 },
    { url = "https://files.pythonhosted.org/packages/13/73/41b7b27f169ecf368b52533edb72e56a133f9e86256e809e169362553b49/numpy-2.2.4-cp313-cp313-manylinux_2_17_aarch64.manylinux2014_aarch64.whl", hash = "sha256:6f527d8fdb0286fd2fd97a2a96c6be17ba4232da346931d967a0630050dfd298", size = 14081422 },
    { url = "https://files.pythonhosted.org/packages/4b/04/e208ff3ae3ddfbafc05910f89546382f15a3f10186b1f56bd99f159689c2/numpy-2.2.4-cp313-cp313-manylinux_2_17_x86_64.manylinux2014_x86_64.whl", hash = "sha256:bce43e386c16898b91e162e5baaad90c4b06f9dcbe36282490032cec98dc8ae7", size = 16132202 },
    { url = "https://files.pythonhosted.org/packages/fe/bc/2218160574d862d5e55f803d88ddcad88beff94791f9c5f86d67bd8fbf1c/numpy-2.2.4-cp313-cp313-musllinux_1_2_aarch64.whl", hash = "sha256:31504f970f563d99f71a3512d0c01a645b692b12a63630d6aafa0939e52361e6", size = 15573131 },
    { url = "https://files.pythonhosted.org/packages/a5/78/97c775bc4f05abc8a8426436b7cb1be806a02a2994b195945600855e3a25/numpy-2.2.4-cp313-cp313-musllinux_1_2_x86_64.whl", hash = "sha256:81413336ef121a6ba746892fad881a83351ee3e1e4011f52e97fba79233611fd", size = 17894270 },
    { url = "https://files.pythonhosted.org/packages/b9/eb/38c06217a5f6de27dcb41524ca95a44e395e6a1decdc0c99fec0832ce6ae/numpy-2.2.4-cp313-cp313-win32.whl", hash = "sha256:f486038e44caa08dbd97275a9a35a283a8f1d2f0ee60ac260a1790e76660833c", size = 6308141 },
    { url = "https://files.pythonhosted.org/packages/52/17/d0dd10ab6d125c6d11ffb6dfa3423c3571befab8358d4f85cd4471964fcd/numpy-2.2.4-cp313-cp313-win_amd64.whl", hash = "sha256:207a2b8441cc8b6a2a78c9ddc64d00d20c303d79fba08c577752f080c4007ee3", size = 12636885 },
    { url = "https://files.pythonhosted.org/packages/fa/e2/793288ede17a0fdc921172916efb40f3cbc2aa97e76c5c84aba6dc7e8747/numpy-2.2.4-cp313-cp313t-macosx_10_13_x86_64.whl", hash = "sha256:8120575cb4882318c791f839a4fd66161a6fa46f3f0a5e613071aae35b5dd8f8", size = 20961829 },
    { url = "https://files.pythonhosted.org/packages/3a/75/bb4573f6c462afd1ea5cbedcc362fe3e9bdbcc57aefd37c681be1155fbaa/numpy-2.2.4-cp313-cp313t-macosx_11_0_arm64.whl", hash = "sha256:a761ba0fa886a7bb33c6c8f6f20213735cb19642c580a931c625ee377ee8bd39", size = 14161419 },
    { url = "https://files.pythonhosted.org/packages/03/68/07b4cd01090ca46c7a336958b413cdbe75002286295f2addea767b7f16c9/numpy-2.2.4-cp313-cp313t-macosx_14_0_arm64.whl", hash = "sha256:ac0280f1ba4a4bfff363a99a6aceed4f8e123f8a9b234c89140f5e894e452ecd", size = 5196414 },
    { url = "https://files.pythonhosted.org/packages/a5/fd/d4a29478d622fedff5c4b4b4cedfc37a00691079623c0575978d2446db9e/numpy-2.2.4-cp313-cp313t-macosx_14_0_x86_64.whl", hash = "sha256:879cf3a9a2b53a4672a168c21375166171bc3932b7e21f622201811c43cdd3b0", size = 6709379 },
    { url = "https://files.pythonhosted.org/packages/41/78/96dddb75bb9be730b87c72f30ffdd62611aba234e4e460576a068c98eff6/numpy-2.2.4-cp313-cp313t-manylinux_2_17_aarch64.manylinux2014_aarch64.whl", hash = "sha256:f05d4198c1bacc9124018109c5fba2f3201dbe7ab6e92ff100494f236209c960", size = 14051725 },
    { url = "https://files.pythonhosted.org/packages/00/06/5306b8199bffac2a29d9119c11f457f6c7d41115a335b78d3f86fad4dbe8/numpy-2.2.4-cp313-cp313t-manylinux_2_17_x86_64.manylinux2014_x86_64.whl", hash = "sha256:e2f085ce2e813a50dfd0e01fbfc0c12bbe5d2063d99f8b29da30e544fb6483b8", size = 16101638 },
    { url = "https://files.pythonhosted.org/packages/fa/03/74c5b631ee1ded596945c12027649e6344614144369fd3ec1aaced782882/numpy-2.2.4-cp313-cp313t-musllinux_1_2_aarch64.whl", hash = "sha256:92bda934a791c01d6d9d8e038363c50918ef7c40601552a58ac84c9613a665bc", size = 15571717 },
    { url = "https://files.pythonhosted.org/packages/cb/dc/4fc7c0283abe0981e3b89f9b332a134e237dd476b0c018e1e21083310c31/numpy-2.2.4-cp313-cp313t-musllinux_1_2_x86_64.whl", hash = "sha256:ee4d528022f4c5ff67332469e10efe06a267e32f4067dc76bb7e2cddf3cd25ff", size = 17879998 },
    { url = "https://files.pythonhosted.org/packages/e5/2b/878576190c5cfa29ed896b518cc516aecc7c98a919e20706c12480465f43/numpy-2.2.4-cp313-cp313t-win32.whl", hash = "sha256:05c076d531e9998e7e694c36e8b349969c56eadd2cdcd07242958489d79a7286", size = 6366896 },
    { url = "https://files.pythonhosted.org/packages/3e/05/eb7eec66b95cf697f08c754ef26c3549d03ebd682819f794cb039574a0a6/numpy-2.2.4-cp313-cp313t-win_amd64.whl", hash = "sha256:188dcbca89834cc2e14eb2f106c96d6d46f200fe0200310fc29089657379c58d", size = 12739119 },
]

[[package]]
name = "opentelemetry-api"
version = "1.32.1"
source = { registry = "https://pypi.org/simple" }
dependencies = [
    { name = "deprecated" },
    { name = "importlib-metadata" },
]
sdist = { url = "https://files.pythonhosted.org/packages/42/40/2359245cd33641c2736a0136a50813352d72f3fc209de28fb226950db4a1/opentelemetry_api-1.32.1.tar.gz", hash = "sha256:a5be71591694a4d9195caf6776b055aa702e964d961051a0715d05f8632c32fb", size = 64138 }
wheels = [
    { url = "https://files.pythonhosted.org/packages/12/f2/89ea3361a305466bc6460a532188830351220b5f0851a5fa133155c16eca/opentelemetry_api-1.32.1-py3-none-any.whl", hash = "sha256:bbd19f14ab9f15f0e85e43e6a958aa4cb1f36870ee62b7fd205783a112012724", size = 65287 },
]

[[package]]
name = "packaging"
version = "24.2"
source = { registry = "https://pypi.org/simple" }
sdist = { url = "https://files.pythonhosted.org/packages/d0/63/68dbb6eb2de9cb10ee4c9c14a0148804425e13c4fb20d61cce69f53106da/packaging-24.2.tar.gz", hash = "sha256:c228a6dc5e932d346bc5739379109d49e8853dd8223571c7c5b55260edc0b97f", size = 163950 }
wheels = [
    { url = "https://files.pythonhosted.org/packages/88/ef/eb23f262cca3c0c4eb7ab1933c3b1f03d021f2c48f54763065b6f0e321be/packaging-24.2-py3-none-any.whl", hash = "sha256:09abb1bccd265c01f4a3aa3f7a7db064b36514d2cba19a2f694fe6150451a759", size = 65451 },
]

[[package]]
name = "paginate"
version = "0.5.7"
source = { registry = "https://pypi.org/simple" }
sdist = { url = "https://files.pythonhosted.org/packages/ec/46/68dde5b6bc00c1296ec6466ab27dddede6aec9af1b99090e1107091b3b84/paginate-0.5.7.tar.gz", hash = "sha256:22bd083ab41e1a8b4f3690544afb2c60c25e5c9a63a30fa2f483f6c60c8e5945", size = 19252 }
wheels = [
    { url = "https://files.pythonhosted.org/packages/90/96/04b8e52da071d28f5e21a805b19cb9390aa17a47462ac87f5e2696b9566d/paginate-0.5.7-py2.py3-none-any.whl", hash = "sha256:b885e2af73abcf01d9559fd5216b57ef722f8c42affbb63942377668e35c7591", size = 13746 },
]

[[package]]
name = "pandas"
version = "2.2.3"
source = { registry = "https://pypi.org/simple" }
dependencies = [
    { name = "numpy" },
    { name = "python-dateutil" },
    { name = "pytz" },
    { name = "tzdata" },
]
sdist = { url = "https://files.pythonhosted.org/packages/9c/d6/9f8431bacc2e19dca897724cd097b1bb224a6ad5433784a44b587c7c13af/pandas-2.2.3.tar.gz", hash = "sha256:4f18ba62b61d7e192368b84517265a99b4d7ee8912f8708660fb4a366cc82667", size = 4399213 }
wheels = [
    { url = "https://files.pythonhosted.org/packages/a8/44/d9502bf0ed197ba9bf1103c9867d5904ddcaf869e52329787fc54ed70cc8/pandas-2.2.3-cp311-cp311-macosx_10_9_x86_64.whl", hash = "sha256:66108071e1b935240e74525006034333f98bcdb87ea116de573a6a0dccb6c039", size = 12602222 },
    { url = "https://files.pythonhosted.org/packages/52/11/9eac327a38834f162b8250aab32a6781339c69afe7574368fffe46387edf/pandas-2.2.3-cp311-cp311-macosx_11_0_arm64.whl", hash = "sha256:7c2875855b0ff77b2a64a0365e24455d9990730d6431b9e0ee18ad8acee13dbd", size = 11321274 },
    { url = "https://files.pythonhosted.org/packages/45/fb/c4beeb084718598ba19aa9f5abbc8aed8b42f90930da861fcb1acdb54c3a/pandas-2.2.3-cp311-cp311-manylinux2014_aarch64.manylinux_2_17_aarch64.whl", hash = "sha256:cd8d0c3be0515c12fed0bdbae072551c8b54b7192c7b1fda0ba56059a0179698", size = 15579836 },
    { url = "https://files.pythonhosted.org/packages/cd/5f/4dba1d39bb9c38d574a9a22548c540177f78ea47b32f99c0ff2ec499fac5/pandas-2.2.3-cp311-cp311-manylinux_2_17_x86_64.manylinux2014_x86_64.whl", hash = "sha256:c124333816c3a9b03fbeef3a9f230ba9a737e9e5bb4060aa2107a86cc0a497fc", size = 13058505 },
    { url = "https://files.pythonhosted.org/packages/b9/57/708135b90391995361636634df1f1130d03ba456e95bcf576fada459115a/pandas-2.2.3-cp311-cp311-musllinux_1_2_aarch64.whl", hash = "sha256:63cc132e40a2e084cf01adf0775b15ac515ba905d7dcca47e9a251819c575ef3", size = 16744420 },
    { url = "https://files.pythonhosted.org/packages/86/4a/03ed6b7ee323cf30404265c284cee9c65c56a212e0a08d9ee06984ba2240/pandas-2.2.3-cp311-cp311-musllinux_1_2_x86_64.whl", hash = "sha256:29401dbfa9ad77319367d36940cd8a0b3a11aba16063e39632d98b0e931ddf32", size = 14440457 },
    { url = "https://files.pythonhosted.org/packages/ed/8c/87ddf1fcb55d11f9f847e3c69bb1c6f8e46e2f40ab1a2d2abadb2401b007/pandas-2.2.3-cp311-cp311-win_amd64.whl", hash = "sha256:3fc6873a41186404dad67245896a6e440baacc92f5b716ccd1bc9ed2995ab2c5", size = 11617166 },
    { url = "https://files.pythonhosted.org/packages/17/a3/fb2734118db0af37ea7433f57f722c0a56687e14b14690edff0cdb4b7e58/pandas-2.2.3-cp312-cp312-macosx_10_9_x86_64.whl", hash = "sha256:b1d432e8d08679a40e2a6d8b2f9770a5c21793a6f9f47fdd52c5ce1948a5a8a9", size = 12529893 },
    { url = "https://files.pythonhosted.org/packages/e1/0c/ad295fd74bfac85358fd579e271cded3ac969de81f62dd0142c426b9da91/pandas-2.2.3-cp312-cp312-macosx_11_0_arm64.whl", hash = "sha256:a5a1595fe639f5988ba6a8e5bc9649af3baf26df3998a0abe56c02609392e0a4", size = 11363475 },
    { url = "https://files.pythonhosted.org/packages/c6/2a/4bba3f03f7d07207481fed47f5b35f556c7441acddc368ec43d6643c5777/pandas-2.2.3-cp312-cp312-manylinux2014_aarch64.manylinux_2_17_aarch64.whl", hash = "sha256:5de54125a92bb4d1c051c0659e6fcb75256bf799a732a87184e5ea503965bce3", size = 15188645 },
    { url = "https://files.pythonhosted.org/packages/38/f8/d8fddee9ed0d0c0f4a2132c1dfcf0e3e53265055da8df952a53e7eaf178c/pandas-2.2.3-cp312-cp312-manylinux_2_17_x86_64.manylinux2014_x86_64.whl", hash = "sha256:fffb8ae78d8af97f849404f21411c95062db1496aeb3e56f146f0355c9989319", size = 12739445 },
    { url = "https://files.pythonhosted.org/packages/20/e8/45a05d9c39d2cea61ab175dbe6a2de1d05b679e8de2011da4ee190d7e748/pandas-2.2.3-cp312-cp312-musllinux_1_2_aarch64.whl", hash = "sha256:6dfcb5ee8d4d50c06a51c2fffa6cff6272098ad6540aed1a76d15fb9318194d8", size = 16359235 },
    { url = "https://files.pythonhosted.org/packages/1d/99/617d07a6a5e429ff90c90da64d428516605a1ec7d7bea494235e1c3882de/pandas-2.2.3-cp312-cp312-musllinux_1_2_x86_64.whl", hash = "sha256:062309c1b9ea12a50e8ce661145c6aab431b1e99530d3cd60640e255778bd43a", size = 14056756 },
    { url = "https://files.pythonhosted.org/packages/29/d4/1244ab8edf173a10fd601f7e13b9566c1b525c4f365d6bee918e68381889/pandas-2.2.3-cp312-cp312-win_amd64.whl", hash = "sha256:59ef3764d0fe818125a5097d2ae867ca3fa64df032331b7e0917cf5d7bf66b13", size = 11504248 },
    { url = "https://files.pythonhosted.org/packages/64/22/3b8f4e0ed70644e85cfdcd57454686b9057c6c38d2f74fe4b8bc2527214a/pandas-2.2.3-cp313-cp313-macosx_10_13_x86_64.whl", hash = "sha256:f00d1345d84d8c86a63e476bb4955e46458b304b9575dcf71102b5c705320015", size = 12477643 },
    { url = "https://files.pythonhosted.org/packages/e4/93/b3f5d1838500e22c8d793625da672f3eec046b1a99257666c94446969282/pandas-2.2.3-cp313-cp313-macosx_11_0_arm64.whl", hash = "sha256:3508d914817e153ad359d7e069d752cdd736a247c322d932eb89e6bc84217f28", size = 11281573 },
    { url = "https://files.pythonhosted.org/packages/f5/94/6c79b07f0e5aab1dcfa35a75f4817f5c4f677931d4234afcd75f0e6a66ca/pandas-2.2.3-cp313-cp313-manylinux2014_aarch64.manylinux_2_17_aarch64.whl", hash = "sha256:22a9d949bfc9a502d320aa04e5d02feab689d61da4e7764b62c30b991c42c5f0", size = 15196085 },
    { url = "https://files.pythonhosted.org/packages/e8/31/aa8da88ca0eadbabd0a639788a6da13bb2ff6edbbb9f29aa786450a30a91/pandas-2.2.3-cp313-cp313-manylinux_2_17_x86_64.manylinux2014_x86_64.whl", hash = "sha256:f3a255b2c19987fbbe62a9dfd6cff7ff2aa9ccab3fc75218fd4b7530f01efa24", size = 12711809 },
    { url = "https://files.pythonhosted.org/packages/ee/7c/c6dbdb0cb2a4344cacfb8de1c5808ca885b2e4dcfde8008266608f9372af/pandas-2.2.3-cp313-cp313-musllinux_1_2_aarch64.whl", hash = "sha256:800250ecdadb6d9c78eae4990da62743b857b470883fa27f652db8bdde7f6659", size = 16356316 },
    { url = "https://files.pythonhosted.org/packages/57/b7/8b757e7d92023b832869fa8881a992696a0bfe2e26f72c9ae9f255988d42/pandas-2.2.3-cp313-cp313-musllinux_1_2_x86_64.whl", hash = "sha256:6374c452ff3ec675a8f46fd9ab25c4ad0ba590b71cf0656f8b6daa5202bca3fb", size = 14022055 },
    { url = "https://files.pythonhosted.org/packages/3b/bc/4b18e2b8c002572c5a441a64826252ce5da2aa738855747247a971988043/pandas-2.2.3-cp313-cp313-win_amd64.whl", hash = "sha256:61c5ad4043f791b61dd4752191d9f07f0ae412515d59ba8f005832a532f8736d", size = 11481175 },
    { url = "https://files.pythonhosted.org/packages/76/a3/a5d88146815e972d40d19247b2c162e88213ef51c7c25993942c39dbf41d/pandas-2.2.3-cp313-cp313t-macosx_10_13_x86_64.whl", hash = "sha256:3b71f27954685ee685317063bf13c7709a7ba74fc996b84fc6821c59b0f06468", size = 12615650 },
    { url = "https://files.pythonhosted.org/packages/9c/8c/f0fd18f6140ddafc0c24122c8a964e48294acc579d47def376fef12bcb4a/pandas-2.2.3-cp313-cp313t-macosx_11_0_arm64.whl", hash = "sha256:38cf8125c40dae9d5acc10fa66af8ea6fdf760b2714ee482ca691fc66e6fcb18", size = 11290177 },
    { url = "https://files.pythonhosted.org/packages/ed/f9/e995754eab9c0f14c6777401f7eece0943840b7a9fc932221c19d1abee9f/pandas-2.2.3-cp313-cp313t-manylinux2014_aarch64.manylinux_2_17_aarch64.whl", hash = "sha256:ba96630bc17c875161df3818780af30e43be9b166ce51c9a18c1feae342906c2", size = 14651526 },
    { url = "https://files.pythonhosted.org/packages/25/b0/98d6ae2e1abac4f35230aa756005e8654649d305df9a28b16b9ae4353bff/pandas-2.2.3-cp313-cp313t-manylinux_2_17_x86_64.manylinux2014_x86_64.whl", hash = "sha256:1db71525a1538b30142094edb9adc10be3f3e176748cd7acc2240c2f2e5aa3a4", size = 11871013 },
    { url = "https://files.pythonhosted.org/packages/cc/57/0f72a10f9db6a4628744c8e8f0df4e6e21de01212c7c981d31e50ffc8328/pandas-2.2.3-cp313-cp313t-musllinux_1_2_aarch64.whl", hash = "sha256:15c0e1e02e93116177d29ff83e8b1619c93ddc9c49083f237d4312337a61165d", size = 15711620 },
    { url = "https://files.pythonhosted.org/packages/ab/5f/b38085618b950b79d2d9164a711c52b10aefc0ae6833b96f626b7021b2ed/pandas-2.2.3-cp313-cp313t-musllinux_1_2_x86_64.whl", hash = "sha256:ad5b65698ab28ed8d7f18790a0dc58005c7629f227be9ecc1072aa74c0c1d43a", size = 13098436 },
]

[[package]]
name = "parso"
version = "0.8.4"
source = { registry = "https://pypi.org/simple" }
sdist = { url = "https://files.pythonhosted.org/packages/66/94/68e2e17afaa9169cf6412ab0f28623903be73d1b32e208d9e8e541bb086d/parso-0.8.4.tar.gz", hash = "sha256:eb3a7b58240fb99099a345571deecc0f9540ea5f4dd2fe14c2a99d6b281ab92d", size = 400609 }
wheels = [
    { url = "https://files.pythonhosted.org/packages/c6/ac/dac4a63f978e4dcb3c6d3a78c4d8e0192a113d288502a1216950c41b1027/parso-0.8.4-py2.py3-none-any.whl", hash = "sha256:a418670a20291dacd2dddc80c377c5c3791378ee1e8d12bffc35420643d43f18", size = 103650 },
]

[[package]]
name = "pathspec"
version = "0.12.1"
source = { registry = "https://pypi.org/simple" }
sdist = { url = "https://files.pythonhosted.org/packages/ca/bc/f35b8446f4531a7cb215605d100cd88b7ac6f44ab3fc94870c120ab3adbf/pathspec-0.12.1.tar.gz", hash = "sha256:a482d51503a1ab33b1c67a6c3813a26953dbdc71c31dacaef9a838c4e29f5712", size = 51043 }
wheels = [
    { url = "https://files.pythonhosted.org/packages/cc/20/ff623b09d963f88bfde16306a54e12ee5ea43e9b597108672ff3a408aad6/pathspec-0.12.1-py3-none-any.whl", hash = "sha256:a0d503e138a4c123b27490a4f7beda6a01c6f288df0e4a8b79c7eb0dc7b4cc08", size = 31191 },
]

[[package]]
name = "pexpect"
version = "4.9.0"
source = { registry = "https://pypi.org/simple" }
dependencies = [
    { name = "ptyprocess" },
]
sdist = { url = "https://files.pythonhosted.org/packages/42/92/cc564bf6381ff43ce1f4d06852fc19a2f11d180f23dc32d9588bee2f149d/pexpect-4.9.0.tar.gz", hash = "sha256:ee7d41123f3c9911050ea2c2dac107568dc43b2d3b0c7557a33212c398ead30f", size = 166450 }
wheels = [
    { url = "https://files.pythonhosted.org/packages/9e/c3/059298687310d527a58bb01f3b1965787ee3b40dce76752eda8b44e9a2c5/pexpect-4.9.0-py2.py3-none-any.whl", hash = "sha256:7236d1e080e4936be2dc3e326cec0af72acf9212a7e1d060210e70a47e253523", size = 63772 },
]

[[package]]
name = "pillow"
version = "11.2.1"
source = { registry = "https://pypi.org/simple" }
sdist = { url = "https://files.pythonhosted.org/packages/af/cb/bb5c01fcd2a69335b86c22142b2bccfc3464087efb7fd382eee5ffc7fdf7/pillow-11.2.1.tar.gz", hash = "sha256:a64dd61998416367b7ef979b73d3a85853ba9bec4c2925f74e588879a58716b6", size = 47026707 }
wheels = [
    { url = "https://files.pythonhosted.org/packages/68/08/3fbf4b98924c73037a8e8b4c2c774784805e0fb4ebca6c5bb60795c40125/pillow-11.2.1-cp311-cp311-macosx_10_10_x86_64.whl", hash = "sha256:35ca289f712ccfc699508c4658a1d14652e8033e9b69839edf83cbdd0ba39e70", size = 3198450 },
    { url = "https://files.pythonhosted.org/packages/84/92/6505b1af3d2849d5e714fc75ba9e69b7255c05ee42383a35a4d58f576b16/pillow-11.2.1-cp311-cp311-macosx_11_0_arm64.whl", hash = "sha256:e0409af9f829f87a2dfb7e259f78f317a5351f2045158be321fd135973fff7bf", size = 3030550 },
    { url = "https://files.pythonhosted.org/packages/3c/8c/ac2f99d2a70ff966bc7eb13dacacfaab57c0549b2ffb351b6537c7840b12/pillow-11.2.1-cp311-cp311-manylinux_2_17_aarch64.manylinux2014_aarch64.whl", hash = "sha256:d4e5c5edee874dce4f653dbe59db7c73a600119fbea8d31f53423586ee2aafd7", size = 4415018 },
    { url = "https://files.pythonhosted.org/packages/1f/e3/0a58b5d838687f40891fff9cbaf8669f90c96b64dc8f91f87894413856c6/pillow-11.2.1-cp311-cp311-manylinux_2_17_x86_64.manylinux2014_x86_64.whl", hash = "sha256:b93a07e76d13bff9444f1a029e0af2964e654bfc2e2c2d46bfd080df5ad5f3d8", size = 4498006 },
    { url = "https://files.pythonhosted.org/packages/21/f5/6ba14718135f08fbfa33308efe027dd02b781d3f1d5c471444a395933aac/pillow-11.2.1-cp311-cp311-manylinux_2_28_aarch64.whl", hash = "sha256:e6def7eed9e7fa90fde255afaf08060dc4b343bbe524a8f69bdd2a2f0018f600", size = 4517773 },
    { url = "https://files.pythonhosted.org/packages/20/f2/805ad600fc59ebe4f1ba6129cd3a75fb0da126975c8579b8f57abeb61e80/pillow-11.2.1-cp311-cp311-manylinux_2_28_x86_64.whl", hash = "sha256:8f4f3724c068be008c08257207210c138d5f3731af6c155a81c2b09a9eb3a788", size = 4607069 },
    { url = "https://files.pythonhosted.org/packages/71/6b/4ef8a288b4bb2e0180cba13ca0a519fa27aa982875882392b65131401099/pillow-11.2.1-cp311-cp311-musllinux_1_2_aarch64.whl", hash = "sha256:a0a6709b47019dff32e678bc12c63008311b82b9327613f534e496dacaefb71e", size = 4583460 },
    { url = "https://files.pythonhosted.org/packages/62/ae/f29c705a09cbc9e2a456590816e5c234382ae5d32584f451c3eb41a62062/pillow-11.2.1-cp311-cp311-musllinux_1_2_x86_64.whl", hash = "sha256:f6b0c664ccb879109ee3ca702a9272d877f4fcd21e5eb63c26422fd6e415365e", size = 4661304 },
    { url = "https://files.pythonhosted.org/packages/6e/1a/c8217b6f2f73794a5e219fbad087701f412337ae6dbb956db37d69a9bc43/pillow-11.2.1-cp311-cp311-win32.whl", hash = "sha256:cc5d875d56e49f112b6def6813c4e3d3036d269c008bf8aef72cd08d20ca6df6", size = 2331809 },
    { url = "https://files.pythonhosted.org/packages/e2/72/25a8f40170dc262e86e90f37cb72cb3de5e307f75bf4b02535a61afcd519/pillow-11.2.1-cp311-cp311-win_amd64.whl", hash = "sha256:0f5c7eda47bf8e3c8a283762cab94e496ba977a420868cb819159980b6709193", size = 2676338 },
    { url = "https://files.pythonhosted.org/packages/06/9e/76825e39efee61efea258b479391ca77d64dbd9e5804e4ad0fa453b4ba55/pillow-11.2.1-cp311-cp311-win_arm64.whl", hash = "sha256:4d375eb838755f2528ac8cbc926c3e31cc49ca4ad0cf79cff48b20e30634a4a7", size = 2414918 },
    { url = "https://files.pythonhosted.org/packages/c7/40/052610b15a1b8961f52537cc8326ca6a881408bc2bdad0d852edeb6ed33b/pillow-11.2.1-cp312-cp312-macosx_10_13_x86_64.whl", hash = "sha256:78afba22027b4accef10dbd5eed84425930ba41b3ea0a86fa8d20baaf19d807f", size = 3190185 },
    { url = "https://files.pythonhosted.org/packages/e5/7e/b86dbd35a5f938632093dc40d1682874c33dcfe832558fc80ca56bfcb774/pillow-11.2.1-cp312-cp312-macosx_11_0_arm64.whl", hash = "sha256:78092232a4ab376a35d68c4e6d5e00dfd73454bd12b230420025fbe178ee3b0b", size = 3030306 },
    { url = "https://files.pythonhosted.org/packages/a4/5c/467a161f9ed53e5eab51a42923c33051bf8d1a2af4626ac04f5166e58e0c/pillow-11.2.1-cp312-cp312-manylinux_2_17_aarch64.manylinux2014_aarch64.whl", hash = "sha256:25a5f306095c6780c52e6bbb6109624b95c5b18e40aab1c3041da3e9e0cd3e2d", size = 4416121 },
    { url = "https://files.pythonhosted.org/packages/62/73/972b7742e38ae0e2ac76ab137ca6005dcf877480da0d9d61d93b613065b4/pillow-11.2.1-cp312-cp312-manylinux_2_17_x86_64.manylinux2014_x86_64.whl", hash = "sha256:0c7b29dbd4281923a2bfe562acb734cee96bbb129e96e6972d315ed9f232bef4", size = 4501707 },
    { url = "https://files.pythonhosted.org/packages/e4/3a/427e4cb0b9e177efbc1a84798ed20498c4f233abde003c06d2650a6d60cb/pillow-11.2.1-cp312-cp312-manylinux_2_28_aarch64.whl", hash = "sha256:3e645b020f3209a0181a418bffe7b4a93171eef6c4ef6cc20980b30bebf17b7d", size = 4522921 },
    { url = "https://files.pythonhosted.org/packages/fe/7c/d8b1330458e4d2f3f45d9508796d7caf0c0d3764c00c823d10f6f1a3b76d/pillow-11.2.1-cp312-cp312-manylinux_2_28_x86_64.whl", hash = "sha256:b2dbea1012ccb784a65349f57bbc93730b96e85b42e9bf7b01ef40443db720b4", size = 4612523 },
    { url = "https://files.pythonhosted.org/packages/b3/2f/65738384e0b1acf451de5a573d8153fe84103772d139e1e0bdf1596be2ea/pillow-11.2.1-cp312-cp312-musllinux_1_2_aarch64.whl", hash = "sha256:da3104c57bbd72948d75f6a9389e6727d2ab6333c3617f0a89d72d4940aa0443", size = 4587836 },
    { url = "https://files.pythonhosted.org/packages/6a/c5/e795c9f2ddf3debb2dedd0df889f2fe4b053308bb59a3cc02a0cd144d641/pillow-11.2.1-cp312-cp312-musllinux_1_2_x86_64.whl", hash = "sha256:598174aef4589af795f66f9caab87ba4ff860ce08cd5bb447c6fc553ffee603c", size = 4669390 },
    { url = "https://files.pythonhosted.org/packages/96/ae/ca0099a3995976a9fce2f423166f7bff9b12244afdc7520f6ed38911539a/pillow-11.2.1-cp312-cp312-win32.whl", hash = "sha256:1d535df14716e7f8776b9e7fee118576d65572b4aad3ed639be9e4fa88a1cad3", size = 2332309 },
    { url = "https://files.pythonhosted.org/packages/7c/18/24bff2ad716257fc03da964c5e8f05d9790a779a8895d6566e493ccf0189/pillow-11.2.1-cp312-cp312-win_amd64.whl", hash = "sha256:14e33b28bf17c7a38eede290f77db7c664e4eb01f7869e37fa98a5aa95978941", size = 2676768 },
    { url = "https://files.pythonhosted.org/packages/da/bb/e8d656c9543276517ee40184aaa39dcb41e683bca121022f9323ae11b39d/pillow-11.2.1-cp312-cp312-win_arm64.whl", hash = "sha256:21e1470ac9e5739ff880c211fc3af01e3ae505859392bf65458c224d0bf283eb", size = 2415087 },
    { url = "https://files.pythonhosted.org/packages/36/9c/447528ee3776e7ab8897fe33697a7ff3f0475bb490c5ac1456a03dc57956/pillow-11.2.1-cp313-cp313-macosx_10_13_x86_64.whl", hash = "sha256:fdec757fea0b793056419bca3e9932eb2b0ceec90ef4813ea4c1e072c389eb28", size = 3190098 },
    { url = "https://files.pythonhosted.org/packages/b5/09/29d5cd052f7566a63e5b506fac9c60526e9ecc553825551333e1e18a4858/pillow-11.2.1-cp313-cp313-macosx_11_0_arm64.whl", hash = "sha256:b0e130705d568e2f43a17bcbe74d90958e8a16263868a12c3e0d9c8162690830", size = 3030166 },
    { url = "https://files.pythonhosted.org/packages/71/5d/446ee132ad35e7600652133f9c2840b4799bbd8e4adba881284860da0a36/pillow-11.2.1-cp313-cp313-manylinux_2_17_aarch64.manylinux2014_aarch64.whl", hash = "sha256:7bdb5e09068332578214cadd9c05e3d64d99e0e87591be22a324bdbc18925be0", size = 4408674 },
    { url = "https://files.pythonhosted.org/packages/69/5f/cbe509c0ddf91cc3a03bbacf40e5c2339c4912d16458fcb797bb47bcb269/pillow-11.2.1-cp313-cp313-manylinux_2_17_x86_64.manylinux2014_x86_64.whl", hash = "sha256:d189ba1bebfbc0c0e529159631ec72bb9e9bc041f01ec6d3233d6d82eb823bc1", size = 4496005 },
    { url = "https://files.pythonhosted.org/packages/f9/b3/dd4338d8fb8a5f312021f2977fb8198a1184893f9b00b02b75d565c33b51/pillow-11.2.1-cp313-cp313-manylinux_2_28_aarch64.whl", hash = "sha256:191955c55d8a712fab8934a42bfefbf99dd0b5875078240943f913bb66d46d9f", size = 4518707 },
    { url = "https://files.pythonhosted.org/packages/13/eb/2552ecebc0b887f539111c2cd241f538b8ff5891b8903dfe672e997529be/pillow-11.2.1-cp313-cp313-manylinux_2_28_x86_64.whl", hash = "sha256:ad275964d52e2243430472fc5d2c2334b4fc3ff9c16cb0a19254e25efa03a155", size = 4610008 },
    { url = "https://files.pythonhosted.org/packages/72/d1/924ce51bea494cb6e7959522d69d7b1c7e74f6821d84c63c3dc430cbbf3b/pillow-11.2.1-cp313-cp313-musllinux_1_2_aarch64.whl", hash = "sha256:750f96efe0597382660d8b53e90dd1dd44568a8edb51cb7f9d5d918b80d4de14", size = 4585420 },
    { url = "https://files.pythonhosted.org/packages/43/ab/8f81312d255d713b99ca37479a4cb4b0f48195e530cdc1611990eb8fd04b/pillow-11.2.1-cp313-cp313-musllinux_1_2_x86_64.whl", hash = "sha256:fe15238d3798788d00716637b3d4e7bb6bde18b26e5d08335a96e88564a36b6b", size = 4667655 },
    { url = "https://files.pythonhosted.org/packages/94/86/8f2e9d2dc3d308dfd137a07fe1cc478df0a23d42a6c4093b087e738e4827/pillow-11.2.1-cp313-cp313-win32.whl", hash = "sha256:3fe735ced9a607fee4f481423a9c36701a39719252a9bb251679635f99d0f7d2", size = 2332329 },
    { url = "https://files.pythonhosted.org/packages/6d/ec/1179083b8d6067a613e4d595359b5fdea65d0a3b7ad623fee906e1b3c4d2/pillow-11.2.1-cp313-cp313-win_amd64.whl", hash = "sha256:74ee3d7ecb3f3c05459ba95eed5efa28d6092d751ce9bf20e3e253a4e497e691", size = 2676388 },
    { url = "https://files.pythonhosted.org/packages/23/f1/2fc1e1e294de897df39fa8622d829b8828ddad938b0eaea256d65b84dd72/pillow-11.2.1-cp313-cp313-win_arm64.whl", hash = "sha256:5119225c622403afb4b44bad4c1ca6c1f98eed79db8d3bc6e4e160fc6339d66c", size = 2414950 },
    { url = "https://files.pythonhosted.org/packages/c4/3e/c328c48b3f0ead7bab765a84b4977acb29f101d10e4ef57a5e3400447c03/pillow-11.2.1-cp313-cp313t-macosx_10_13_x86_64.whl", hash = "sha256:8ce2e8411c7aaef53e6bb29fe98f28cd4fbd9a1d9be2eeea434331aac0536b22", size = 3192759 },
    { url = "https://files.pythonhosted.org/packages/18/0e/1c68532d833fc8b9f404d3a642991441d9058eccd5606eab31617f29b6d4/pillow-11.2.1-cp313-cp313t-macosx_11_0_arm64.whl", hash = "sha256:9ee66787e095127116d91dea2143db65c7bb1e232f617aa5957c0d9d2a3f23a7", size = 3033284 },
    { url = "https://files.pythonhosted.org/packages/b7/cb/6faf3fb1e7705fd2db74e070f3bf6f88693601b0ed8e81049a8266de4754/pillow-11.2.1-cp313-cp313t-manylinux_2_17_aarch64.manylinux2014_aarch64.whl", hash = "sha256:9622e3b6c1d8b551b6e6f21873bdcc55762b4b2126633014cea1803368a9aa16", size = 4445826 },
    { url = "https://files.pythonhosted.org/packages/07/94/8be03d50b70ca47fb434a358919d6a8d6580f282bbb7af7e4aa40103461d/pillow-11.2.1-cp313-cp313t-manylinux_2_17_x86_64.manylinux2014_x86_64.whl", hash = "sha256:63b5dff3a68f371ea06025a1a6966c9a1e1ee452fc8020c2cd0ea41b83e9037b", size = 4527329 },
    { url = "https://files.pythonhosted.org/packages/fd/a4/bfe78777076dc405e3bd2080bc32da5ab3945b5a25dc5d8acaa9de64a162/pillow-11.2.1-cp313-cp313t-manylinux_2_28_aarch64.whl", hash = "sha256:31df6e2d3d8fc99f993fd253e97fae451a8db2e7207acf97859732273e108406", size = 4549049 },
    { url = "https://files.pythonhosted.org/packages/65/4d/eaf9068dc687c24979e977ce5677e253624bd8b616b286f543f0c1b91662/pillow-11.2.1-cp313-cp313t-manylinux_2_28_x86_64.whl", hash = "sha256:062b7a42d672c45a70fa1f8b43d1d38ff76b63421cbbe7f88146b39e8a558d91", size = 4635408 },
    { url = "https://files.pythonhosted.org/packages/1d/26/0fd443365d9c63bc79feb219f97d935cd4b93af28353cba78d8e77b61719/pillow-11.2.1-cp313-cp313t-musllinux_1_2_aarch64.whl", hash = "sha256:4eb92eca2711ef8be42fd3f67533765d9fd043b8c80db204f16c8ea62ee1a751", size = 4614863 },
    { url = "https://files.pythonhosted.org/packages/49/65/dca4d2506be482c2c6641cacdba5c602bc76d8ceb618fd37de855653a419/pillow-11.2.1-cp313-cp313t-musllinux_1_2_x86_64.whl", hash = "sha256:f91ebf30830a48c825590aede79376cb40f110b387c17ee9bd59932c961044f9", size = 4692938 },
    { url = "https://files.pythonhosted.org/packages/b3/92/1ca0c3f09233bd7decf8f7105a1c4e3162fb9142128c74adad0fb361b7eb/pillow-11.2.1-cp313-cp313t-win32.whl", hash = "sha256:e0b55f27f584ed623221cfe995c912c61606be8513bfa0e07d2c674b4516d9dd", size = 2335774 },
    { url = "https://files.pythonhosted.org/packages/a5/ac/77525347cb43b83ae905ffe257bbe2cc6fd23acb9796639a1f56aa59d191/pillow-11.2.1-cp313-cp313t-win_amd64.whl", hash = "sha256:36d6b82164c39ce5482f649b437382c0fb2395eabc1e2b1702a6deb8ad647d6e", size = 2681895 },
    { url = "https://files.pythonhosted.org/packages/67/32/32dc030cfa91ca0fc52baebbba2e009bb001122a1daa8b6a79ad830b38d3/pillow-11.2.1-cp313-cp313t-win_arm64.whl", hash = "sha256:225c832a13326e34f212d2072982bb1adb210e0cc0b153e688743018c94a2681", size = 2417234 },
    { url = "https://files.pythonhosted.org/packages/a4/ad/2613c04633c7257d9481ab21d6b5364b59fc5d75faafd7cb8693523945a3/pillow-11.2.1-pp311-pypy311_pp73-macosx_10_15_x86_64.whl", hash = "sha256:80f1df8dbe9572b4b7abdfa17eb5d78dd620b1d55d9e25f834efdbee872d3aed", size = 3181734 },
    { url = "https://files.pythonhosted.org/packages/a4/fd/dcdda4471ed667de57bb5405bb42d751e6cfdd4011a12c248b455c778e03/pillow-11.2.1-pp311-pypy311_pp73-macosx_11_0_arm64.whl", hash = "sha256:ea926cfbc3957090becbcbbb65ad177161a2ff2ad578b5a6ec9bb1e1cd78753c", size = 2999841 },
    { url = "https://files.pythonhosted.org/packages/ac/89/8a2536e95e77432833f0db6fd72a8d310c8e4272a04461fb833eb021bf94/pillow-11.2.1-pp311-pypy311_pp73-manylinux_2_17_aarch64.manylinux2014_aarch64.whl", hash = "sha256:738db0e0941ca0376804d4de6a782c005245264edaa253ffce24e5a15cbdc7bd", size = 3437470 },
    { url = "https://files.pythonhosted.org/packages/9d/8f/abd47b73c60712f88e9eda32baced7bfc3e9bd6a7619bb64b93acff28c3e/pillow-11.2.1-pp311-pypy311_pp73-manylinux_2_17_x86_64.manylinux2014_x86_64.whl", hash = "sha256:9db98ab6565c69082ec9b0d4e40dd9f6181dab0dd236d26f7a50b8b9bfbd5076", size = 3460013 },
    { url = "https://files.pythonhosted.org/packages/f6/20/5c0a0aa83b213b7a07ec01e71a3d6ea2cf4ad1d2c686cc0168173b6089e7/pillow-11.2.1-pp311-pypy311_pp73-manylinux_2_28_aarch64.whl", hash = "sha256:036e53f4170e270ddb8797d4c590e6dd14d28e15c7da375c18978045f7e6c37b", size = 3527165 },
    { url = "https://files.pythonhosted.org/packages/58/0e/2abab98a72202d91146abc839e10c14f7cf36166f12838ea0c4db3ca6ecb/pillow-11.2.1-pp311-pypy311_pp73-manylinux_2_28_x86_64.whl", hash = "sha256:14f73f7c291279bd65fda51ee87affd7c1e097709f7fdd0188957a16c264601f", size = 3571586 },
    { url = "https://files.pythonhosted.org/packages/21/2c/5e05f58658cf49b6667762cca03d6e7d85cededde2caf2ab37b81f80e574/pillow-11.2.1-pp311-pypy311_pp73-win_amd64.whl", hash = "sha256:208653868d5c9ecc2b327f9b9ef34e0e42a4cdd172c2988fd81d62d2bc9bc044", size = 2674751 },
]

[[package]]
name = "platformdirs"
version = "4.3.7"
source = { registry = "https://pypi.org/simple" }
sdist = { url = "https://files.pythonhosted.org/packages/b6/2d/7d512a3913d60623e7eb945c6d1b4f0bddf1d0b7ada5225274c87e5b53d1/platformdirs-4.3.7.tar.gz", hash = "sha256:eb437d586b6a0986388f0d6f74aa0cde27b48d0e3d66843640bfb6bdcdb6e351", size = 21291 }
wheels = [
    { url = "https://files.pythonhosted.org/packages/6d/45/59578566b3275b8fd9157885918fcd0c4d74162928a5310926887b856a51/platformdirs-4.3.7-py3-none-any.whl", hash = "sha256:a03875334331946f13c549dbd8f4bac7a13a50a895a0eb1e8c6a8ace80d40a94", size = 18499 },
]

[[package]]
name = "pluggy"
version = "1.5.0"
source = { registry = "https://pypi.org/simple" }
sdist = { url = "https://files.pythonhosted.org/packages/96/2d/02d4312c973c6050a18b314a5ad0b3210edb65a906f868e31c111dede4a6/pluggy-1.5.0.tar.gz", hash = "sha256:2cffa88e94fdc978c4c574f15f9e59b7f4201d439195c3715ca9e2486f1d0cf1", size = 67955 }
wheels = [
    { url = "https://files.pythonhosted.org/packages/88/5f/e351af9a41f866ac3f1fac4ca0613908d9a41741cfcf2228f4ad853b697d/pluggy-1.5.0-py3-none-any.whl", hash = "sha256:44e1ad92c8ca002de6377e165f3e0f1be63266ab4d554740532335b9d75ea669", size = 20556 },
]

[[package]]
name = "polars"
version = "1.27.1"
source = { registry = "https://pypi.org/simple" }
sdist = { url = "https://files.pythonhosted.org/packages/e1/96/56ab877d3d690bd8e67f5c6aabfd3aa8bc7c33ee901767905f564a6ade36/polars-1.27.1.tar.gz", hash = "sha256:94fcb0216b56cd0594aa777db1760a41ad0dfffed90d2ca446cf9294d2e97f02", size = 4555382 }
wheels = [
    { url = "https://files.pythonhosted.org/packages/a0/f4/be965ca4e1372805d0d2313bb4ed8eae88804fc3bfeb6cb0a07c53191bdb/polars-1.27.1-cp39-abi3-macosx_10_12_x86_64.whl", hash = "sha256:ba7ad4f8046d00dd97c1369e46a4b7e00ffcff5d38c0f847ee4b9b1bb182fb18", size = 34756840 },
    { url = "https://files.pythonhosted.org/packages/c0/1a/ae019d323e83c6e8a9b4323f3fea94e047715847dfa4c4cbaf20a6f8444e/polars-1.27.1-cp39-abi3-macosx_11_0_arm64.whl", hash = "sha256:339e3948748ad6fa7a42e613c3fb165b497ed797e93fce1aa2cddf00fbc16cac", size = 31616000 },
    { url = "https://files.pythonhosted.org/packages/20/c1/c65924c0ca186f481c02b531f1ec66c34f9bbecc11d70246562bb4949876/polars-1.27.1-cp39-abi3-manylinux_2_17_x86_64.manylinux2014_x86_64.whl", hash = "sha256:f801e0d9da198eb97cfb4e8af4242b8396878ff67b655c71570b7e333102b72b", size = 35388976 },
    { url = "https://files.pythonhosted.org/packages/88/c2/37720b8794935f1e77bde439564fa421a41f5fed8111aeb7b9ca0ebafb2d/polars-1.27.1-cp39-abi3-manylinux_2_24_aarch64.whl", hash = "sha256:4d18a29c65222451818b63cd397b2e95c20412ea0065d735a20a4a79a7b26e8a", size = 32586083 },
    { url = "https://files.pythonhosted.org/packages/41/3d/1bb108eb278c1eafb303f78c515fb71c9828944eba3fb5c0ac432b9fad28/polars-1.27.1-cp39-abi3-win_amd64.whl", hash = "sha256:a4f832cf478b282d97f8bf86eeae2df66fa1384de1c49bc61f7224a10cc6a5df", size = 35602500 },
    { url = "https://files.pythonhosted.org/packages/0f/5c/cc23daf0a228d6fadbbfc8a8c5165be33157abe5b9d72af3e127e0542857/polars-1.27.1-cp39-abi3-win_arm64.whl", hash = "sha256:4f238ee2e3c5660345cb62c0f731bbd6768362db96c058098359ecffa42c3c6c", size = 31891470 },
]

[[package]]
name = "polars-hash"
version = "0.5.3"
source = { registry = "https://pypi.org/simple" }
dependencies = [
    { name = "polars" },
]
sdist = { url = "https://files.pythonhosted.org/packages/62/8d/a2e2d6bbf2340b143bb3edf1e44c768b77d2a062174a5c49c6f53233deaa/polars_hash-0.5.3.tar.gz", hash = "sha256:17f2d11818822752e572b6cb995b3c41cc2e2073f8cebdc549d72ea31aad12ec", size = 34825 }
wheels = [
    { url = "https://files.pythonhosted.org/packages/7f/51/5ef382b286817e8cb10c1b131a807a768e24b2d8ad6f28600823cc72dfd1/polars_hash-0.5.3-cp38-abi3-macosx_10_12_x86_64.whl", hash = "sha256:d70f72295a6df96ca446cc5b2216ef00f412abfd1c863de8fbff95c9f0ee7a6c", size = 4082611 },
    { url = "https://files.pythonhosted.org/packages/c8/82/1207688927dc785fbafa66eae104a54c4e9b58ceefe403f282437563b883/polars_hash-0.5.3-cp38-abi3-macosx_11_0_arm64.whl", hash = "sha256:d5c1ad379a0543a37294437173cadc419319df743ad0732e5e2750aaa124b9d2", size = 3772025 },
    { url = "https://files.pythonhosted.org/packages/37/96/d61db4632e6b70be1b213e757c9bdbc145f2429a81d53d1b39b1cc4ac8c1/polars_hash-0.5.3-cp38-abi3-manylinux_2_17_aarch64.manylinux2014_aarch64.whl", hash = "sha256:17c39e2116e3a4acbd09127f61898ce5ebc3d8478e83e5f30abbd7c9b4e3ac6f", size = 4135591 },
    { url = "https://files.pythonhosted.org/packages/a8/4d/58217d5092f1c447dba0cf62ef35e112f8a806479fda23cb2d4c37ab038b/polars_hash-0.5.3-cp38-abi3-manylinux_2_17_armv7l.manylinux2014_armv7l.whl", hash = "sha256:c4decf7a500f4680ef086e08214895179b7c715d9a6fee36df9d2522623d38e3", size = 4330304 },
    { url = "https://files.pythonhosted.org/packages/ad/60/aa51d476aa3e054fb17e040029189a76f23466c8f93d1c8135715eba7ae5/polars_hash-0.5.3-cp38-abi3-manylinux_2_17_i686.manylinux2014_i686.whl", hash = "sha256:15796fc7d4130ba3c9fe02faedd0c0934473b74d4f5fc415225b7f9dd5aaeef2", size = 4854649 },
    { url = "https://files.pythonhosted.org/packages/ec/db/a0ebf8355b73d0babf84cf1d7c9ded150297c3385f192297521397313755/polars_hash-0.5.3-cp38-abi3-manylinux_2_17_ppc64le.manylinux2014_ppc64le.whl", hash = "sha256:8e0054c45063ace9e5807794b6120ecbf5305ea1cc3871f061a3d88ad4f2c982", size = 4945385 },
    { url = "https://files.pythonhosted.org/packages/6b/f4/ce9eb52ae8cf5f43ef1bbc41922c0f145a4eb08c1d362ca28f59d8f1683d/polars_hash-0.5.3-cp38-abi3-manylinux_2_17_x86_64.manylinux2014_x86_64.whl", hash = "sha256:8bd175f52d1281e3cad5dc14cc2728438f73b74ab3ef4287630d19b620c2009c", size = 4624945 },
    { url = "https://files.pythonhosted.org/packages/75/d3/cb6773bc94db6ed88ef9215c1f9b149ae0af70f6d629c2998d7294dcd417/polars_hash-0.5.3-cp38-abi3-win32.whl", hash = "sha256:cdbe43f3dbc311113bf42f16023990e12c70d25881ba39a287847e5dbdb8e625", size = 3494351 },
    { url = "https://files.pythonhosted.org/packages/ed/ac/de5b9050a281b78d23744a8d654138fcfa9a4752289612252fb8a3b7ced0/polars_hash-0.5.3-cp38-abi3-win_amd64.whl", hash = "sha256:6e5fdb953321ff4bc5479ef0124b679245e333bc60064426ae36733445c9d73e", size = 3860989 },
]

[[package]]
name = "pre-commit"
version = "4.2.0"
source = { registry = "https://pypi.org/simple" }
dependencies = [
    { name = "cfgv" },
    { name = "identify" },
    { name = "nodeenv" },
    { name = "pyyaml" },
    { name = "virtualenv" },
]
sdist = { url = "https://files.pythonhosted.org/packages/08/39/679ca9b26c7bb2999ff122d50faa301e49af82ca9c066ec061cfbc0c6784/pre_commit-4.2.0.tar.gz", hash = "sha256:601283b9757afd87d40c4c4a9b2b5de9637a8ea02eaff7adc2d0fb4e04841146", size = 193424 }
wheels = [
    { url = "https://files.pythonhosted.org/packages/88/74/a88bf1b1efeae488a0c0b7bdf71429c313722d1fc0f377537fbe554e6180/pre_commit-4.2.0-py2.py3-none-any.whl", hash = "sha256:a009ca7205f1eb497d10b845e52c838a98b6cdd2102a6c8e4540e94ee75c58bd", size = 220707 },
]

[[package]]
name = "prompt-toolkit"
version = "3.0.51"
source = { registry = "https://pypi.org/simple" }
dependencies = [
    { name = "wcwidth" },
]
sdist = { url = "https://files.pythonhosted.org/packages/bb/6e/9d084c929dfe9e3bfe0c6a47e31f78a25c54627d64a66e884a8bf5474f1c/prompt_toolkit-3.0.51.tar.gz", hash = "sha256:931a162e3b27fc90c86f1b48bb1fb2c528c2761475e57c9c06de13311c7b54ed", size = 428940 }
wheels = [
    { url = "https://files.pythonhosted.org/packages/ce/4f/5249960887b1fbe561d9ff265496d170b55a735b76724f10ef19f9e40716/prompt_toolkit-3.0.51-py3-none-any.whl", hash = "sha256:52742911fde84e2d423e2f9a4cf1de7d7ac4e51958f648d9540e0fb8db077b07", size = 387810 },
]

[[package]]
name = "protobuf"
version = "6.30.2"
source = { registry = "https://pypi.org/simple" }
sdist = { url = "https://files.pythonhosted.org/packages/c8/8c/cf2ac658216eebe49eaedf1e06bc06cbf6a143469236294a1171a51357c3/protobuf-6.30.2.tar.gz", hash = "sha256:35c859ae076d8c56054c25b59e5e59638d86545ed6e2b6efac6be0b6ea3ba048", size = 429315 }
wheels = [
    { url = "https://files.pythonhosted.org/packages/be/85/cd53abe6a6cbf2e0029243d6ae5fb4335da2996f6c177bb2ce685068e43d/protobuf-6.30.2-cp310-abi3-win32.whl", hash = "sha256:b12ef7df7b9329886e66404bef5e9ce6a26b54069d7f7436a0853ccdeb91c103", size = 419148 },
    { url = "https://files.pythonhosted.org/packages/97/e9/7b9f1b259d509aef2b833c29a1f3c39185e2bf21c9c1be1cd11c22cb2149/protobuf-6.30.2-cp310-abi3-win_amd64.whl", hash = "sha256:7653c99774f73fe6b9301b87da52af0e69783a2e371e8b599b3e9cb4da4b12b9", size = 431003 },
    { url = "https://files.pythonhosted.org/packages/8e/66/7f3b121f59097c93267e7f497f10e52ced7161b38295137a12a266b6c149/protobuf-6.30.2-cp39-abi3-macosx_10_9_universal2.whl", hash = "sha256:0eb523c550a66a09a0c20f86dd554afbf4d32b02af34ae53d93268c1f73bc65b", size = 417579 },
    { url = "https://files.pythonhosted.org/packages/d0/89/bbb1bff09600e662ad5b384420ad92de61cab2ed0f12ace1fd081fd4c295/protobuf-6.30.2-cp39-abi3-manylinux2014_aarch64.whl", hash = "sha256:50f32cc9fd9cb09c783ebc275611b4f19dfdfb68d1ee55d2f0c7fa040df96815", size = 317319 },
    { url = "https://files.pythonhosted.org/packages/28/50/1925de813499546bc8ab3ae857e3ec84efe7d2f19b34529d0c7c3d02d11d/protobuf-6.30.2-cp39-abi3-manylinux2014_x86_64.whl", hash = "sha256:4f6c687ae8efae6cf6093389a596548214467778146b7245e886f35e1485315d", size = 316212 },
    { url = "https://files.pythonhosted.org/packages/e5/a1/93c2acf4ade3c5b557d02d500b06798f4ed2c176fa03e3c34973ca92df7f/protobuf-6.30.2-py3-none-any.whl", hash = "sha256:ae86b030e69a98e08c77beab574cbcb9fff6d031d57209f574a5aea1445f4b51", size = 167062 },
]

[[package]]
name = "psutil"
version = "7.0.0"
source = { registry = "https://pypi.org/simple" }
sdist = { url = "https://files.pythonhosted.org/packages/2a/80/336820c1ad9286a4ded7e845b2eccfcb27851ab8ac6abece774a6ff4d3de/psutil-7.0.0.tar.gz", hash = "sha256:7be9c3eba38beccb6495ea33afd982a44074b78f28c434a1f51cc07fd315c456", size = 497003 }
wheels = [
    { url = "https://files.pythonhosted.org/packages/ed/e6/2d26234410f8b8abdbf891c9da62bee396583f713fb9f3325a4760875d22/psutil-7.0.0-cp36-abi3-macosx_10_9_x86_64.whl", hash = "sha256:101d71dc322e3cffd7cea0650b09b3d08b8e7c4109dd6809fe452dfd00e58b25", size = 238051 },
    { url = "https://files.pythonhosted.org/packages/04/8b/30f930733afe425e3cbfc0e1468a30a18942350c1a8816acfade80c005c4/psutil-7.0.0-cp36-abi3-macosx_11_0_arm64.whl", hash = "sha256:39db632f6bb862eeccf56660871433e111b6ea58f2caea825571951d4b6aa3da", size = 239535 },
    { url = "https://files.pythonhosted.org/packages/2a/ed/d362e84620dd22876b55389248e522338ed1bf134a5edd3b8231d7207f6d/psutil-7.0.0-cp36-abi3-manylinux_2_12_i686.manylinux2010_i686.manylinux_2_17_i686.manylinux2014_i686.whl", hash = "sha256:1fcee592b4c6f146991ca55919ea3d1f8926497a713ed7faaf8225e174581e91", size = 275004 },
    { url = "https://files.pythonhosted.org/packages/bf/b9/b0eb3f3cbcb734d930fdf839431606844a825b23eaf9a6ab371edac8162c/psutil-7.0.0-cp36-abi3-manylinux_2_12_x86_64.manylinux2010_x86_64.manylinux_2_17_x86_64.manylinux2014_x86_64.whl", hash = "sha256:4b1388a4f6875d7e2aff5c4ca1cc16c545ed41dd8bb596cefea80111db353a34", size = 277986 },
    { url = "https://files.pythonhosted.org/packages/eb/a2/709e0fe2f093556c17fbafda93ac032257242cabcc7ff3369e2cb76a97aa/psutil-7.0.0-cp36-abi3-manylinux_2_17_aarch64.manylinux2014_aarch64.whl", hash = "sha256:a5f098451abc2828f7dc6b58d44b532b22f2088f4999a937557b603ce72b1993", size = 279544 },
    { url = "https://files.pythonhosted.org/packages/50/e6/eecf58810b9d12e6427369784efe814a1eec0f492084ce8eb8f4d89d6d61/psutil-7.0.0-cp37-abi3-win32.whl", hash = "sha256:ba3fcef7523064a6c9da440fc4d6bd07da93ac726b5733c29027d7dc95b39d99", size = 241053 },
    { url = "https://files.pythonhosted.org/packages/50/1b/6921afe68c74868b4c9fa424dad3be35b095e16687989ebbb50ce4fceb7c/psutil-7.0.0-cp37-abi3-win_amd64.whl", hash = "sha256:4cf3d4eb1aa9b348dec30105c55cd9b7d4629285735a102beb4441e38db90553", size = 244885 },
]

[[package]]
name = "psycopg"
version = "3.2.6"
source = { registry = "https://pypi.org/simple" }
dependencies = [
    { name = "typing-extensions", marker = "python_full_version < '3.13'" },
    { name = "tzdata", marker = "sys_platform == 'win32'" },
]
sdist = { url = "https://files.pythonhosted.org/packages/67/97/eea08f74f1c6dd2a02ee81b4ebfe5b558beb468ebbd11031adbf58d31be0/psycopg-3.2.6.tar.gz", hash = "sha256:16fa094efa2698f260f2af74f3710f781e4a6f226efe9d1fd0c37f384639ed8a", size = 156322 }
wheels = [
    { url = "https://files.pythonhosted.org/packages/d7/7d/0ba52deff71f65df8ec8038adad86ba09368c945424a9bd8145d679a2c6a/psycopg-3.2.6-py3-none-any.whl", hash = "sha256:f3ff5488525890abb0566c429146add66b329e20d6d4835662b920cbbf90ac58", size = 199077 },
]

[package.optional-dependencies]
binary = [
    { name = "psycopg-binary", marker = "implementation_name != 'pypy'" },
]
pool = [
    { name = "psycopg-pool" },
]

[[package]]
name = "psycopg-binary"
version = "3.2.6"
source = { registry = "https://pypi.org/simple" }
wheels = [
    { url = "https://files.pythonhosted.org/packages/5a/71/5bfa1ffc4d59f0454b114ce0d017eca269b079ca2753a96302c2117067c7/psycopg_binary-3.2.6-cp311-cp311-macosx_10_9_x86_64.whl", hash = "sha256:7afe181f6b3eb714362e9b6a2dc2a589bff60471a1d8639fd231a4e426e01523", size = 3876608 },
    { url = "https://files.pythonhosted.org/packages/7e/07/1724d842b876af7bef442f0853d6cbf951264229414e4d0a57b8e3787847/psycopg_binary-3.2.6-cp311-cp311-macosx_11_0_arm64.whl", hash = "sha256:34bb0fceba0773dc0bfb53224bb2c0b19dc97ea0a997a223615484cf02cae55c", size = 3942785 },
    { url = "https://files.pythonhosted.org/packages/09/51/a251a356f10c7947bcc2285ebf1541e1c2d851b8db20eb8f29ed3a5974bf/psycopg_binary-3.2.6-cp311-cp311-manylinux_2_17_aarch64.manylinux2014_aarch64.whl", hash = "sha256:54120122d2779dcd307f49e1f921d757fe5dacdced27deab37f277eef0c52a5b", size = 4519448 },
    { url = "https://files.pythonhosted.org/packages/6e/cf/0c92ab1270664a1341e52f5794ecc636b1f4ac67bf1743075091795151f8/psycopg_binary-3.2.6-cp311-cp311-manylinux_2_17_i686.manylinux2014_i686.whl", hash = "sha256:816aa556f63b2303e66ba6c8888a8b3f3e6e4e47049ec7a4d62c84ac60b091ca", size = 4324382 },
    { url = "https://files.pythonhosted.org/packages/bf/2b/6921bd4a57fe19d4618798a8a8648e1a516c92563c37b2073639fffac5d5/psycopg_binary-3.2.6-cp311-cp311-manylinux_2_17_ppc64le.manylinux2014_ppc64le.whl", hash = "sha256:d19a0ba351eda9a59babf8c7c9d89c7bbc5b26bf096bc349b096bd0dd2482088", size = 4578720 },
    { url = "https://files.pythonhosted.org/packages/5c/30/1034d164e2be09f650a86eccc93625e51568e307c855bf6f94759c298303/psycopg_binary-3.2.6-cp311-cp311-manylinux_2_17_x86_64.manylinux2014_x86_64.whl", hash = "sha256:d6e197e01290ef818a092c877025fc28096adbb6d0743e313491a21aab31bd96", size = 4281871 },
    { url = "https://files.pythonhosted.org/packages/c4/d0/67fdf0174c334a9a85a9672590d7da83e85d9cedfc35f473a557e310a1ca/psycopg_binary-3.2.6-cp311-cp311-musllinux_1_2_aarch64.whl", hash = "sha256:274794b4b29ef426e09086404446b61a146f5e756da71366c5a6d57abec31f7d", size = 3870582 },
    { url = "https://files.pythonhosted.org/packages/9f/4e/3a4fd2d1fd715b11e7287023edde916e1174b58b37873c531f782a49803b/psycopg_binary-3.2.6-cp311-cp311-musllinux_1_2_i686.whl", hash = "sha256:69845bdc0db519e1dfc27932cd3d5b1ecb3f72950af52a1987508ab0b52b3b55", size = 3334464 },
    { url = "https://files.pythonhosted.org/packages/4a/22/90a8032276fa5b215ce26cefb44abafa8fb09de396c6dc6f62a5e53fe2ad/psycopg_binary-3.2.6-cp311-cp311-musllinux_1_2_ppc64le.whl", hash = "sha256:66c3bed2caf0d1cabcb9365064de183b5209a7cbeaa131e79e68f350c9c963c2", size = 3431945 },
    { url = "https://files.pythonhosted.org/packages/e7/b0/e547e9a851ab19c79869c1d84a533e225d284e70c222720fed4529fcda60/psycopg_binary-3.2.6-cp311-cp311-musllinux_1_2_x86_64.whl", hash = "sha256:e3ae3201fe85c7f901349a2cf52f02ceca4cb97a5e2e2ac8b8a1c9a6eb747bed", size = 3463278 },
    { url = "https://files.pythonhosted.org/packages/e7/ce/e555bd8dd6fce8b34bbc3856125600f0842c85a8364702ebe0dc39372087/psycopg_binary-3.2.6-cp311-cp311-win_amd64.whl", hash = "sha256:58f443b4df2adb59937c96775fadf4967f93d952fbcc82394446985faec11041", size = 2795094 },
    { url = "https://files.pythonhosted.org/packages/a3/c7/220b1273f0befb2cd9fe83d379b3484ae029a88798a90bc0d36f10bea5df/psycopg_binary-3.2.6-cp312-cp312-macosx_10_13_x86_64.whl", hash = "sha256:f27a46ff0497e882e8c0286e8833c785b4d1a80f23e1bf606f4c90e5f9f3ce75", size = 3857986 },
    { url = "https://files.pythonhosted.org/packages/8a/d8/30176532826cf87c608a6f79dd668bf9aff0cdf8eb80209eddf4c5aa7229/psycopg_binary-3.2.6-cp312-cp312-macosx_11_0_arm64.whl", hash = "sha256:b30ee4821ded7de48b8048b14952512588e7c5477b0a5965221e1798afba61a1", size = 3940060 },
    { url = "https://files.pythonhosted.org/packages/54/7c/fa7cd1f057f33f7ae483d6bc5a03ec6eff111f8aa5c678d9aaef92705247/psycopg_binary-3.2.6-cp312-cp312-manylinux_2_17_aarch64.manylinux2014_aarch64.whl", hash = "sha256:e57edf3b1f5427f39660225b01f8e7b97f5cfab132092f014bf1638bc85d81d2", size = 4499082 },
    { url = "https://files.pythonhosted.org/packages/b8/81/1606966f6146187c273993ea6f88f2151b26741df8f4e01349a625983be9/psycopg_binary-3.2.6-cp312-cp312-manylinux_2_17_i686.manylinux2014_i686.whl", hash = "sha256:6c5172ce3e4ae7a4fd450070210f801e2ce6bc0f11d1208d29268deb0cda34de", size = 4307509 },
    { url = "https://files.pythonhosted.org/packages/69/ad/01c87aab17a4b89128b8036800d11ab296c7c2c623940cc7e6f2668f375a/psycopg_binary-3.2.6-cp312-cp312-manylinux_2_17_ppc64le.manylinux2014_ppc64le.whl", hash = "sha256:bcfab3804c43571a6615e559cdc4c4115785d258a4dd71a721be033f5f5f378d", size = 4547813 },
    { url = "https://files.pythonhosted.org/packages/65/30/f93a193846ee738ffe5d2a4837e7ddeb7279707af81d088cee96cae853a0/psycopg_binary-3.2.6-cp312-cp312-manylinux_2_17_x86_64.manylinux2014_x86_64.whl", hash = "sha256:8fa1c920cce16f1205f37b20c685c58b9656b170b8b4c93629100d342d0d118e", size = 4259847 },
    { url = "https://files.pythonhosted.org/packages/8e/73/65c4ae71be86675a62154407c92af4b917146f9ff3baaf0e4166c0734aeb/psycopg_binary-3.2.6-cp312-cp312-musllinux_1_2_aarch64.whl", hash = "sha256:2e118d818101c1608c6b5ba52a6c977614d8f05aa89467501172ba4d10588e11", size = 3846550 },
    { url = "https://files.pythonhosted.org/packages/53/cc/a24626cac3f208c776bb22e15e9a5e483aa81145221e6427e50381f40811/psycopg_binary-3.2.6-cp312-cp312-musllinux_1_2_i686.whl", hash = "sha256:763319a8bfeca77d31512da71f5a33459b9568a7621c481c3828c62f9c38f351", size = 3320269 },
    { url = "https://files.pythonhosted.org/packages/55/e6/68c76fb9d6c53d5e4170a0c9216c7aa6c2903808f626d84d002b47a16931/psycopg_binary-3.2.6-cp312-cp312-musllinux_1_2_ppc64le.whl", hash = "sha256:2fbc05819560389dbece046966bc88e0f2ea77673497e274c4293b8b4c1d0703", size = 3399365 },
    { url = "https://files.pythonhosted.org/packages/b4/2c/55b140f5a2c582dae42ef38502c45ef69c938274242a40bd04c143081029/psycopg_binary-3.2.6-cp312-cp312-musllinux_1_2_x86_64.whl", hash = "sha256:5a57f99bb953b4bd6f32d0a9844664e7f6ca5ead9ba40e96635be3cd30794813", size = 3438908 },
    { url = "https://files.pythonhosted.org/packages/ae/f6/589c95cceccee2ab408b6b2e16f1ed6db4536fb24f2f5c9ce568cf43270c/psycopg_binary-3.2.6-cp312-cp312-win_amd64.whl", hash = "sha256:5de6809e19a465dcb9c269675bded46a135f2d600cd99f0735afbb21ddad2af4", size = 2782886 },
    { url = "https://files.pythonhosted.org/packages/bf/32/3d06c478fd3070ac25a49c2e8ca46b6d76b0048fa9fa255b99ee32f32312/psycopg_binary-3.2.6-cp313-cp313-macosx_10_13_x86_64.whl", hash = "sha256:54af3fbf871baa2eb19df96fd7dc0cbd88e628a692063c3d1ab5cdd00aa04322", size = 3852672 },
    { url = "https://files.pythonhosted.org/packages/34/97/e581030e279500ede3096adb510f0e6071874b97cfc047a9a87b7d71fc77/psycopg_binary-3.2.6-cp313-cp313-macosx_11_0_arm64.whl", hash = "sha256:ad5da1e4636776c21eaeacdec42f25fa4612631a12f25cd9ab34ddf2c346ffb9", size = 3936562 },
    { url = "https://files.pythonhosted.org/packages/74/b6/6a8df4cb23c3d327403a83406c06c9140f311cb56c4e4d720ee7abf6fddc/psycopg_binary-3.2.6-cp313-cp313-manylinux_2_17_aarch64.manylinux2014_aarch64.whl", hash = "sha256:f7956b9ea56f79cd86eddcfbfc65ae2af1e4fe7932fa400755005d903c709370", size = 4499167 },
    { url = "https://files.pythonhosted.org/packages/e4/5b/950eafef61e5e0b8ddb5afc5b6b279756411aa4bf70a346a6f091ad679bb/psycopg_binary-3.2.6-cp313-cp313-manylinux_2_17_i686.manylinux2014_i686.whl", hash = "sha256:1e2efb763188008cf2914820dcb9fb23c10fe2be0d2c97ef0fac7cec28e281d8", size = 4311651 },
    { url = "https://files.pythonhosted.org/packages/72/b9/b366c49afc854c26b3053d4d35376046eea9aebdc48ded18ea249ea1f80c/psycopg_binary-3.2.6-cp313-cp313-manylinux_2_17_ppc64le.manylinux2014_ppc64le.whl", hash = "sha256:4b3aab3451679f1e7932270e950259ed48c3b79390022d3f660491c0e65e4838", size = 4547852 },
    { url = "https://files.pythonhosted.org/packages/ab/d4/0e047360e2ea387dc7171ca017ffcee5214a0762f74b9dd982035f2e52fb/psycopg_binary-3.2.6-cp313-cp313-manylinux_2_17_x86_64.manylinux2014_x86_64.whl", hash = "sha256:849a370ac4e125f55f2ad37f928e588291a67ccf91fa33d0b1e042bb3ee1f986", size = 4261725 },
    { url = "https://files.pythonhosted.org/packages/e3/ea/a1b969804250183900959ebe845d86be7fed2cbd9be58f64cd0fc24b2892/psycopg_binary-3.2.6-cp313-cp313-musllinux_1_2_aarch64.whl", hash = "sha256:566d4ace928419d91f1eb3227fc9ef7b41cf0ad22e93dd2c3368d693cf144408", size = 3850073 },
    { url = "https://files.pythonhosted.org/packages/e5/71/ec2907342f0675092b76aea74365b56f38d960c4c635984dcfe25d8178c8/psycopg_binary-3.2.6-cp313-cp313-musllinux_1_2_i686.whl", hash = "sha256:f1981f13b10de2f11cfa2f99a8738b35b3f0a0f3075861446894a8d3042430c0", size = 3320323 },
    { url = "https://files.pythonhosted.org/packages/d7/d7/0d2cb4b42f231e2efe8ea1799ce917973d47486212a2c4d33cd331e7ac28/psycopg_binary-3.2.6-cp313-cp313-musllinux_1_2_ppc64le.whl", hash = "sha256:36f598300b55b3c983ae8df06473ad27333d2fd9f3e2cfdb913b3a5aaa3a8bcf", size = 3402335 },
    { url = "https://files.pythonhosted.org/packages/66/92/7050c372f78e53eba14695cec6c3a91b2d9ca56feaf0bfe95fe90facf730/psycopg_binary-3.2.6-cp313-cp313-musllinux_1_2_x86_64.whl", hash = "sha256:0f4699fa5fe1fffb0d6b2d14b31fd8c29b7ea7375f89d5989f002aaf21728b21", size = 3440442 },
    { url = "https://files.pythonhosted.org/packages/5f/4c/bebcaf754189283b2f3d457822a3d9b233d08ff50973d8f1e8d51f4d35ed/psycopg_binary-3.2.6-cp313-cp313-win_amd64.whl", hash = "sha256:afe697b8b0071f497c5d4c0f41df9e038391534f5614f7fb3a8c1ca32d66e860", size = 2783465 },
]

[[package]]
name = "psycopg-pool"
version = "3.2.6"
source = { registry = "https://pypi.org/simple" }
dependencies = [
    { name = "typing-extensions" },
]
sdist = { url = "https://files.pythonhosted.org/packages/cf/13/1e7850bb2c69a63267c3dbf37387d3f71a00fd0e2fa55c5db14d64ba1af4/psycopg_pool-3.2.6.tar.gz", hash = "sha256:0f92a7817719517212fbfe2fd58b8c35c1850cdd2a80d36b581ba2085d9148e5", size = 29770 }
wheels = [
    { url = "https://files.pythonhosted.org/packages/47/fd/4feb52a55c1a4bd748f2acaed1903ab54a723c47f6d0242780f4d97104d4/psycopg_pool-3.2.6-py3-none-any.whl", hash = "sha256:5887318a9f6af906d041a0b1dc1c60f8f0dda8340c2572b74e10907b51ed5da7", size = 38252 },
]

[[package]]
name = "psycopg2"
version = "2.9.10"
source = { registry = "https://pypi.org/simple" }
sdist = { url = "https://files.pythonhosted.org/packages/62/51/2007ea29e605957a17ac6357115d0c1a1b60c8c984951c19419b3474cdfd/psycopg2-2.9.10.tar.gz", hash = "sha256:12ec0b40b0273f95296233e8750441339298e6a572f7039da5b260e3c8b60e11", size = 385672 }
wheels = [
    { url = "https://files.pythonhosted.org/packages/20/a2/c51ca3e667c34e7852157b665e3d49418e68182081060231d514dd823225/psycopg2-2.9.10-cp311-cp311-win32.whl", hash = "sha256:47c4f9875125344f4c2b870e41b6aad585901318068acd01de93f3677a6522c2", size = 1024538 },
    { url = "https://files.pythonhosted.org/packages/33/39/5a9a229bb5414abeb86e33b8fc8143ab0aecce5a7f698a53e31367d30caa/psycopg2-2.9.10-cp311-cp311-win_amd64.whl", hash = "sha256:0435034157049f6846e95103bd8f5a668788dd913a7c30162ca9503fdf542cb4", size = 1163736 },
    { url = "https://files.pythonhosted.org/packages/3d/16/4623fad6076448df21c1a870c93a9774ad8a7b4dd1660223b59082dd8fec/psycopg2-2.9.10-cp312-cp312-win32.whl", hash = "sha256:65a63d7ab0e067e2cdb3cf266de39663203d38d6a8ed97f5ca0cb315c73fe067", size = 1025113 },
    { url = "https://files.pythonhosted.org/packages/66/de/baed128ae0fc07460d9399d82e631ea31a1f171c0c4ae18f9808ac6759e3/psycopg2-2.9.10-cp312-cp312-win_amd64.whl", hash = "sha256:4a579d6243da40a7b3182e0430493dbd55950c493d8c68f4eec0b302f6bbf20e", size = 1163951 },
    { url = "https://files.pythonhosted.org/packages/ae/49/a6cfc94a9c483b1fa401fbcb23aca7892f60c7269c5ffa2ac408364f80dc/psycopg2-2.9.10-cp313-cp313-win_amd64.whl", hash = "sha256:91fd603a2155da8d0cfcdbf8ab24a2d54bca72795b90d2a3ed2b6da8d979dee2", size = 2569060 },
]

[[package]]
name = "ptyprocess"
version = "0.7.0"
source = { registry = "https://pypi.org/simple" }
sdist = { url = "https://files.pythonhosted.org/packages/20/e5/16ff212c1e452235a90aeb09066144d0c5a6a8c0834397e03f5224495c4e/ptyprocess-0.7.0.tar.gz", hash = "sha256:5c5d0a3b48ceee0b48485e0c26037c0acd7d29765ca3fbb5cb3831d347423220", size = 70762 }
wheels = [
    { url = "https://files.pythonhosted.org/packages/22/a6/858897256d0deac81a172289110f31629fc4cee19b6f01283303e18c8db3/ptyprocess-0.7.0-py2.py3-none-any.whl", hash = "sha256:4b41f3967fce3af57cc7e94b888626c18bf37a083e3651ca8feeb66d492fef35", size = 13993 },
]

[[package]]
name = "pure-eval"
version = "0.2.3"
source = { registry = "https://pypi.org/simple" }
sdist = { url = "https://files.pythonhosted.org/packages/cd/05/0a34433a064256a578f1783a10da6df098ceaa4a57bbeaa96a6c0352786b/pure_eval-0.2.3.tar.gz", hash = "sha256:5f4e983f40564c576c7c8635ae88db5956bb2229d7e9237d03b3c0b0190eaf42", size = 19752 }
wheels = [
    { url = "https://files.pythonhosted.org/packages/8e/37/efad0257dc6e593a18957422533ff0f87ede7c9c6ea010a2177d738fb82f/pure_eval-0.2.3-py3-none-any.whl", hash = "sha256:1db8e35b67b3d218d818ae653e27f06c3aa420901fa7b081ca98cbedc874e0d0", size = 11842 },
]

[[package]]
name = "py-partiql-parser"
version = "0.6.1"
source = { registry = "https://pypi.org/simple" }
sdist = { url = "https://files.pythonhosted.org/packages/58/a1/0a2867e48b232b4f82c4929ef7135f2a5d72c3886b957dccf63c70aa2fcb/py_partiql_parser-0.6.1.tar.gz", hash = "sha256:8583ff2a0e15560ef3bc3df109a7714d17f87d81d33e8c38b7fed4e58a63215d", size = 17120 }
wheels = [
    { url = "https://files.pythonhosted.org/packages/97/84/0e410c20bbe9a504fc56e97908f13261c2b313d16cbb3b738556166f044a/py_partiql_parser-0.6.1-py2.py3-none-any.whl", hash = "sha256:ff6a48067bff23c37e9044021bf1d949c83e195490c17e020715e927fe5b2456", size = 23520 },
]

[[package]]
name = "pyarrow"
version = "19.0.1"
source = { registry = "https://pypi.org/simple" }
sdist = { url = "https://files.pythonhosted.org/packages/7f/09/a9046344212690f0632b9c709f9bf18506522feb333c894d0de81d62341a/pyarrow-19.0.1.tar.gz", hash = "sha256:3bf266b485df66a400f282ac0b6d1b500b9d2ae73314a153dbe97d6d5cc8a99e", size = 1129437 }
wheels = [
    { url = "https://files.pythonhosted.org/packages/a0/55/f1a8d838ec07fe3ca53edbe76f782df7b9aafd4417080eebf0b42aab0c52/pyarrow-19.0.1-cp311-cp311-macosx_12_0_arm64.whl", hash = "sha256:cc55d71898ea30dc95900297d191377caba257612f384207fe9f8293b5850f90", size = 30713987 },
    { url = "https://files.pythonhosted.org/packages/13/12/428861540bb54c98a140ae858a11f71d041ef9e501e6b7eb965ca7909505/pyarrow-19.0.1-cp311-cp311-macosx_12_0_x86_64.whl", hash = "sha256:7a544ec12de66769612b2d6988c36adc96fb9767ecc8ee0a4d270b10b1c51e00", size = 32135613 },
    { url = "https://files.pythonhosted.org/packages/2f/8a/23d7cc5ae2066c6c736bce1db8ea7bc9ac3ef97ac7e1c1667706c764d2d9/pyarrow-19.0.1-cp311-cp311-manylinux_2_17_aarch64.manylinux2014_aarch64.whl", hash = "sha256:0148bb4fc158bfbc3d6dfe5001d93ebeed253793fff4435167f6ce1dc4bddeae", size = 41149147 },
    { url = "https://files.pythonhosted.org/packages/a2/7a/845d151bb81a892dfb368bf11db584cf8b216963ccce40a5cf50a2492a18/pyarrow-19.0.1-cp311-cp311-manylinux_2_17_x86_64.manylinux2014_x86_64.whl", hash = "sha256:f24faab6ed18f216a37870d8c5623f9c044566d75ec586ef884e13a02a9d62c5", size = 42178045 },
    { url = "https://files.pythonhosted.org/packages/a7/31/e7282d79a70816132cf6cae7e378adfccce9ae10352d21c2fecf9d9756dd/pyarrow-19.0.1-cp311-cp311-manylinux_2_28_aarch64.whl", hash = "sha256:4982f8e2b7afd6dae8608d70ba5bd91699077323f812a0448d8b7abdff6cb5d3", size = 40532998 },
    { url = "https://files.pythonhosted.org/packages/b8/82/20f3c290d6e705e2ee9c1fa1d5a0869365ee477e1788073d8b548da8b64c/pyarrow-19.0.1-cp311-cp311-manylinux_2_28_x86_64.whl", hash = "sha256:49a3aecb62c1be1d822f8bf629226d4a96418228a42f5b40835c1f10d42e4db6", size = 42084055 },
    { url = "https://files.pythonhosted.org/packages/ff/77/e62aebd343238863f2c9f080ad2ef6ace25c919c6ab383436b5b81cbeef7/pyarrow-19.0.1-cp311-cp311-win_amd64.whl", hash = "sha256:008a4009efdb4ea3d2e18f05cd31f9d43c388aad29c636112c2966605ba33466", size = 25283133 },
    { url = "https://files.pythonhosted.org/packages/78/b4/94e828704b050e723f67d67c3535cf7076c7432cd4cf046e4bb3b96a9c9d/pyarrow-19.0.1-cp312-cp312-macosx_12_0_arm64.whl", hash = "sha256:80b2ad2b193e7d19e81008a96e313fbd53157945c7be9ac65f44f8937a55427b", size = 30670749 },
    { url = "https://files.pythonhosted.org/packages/7e/3b/4692965e04bb1df55e2c314c4296f1eb12b4f3052d4cf43d29e076aedf66/pyarrow-19.0.1-cp312-cp312-macosx_12_0_x86_64.whl", hash = "sha256:ee8dec072569f43835932a3b10c55973593abc00936c202707a4ad06af7cb294", size = 32128007 },
    { url = "https://files.pythonhosted.org/packages/22/f7/2239af706252c6582a5635c35caa17cb4d401cd74a87821ef702e3888957/pyarrow-19.0.1-cp312-cp312-manylinux_2_17_aarch64.manylinux2014_aarch64.whl", hash = "sha256:4d5d1ec7ec5324b98887bdc006f4d2ce534e10e60f7ad995e7875ffa0ff9cb14", size = 41144566 },
    { url = "https://files.pythonhosted.org/packages/fb/e3/c9661b2b2849cfefddd9fd65b64e093594b231b472de08ff658f76c732b2/pyarrow-19.0.1-cp312-cp312-manylinux_2_17_x86_64.manylinux2014_x86_64.whl", hash = "sha256:f3ad4c0eb4e2a9aeb990af6c09e6fa0b195c8c0e7b272ecc8d4d2b6574809d34", size = 42202991 },
    { url = "https://files.pythonhosted.org/packages/fe/4f/a2c0ed309167ef436674782dfee4a124570ba64299c551e38d3fdaf0a17b/pyarrow-19.0.1-cp312-cp312-manylinux_2_28_aarch64.whl", hash = "sha256:d383591f3dcbe545f6cc62daaef9c7cdfe0dff0fb9e1c8121101cabe9098cfa6", size = 40507986 },
    { url = "https://files.pythonhosted.org/packages/27/2e/29bb28a7102a6f71026a9d70d1d61df926887e36ec797f2e6acfd2dd3867/pyarrow-19.0.1-cp312-cp312-manylinux_2_28_x86_64.whl", hash = "sha256:b4c4156a625f1e35d6c0b2132635a237708944eb41df5fbe7d50f20d20c17832", size = 42087026 },
    { url = "https://files.pythonhosted.org/packages/16/33/2a67c0f783251106aeeee516f4806161e7b481f7d744d0d643d2f30230a5/pyarrow-19.0.1-cp312-cp312-win_amd64.whl", hash = "sha256:5bd1618ae5e5476b7654c7b55a6364ae87686d4724538c24185bbb2952679960", size = 25250108 },
    { url = "https://files.pythonhosted.org/packages/2b/8d/275c58d4b00781bd36579501a259eacc5c6dfb369be4ddeb672ceb551d2d/pyarrow-19.0.1-cp313-cp313-macosx_12_0_arm64.whl", hash = "sha256:e45274b20e524ae5c39d7fc1ca2aa923aab494776d2d4b316b49ec7572ca324c", size = 30653552 },
    { url = "https://files.pythonhosted.org/packages/a0/9e/e6aca5cc4ef0c7aec5f8db93feb0bde08dbad8c56b9014216205d271101b/pyarrow-19.0.1-cp313-cp313-macosx_12_0_x86_64.whl", hash = "sha256:d9dedeaf19097a143ed6da37f04f4051aba353c95ef507764d344229b2b740ae", size = 32103413 },
    { url = "https://files.pythonhosted.org/packages/6a/fa/a7033f66e5d4f1308c7eb0dfcd2ccd70f881724eb6fd1776657fdf65458f/pyarrow-19.0.1-cp313-cp313-manylinux_2_17_aarch64.manylinux2014_aarch64.whl", hash = "sha256:6ebfb5171bb5f4a52319344ebbbecc731af3f021e49318c74f33d520d31ae0c4", size = 41134869 },
    { url = "https://files.pythonhosted.org/packages/2d/92/34d2569be8e7abdc9d145c98dc410db0071ac579b92ebc30da35f500d630/pyarrow-19.0.1-cp313-cp313-manylinux_2_17_x86_64.manylinux2014_x86_64.whl", hash = "sha256:f2a21d39fbdb948857f67eacb5bbaaf36802de044ec36fbef7a1c8f0dd3a4ab2", size = 42192626 },
    { url = "https://files.pythonhosted.org/packages/0a/1f/80c617b1084fc833804dc3309aa9d8daacd46f9ec8d736df733f15aebe2c/pyarrow-19.0.1-cp313-cp313-manylinux_2_28_aarch64.whl", hash = "sha256:99bc1bec6d234359743b01e70d4310d0ab240c3d6b0da7e2a93663b0158616f6", size = 40496708 },
    { url = "https://files.pythonhosted.org/packages/e6/90/83698fcecf939a611c8d9a78e38e7fed7792dcc4317e29e72cf8135526fb/pyarrow-19.0.1-cp313-cp313-manylinux_2_28_x86_64.whl", hash = "sha256:1b93ef2c93e77c442c979b0d596af45e4665d8b96da598db145b0fec014b9136", size = 42075728 },
    { url = "https://files.pythonhosted.org/packages/40/49/2325f5c9e7a1c125c01ba0c509d400b152c972a47958768e4e35e04d13d8/pyarrow-19.0.1-cp313-cp313-win_amd64.whl", hash = "sha256:d9d46e06846a41ba906ab25302cf0fd522f81aa2a85a71021826f34639ad31ef", size = 25242568 },
    { url = "https://files.pythonhosted.org/packages/3f/72/135088d995a759d4d916ec4824cb19e066585b4909ebad4ab196177aa825/pyarrow-19.0.1-cp313-cp313t-macosx_12_0_arm64.whl", hash = "sha256:c0fe3dbbf054a00d1f162fda94ce236a899ca01123a798c561ba307ca38af5f0", size = 30702371 },
    { url = "https://files.pythonhosted.org/packages/2e/01/00beeebd33d6bac701f20816a29d2018eba463616bbc07397fdf99ac4ce3/pyarrow-19.0.1-cp313-cp313t-macosx_12_0_x86_64.whl", hash = "sha256:96606c3ba57944d128e8a8399da4812f56c7f61de8c647e3470b417f795d0ef9", size = 32116046 },
    { url = "https://files.pythonhosted.org/packages/1f/c9/23b1ea718dfe967cbd986d16cf2a31fe59d015874258baae16d7ea0ccabc/pyarrow-19.0.1-cp313-cp313t-manylinux_2_17_aarch64.manylinux2014_aarch64.whl", hash = "sha256:8f04d49a6b64cf24719c080b3c2029a3a5b16417fd5fd7c4041f94233af732f3", size = 41091183 },
    { url = "https://files.pythonhosted.org/packages/3a/d4/b4a3aa781a2c715520aa8ab4fe2e7fa49d33a1d4e71c8fc6ab7b5de7a3f8/pyarrow-19.0.1-cp313-cp313t-manylinux_2_17_x86_64.manylinux2014_x86_64.whl", hash = "sha256:5a9137cf7e1640dce4c190551ee69d478f7121b5c6f323553b319cac936395f6", size = 42171896 },
    { url = "https://files.pythonhosted.org/packages/23/1b/716d4cd5a3cbc387c6e6745d2704c4b46654ba2668260d25c402626c5ddb/pyarrow-19.0.1-cp313-cp313t-manylinux_2_28_aarch64.whl", hash = "sha256:7c1bca1897c28013db5e4c83944a2ab53231f541b9e0c3f4791206d0c0de389a", size = 40464851 },
    { url = "https://files.pythonhosted.org/packages/ed/bd/54907846383dcc7ee28772d7e646f6c34276a17da740002a5cefe90f04f7/pyarrow-19.0.1-cp313-cp313t-manylinux_2_28_x86_64.whl", hash = "sha256:58d9397b2e273ef76264b45531e9d552d8ec8a6688b7390b5be44c02a37aade8", size = 42085744 },
]

[[package]]
name = "pyarrow-stubs"
version = "19.1"
source = { registry = "https://pypi.org/simple" }
dependencies = [
    { name = "pyarrow" },
]
sdist = { url = "https://files.pythonhosted.org/packages/9e/c7/a0bef88fb548e5acca08c6597e94144284848c98b2c27b9cb120be808a3a/pyarrow_stubs-19.1.tar.gz", hash = "sha256:e91c9b8b3bc551d53716bb466b02967d93b9827b1adc3d36bb4bba8662a81ccd", size = 84807 }
wheels = [
    { url = "https://files.pythonhosted.org/packages/d0/75/d5bf435fdb33e9f0e9048e5bf7e153a1e13cc8b90bdc76232a2be253e963/pyarrow_stubs-19.1-py3-none-any.whl", hash = "sha256:a94206b1a646f61e92da291362a337f5e77db7c18e5c56c8445f516ec919375b", size = 81286 },
]

[[package]]
name = "pycparser"
version = "2.22"
source = { registry = "https://pypi.org/simple" }
sdist = { url = "https://files.pythonhosted.org/packages/1d/b2/31537cf4b1ca988837256c910a668b553fceb8f069bedc4b1c826024b52c/pycparser-2.22.tar.gz", hash = "sha256:491c8be9c040f5390f5bf44a5b07752bd07f56edf992381b05c701439eec10f6", size = 172736 }
wheels = [
    { url = "https://files.pythonhosted.org/packages/13/a3/a812df4e2dd5696d1f351d58b8fe16a405b234ad2886a0dab9183fb78109/pycparser-2.22-py3-none-any.whl", hash = "sha256:c3702b6d3dd8c7abc1afa565d7e63d53a1d0bd86cdc24edd75470f4de499cfcc", size = 117552 },
]

[[package]]
name = "pydantic"
version = "2.11.3"
source = { registry = "https://pypi.org/simple" }
dependencies = [
    { name = "annotated-types" },
    { name = "pydantic-core" },
    { name = "typing-extensions" },
    { name = "typing-inspection" },
]
sdist = { url = "https://files.pythonhosted.org/packages/10/2e/ca897f093ee6c5f3b0bee123ee4465c50e75431c3d5b6a3b44a47134e891/pydantic-2.11.3.tar.gz", hash = "sha256:7471657138c16adad9322fe3070c0116dd6c3ad8d649300e3cbdfe91f4db4ec3", size = 785513 }
wheels = [
    { url = "https://files.pythonhosted.org/packages/b0/1d/407b29780a289868ed696d1616f4aad49d6388e5a77f567dcd2629dcd7b8/pydantic-2.11.3-py3-none-any.whl", hash = "sha256:a082753436a07f9ba1289c6ffa01cd93db3548776088aa917cc43b63f68fa60f", size = 443591 },
]

[[package]]
name = "pydantic-core"
version = "2.33.1"
source = { registry = "https://pypi.org/simple" }
dependencies = [
    { name = "typing-extensions" },
]
sdist = { url = "https://files.pythonhosted.org/packages/17/19/ed6a078a5287aea7922de6841ef4c06157931622c89c2a47940837b5eecd/pydantic_core-2.33.1.tar.gz", hash = "sha256:bcc9c6fdb0ced789245b02b7d6603e17d1563064ddcfc36f046b61c0c05dd9df", size = 434395 }
wheels = [
    { url = "https://files.pythonhosted.org/packages/d6/7f/c6298830cb780c46b4f46bb24298d01019ffa4d21769f39b908cd14bbd50/pydantic_core-2.33.1-cp311-cp311-macosx_10_12_x86_64.whl", hash = "sha256:6e966fc3caaf9f1d96b349b0341c70c8d6573bf1bac7261f7b0ba88f96c56c24", size = 2044224 },
    { url = "https://files.pythonhosted.org/packages/a8/65/6ab3a536776cad5343f625245bd38165d6663256ad43f3a200e5936afd6c/pydantic_core-2.33.1-cp311-cp311-macosx_11_0_arm64.whl", hash = "sha256:bfd0adeee563d59c598ceabddf2c92eec77abcb3f4a391b19aa7366170bd9e30", size = 1858845 },
    { url = "https://files.pythonhosted.org/packages/e9/15/9a22fd26ba5ee8c669d4b8c9c244238e940cd5d818649603ca81d1c69861/pydantic_core-2.33.1-cp311-cp311-manylinux_2_17_aarch64.manylinux2014_aarch64.whl", hash = "sha256:91815221101ad3c6b507804178a7bb5cb7b2ead9ecd600041669c8d805ebd595", size = 1910029 },
    { url = "https://files.pythonhosted.org/packages/d5/33/8cb1a62818974045086f55f604044bf35b9342900318f9a2a029a1bec460/pydantic_core-2.33.1-cp311-cp311-manylinux_2_17_armv7l.manylinux2014_armv7l.whl", hash = "sha256:9fea9c1869bb4742d174a57b4700c6dadea951df8b06de40c2fedb4f02931c2e", size = 1997784 },
    { url = "https://files.pythonhosted.org/packages/c0/ca/49958e4df7715c71773e1ea5be1c74544923d10319173264e6db122543f9/pydantic_core-2.33.1-cp311-cp311-manylinux_2_17_ppc64le.manylinux2014_ppc64le.whl", hash = "sha256:1d20eb4861329bb2484c021b9d9a977566ab16d84000a57e28061151c62b349a", size = 2141075 },
    { url = "https://files.pythonhosted.org/packages/7b/a6/0b3a167a9773c79ba834b959b4e18c3ae9216b8319bd8422792abc8a41b1/pydantic_core-2.33.1-cp311-cp311-manylinux_2_17_s390x.manylinux2014_s390x.whl", hash = "sha256:0fb935c5591573ae3201640579f30128ccc10739b45663f93c06796854405505", size = 2745849 },
    { url = "https://files.pythonhosted.org/packages/0b/60/516484135173aa9e5861d7a0663dce82e4746d2e7f803627d8c25dfa5578/pydantic_core-2.33.1-cp311-cp311-manylinux_2_17_x86_64.manylinux2014_x86_64.whl", hash = "sha256:c964fd24e6166420d18fb53996d8c9fd6eac9bf5ae3ec3d03015be4414ce497f", size = 2005794 },
    { url = "https://files.pythonhosted.org/packages/86/70/05b1eb77459ad47de00cf78ee003016da0cedf8b9170260488d7c21e9181/pydantic_core-2.33.1-cp311-cp311-manylinux_2_5_i686.manylinux1_i686.whl", hash = "sha256:681d65e9011f7392db5aa002b7423cc442d6a673c635668c227c6c8d0e5a4f77", size = 2123237 },
    { url = "https://files.pythonhosted.org/packages/c7/57/12667a1409c04ae7dc95d3b43158948eb0368e9c790be8b095cb60611459/pydantic_core-2.33.1-cp311-cp311-musllinux_1_1_aarch64.whl", hash = "sha256:e100c52f7355a48413e2999bfb4e139d2977a904495441b374f3d4fb4a170961", size = 2086351 },
    { url = "https://files.pythonhosted.org/packages/57/61/cc6d1d1c1664b58fdd6ecc64c84366c34ec9b606aeb66cafab6f4088974c/pydantic_core-2.33.1-cp311-cp311-musllinux_1_1_armv7l.whl", hash = "sha256:048831bd363490be79acdd3232f74a0e9951b11b2b4cc058aeb72b22fdc3abe1", size = 2258914 },
    { url = "https://files.pythonhosted.org/packages/d1/0a/edb137176a1f5419b2ddee8bde6a0a548cfa3c74f657f63e56232df8de88/pydantic_core-2.33.1-cp311-cp311-musllinux_1_1_x86_64.whl", hash = "sha256:bdc84017d28459c00db6f918a7272a5190bec3090058334e43a76afb279eac7c", size = 2257385 },
    { url = "https://files.pythonhosted.org/packages/26/3c/48ca982d50e4b0e1d9954919c887bdc1c2b462801bf408613ccc641b3daa/pydantic_core-2.33.1-cp311-cp311-win32.whl", hash = "sha256:32cd11c5914d1179df70406427097c7dcde19fddf1418c787540f4b730289896", size = 1923765 },
    { url = "https://files.pythonhosted.org/packages/33/cd/7ab70b99e5e21559f5de38a0928ea84e6f23fdef2b0d16a6feaf942b003c/pydantic_core-2.33.1-cp311-cp311-win_amd64.whl", hash = "sha256:2ea62419ba8c397e7da28a9170a16219d310d2cf4970dbc65c32faf20d828c83", size = 1950688 },
    { url = "https://files.pythonhosted.org/packages/4b/ae/db1fc237b82e2cacd379f63e3335748ab88b5adde98bf7544a1b1bd10a84/pydantic_core-2.33.1-cp311-cp311-win_arm64.whl", hash = "sha256:fc903512177361e868bc1f5b80ac8c8a6e05fcdd574a5fb5ffeac5a9982b9e89", size = 1908185 },
    { url = "https://files.pythonhosted.org/packages/c8/ce/3cb22b07c29938f97ff5f5bb27521f95e2ebec399b882392deb68d6c440e/pydantic_core-2.33.1-cp312-cp312-macosx_10_12_x86_64.whl", hash = "sha256:1293d7febb995e9d3ec3ea09caf1a26214eec45b0f29f6074abb004723fc1de8", size = 2026640 },
    { url = "https://files.pythonhosted.org/packages/19/78/f381d643b12378fee782a72126ec5d793081ef03791c28a0fd542a5bee64/pydantic_core-2.33.1-cp312-cp312-macosx_11_0_arm64.whl", hash = "sha256:99b56acd433386c8f20be5c4000786d1e7ca0523c8eefc995d14d79c7a081498", size = 1852649 },
    { url = "https://files.pythonhosted.org/packages/9d/2b/98a37b80b15aac9eb2c6cfc6dbd35e5058a352891c5cce3a8472d77665a6/pydantic_core-2.33.1-cp312-cp312-manylinux_2_17_aarch64.manylinux2014_aarch64.whl", hash = "sha256:35a5ec3fa8c2fe6c53e1b2ccc2454398f95d5393ab398478f53e1afbbeb4d939", size = 1892472 },
    { url = "https://files.pythonhosted.org/packages/4e/d4/3c59514e0f55a161004792b9ff3039da52448f43f5834f905abef9db6e4a/pydantic_core-2.33.1-cp312-cp312-manylinux_2_17_armv7l.manylinux2014_armv7l.whl", hash = "sha256:b172f7b9d2f3abc0efd12e3386f7e48b576ef309544ac3a63e5e9cdd2e24585d", size = 1977509 },
    { url = "https://files.pythonhosted.org/packages/a9/b6/c2c7946ef70576f79a25db59a576bce088bdc5952d1b93c9789b091df716/pydantic_core-2.33.1-cp312-cp312-manylinux_2_17_ppc64le.manylinux2014_ppc64le.whl", hash = "sha256:9097b9f17f91eea659b9ec58148c0747ec354a42f7389b9d50701610d86f812e", size = 2128702 },
    { url = "https://files.pythonhosted.org/packages/88/fe/65a880f81e3f2a974312b61f82a03d85528f89a010ce21ad92f109d94deb/pydantic_core-2.33.1-cp312-cp312-manylinux_2_17_s390x.manylinux2014_s390x.whl", hash = "sha256:cc77ec5b7e2118b152b0d886c7514a4653bcb58c6b1d760134a9fab915f777b3", size = 2679428 },
    { url = "https://files.pythonhosted.org/packages/6f/ff/4459e4146afd0462fb483bb98aa2436d69c484737feaceba1341615fb0ac/pydantic_core-2.33.1-cp312-cp312-manylinux_2_17_x86_64.manylinux2014_x86_64.whl", hash = "sha256:d5e3d15245b08fa4a84cefc6c9222e6f37c98111c8679fbd94aa145f9a0ae23d", size = 2008753 },
    { url = "https://files.pythonhosted.org/packages/7c/76/1c42e384e8d78452ededac8b583fe2550c84abfef83a0552e0e7478ccbc3/pydantic_core-2.33.1-cp312-cp312-manylinux_2_5_i686.manylinux1_i686.whl", hash = "sha256:ef99779001d7ac2e2461d8ab55d3373fe7315caefdbecd8ced75304ae5a6fc6b", size = 2114849 },
    { url = "https://files.pythonhosted.org/packages/00/72/7d0cf05095c15f7ffe0eb78914b166d591c0eed72f294da68378da205101/pydantic_core-2.33.1-cp312-cp312-musllinux_1_1_aarch64.whl", hash = "sha256:fc6bf8869e193855e8d91d91f6bf59699a5cdfaa47a404e278e776dd7f168b39", size = 2069541 },
    { url = "https://files.pythonhosted.org/packages/b3/69/94a514066bb7d8be499aa764926937409d2389c09be0b5107a970286ef81/pydantic_core-2.33.1-cp312-cp312-musllinux_1_1_armv7l.whl", hash = "sha256:b1caa0bc2741b043db7823843e1bde8aaa58a55a58fda06083b0569f8b45693a", size = 2239225 },
    { url = "https://files.pythonhosted.org/packages/84/b0/e390071eadb44b41f4f54c3cef64d8bf5f9612c92686c9299eaa09e267e2/pydantic_core-2.33.1-cp312-cp312-musllinux_1_1_x86_64.whl", hash = "sha256:ec259f62538e8bf364903a7d0d0239447059f9434b284f5536e8402b7dd198db", size = 2248373 },
    { url = "https://files.pythonhosted.org/packages/d6/b2/288b3579ffc07e92af66e2f1a11be3b056fe1214aab314748461f21a31c3/pydantic_core-2.33.1-cp312-cp312-win32.whl", hash = "sha256:e14f369c98a7c15772b9da98987f58e2b509a93235582838bd0d1d8c08b68fda", size = 1907034 },
    { url = "https://files.pythonhosted.org/packages/02/28/58442ad1c22b5b6742b992ba9518420235adced665513868f99a1c2638a5/pydantic_core-2.33.1-cp312-cp312-win_amd64.whl", hash = "sha256:1c607801d85e2e123357b3893f82c97a42856192997b95b4d8325deb1cd0c5f4", size = 1956848 },
    { url = "https://files.pythonhosted.org/packages/a1/eb/f54809b51c7e2a1d9f439f158b8dd94359321abcc98767e16fc48ae5a77e/pydantic_core-2.33.1-cp312-cp312-win_arm64.whl", hash = "sha256:8d13f0276806ee722e70a1c93da19748594f19ac4299c7e41237fc791d1861ea", size = 1903986 },
    { url = "https://files.pythonhosted.org/packages/7a/24/eed3466a4308d79155f1cdd5c7432c80ddcc4530ba8623b79d5ced021641/pydantic_core-2.33.1-cp313-cp313-macosx_10_12_x86_64.whl", hash = "sha256:70af6a21237b53d1fe7b9325b20e65cbf2f0a848cf77bed492b029139701e66a", size = 2033551 },
    { url = "https://files.pythonhosted.org/packages/ab/14/df54b1a0bc9b6ded9b758b73139d2c11b4e8eb43e8ab9c5847c0a2913ada/pydantic_core-2.33.1-cp313-cp313-macosx_11_0_arm64.whl", hash = "sha256:282b3fe1bbbe5ae35224a0dbd05aed9ccabccd241e8e6b60370484234b456266", size = 1852785 },
    { url = "https://files.pythonhosted.org/packages/fa/96/e275f15ff3d34bb04b0125d9bc8848bf69f25d784d92a63676112451bfb9/pydantic_core-2.33.1-cp313-cp313-manylinux_2_17_aarch64.manylinux2014_aarch64.whl", hash = "sha256:4b315e596282bbb5822d0c7ee9d255595bd7506d1cb20c2911a4da0b970187d3", size = 1897758 },
    { url = "https://files.pythonhosted.org/packages/b7/d8/96bc536e975b69e3a924b507d2a19aedbf50b24e08c80fb00e35f9baaed8/pydantic_core-2.33.1-cp313-cp313-manylinux_2_17_armv7l.manylinux2014_armv7l.whl", hash = "sha256:1dfae24cf9921875ca0ca6a8ecb4bb2f13c855794ed0d468d6abbec6e6dcd44a", size = 1986109 },
    { url = "https://files.pythonhosted.org/packages/90/72/ab58e43ce7e900b88cb571ed057b2fcd0e95b708a2e0bed475b10130393e/pydantic_core-2.33.1-cp313-cp313-manylinux_2_17_ppc64le.manylinux2014_ppc64le.whl", hash = "sha256:6dd8ecfde08d8bfadaea669e83c63939af76f4cf5538a72597016edfa3fad516", size = 2129159 },
    { url = "https://files.pythonhosted.org/packages/dc/3f/52d85781406886c6870ac995ec0ba7ccc028b530b0798c9080531b409fdb/pydantic_core-2.33.1-cp313-cp313-manylinux_2_17_s390x.manylinux2014_s390x.whl", hash = "sha256:2f593494876eae852dc98c43c6f260f45abdbfeec9e4324e31a481d948214764", size = 2680222 },
    { url = "https://files.pythonhosted.org/packages/f4/56/6e2ef42f363a0eec0fd92f74a91e0ac48cd2e49b695aac1509ad81eee86a/pydantic_core-2.33.1-cp313-cp313-manylinux_2_17_x86_64.manylinux2014_x86_64.whl", hash = "sha256:948b73114f47fd7016088e5186d13faf5e1b2fe83f5e320e371f035557fd264d", size = 2006980 },
    { url = "https://files.pythonhosted.org/packages/4c/c0/604536c4379cc78359f9ee0aa319f4aedf6b652ec2854953f5a14fc38c5a/pydantic_core-2.33.1-cp313-cp313-manylinux_2_5_i686.manylinux1_i686.whl", hash = "sha256:e11f3864eb516af21b01e25fac915a82e9ddad3bb0fb9e95a246067398b435a4", size = 2120840 },
    { url = "https://files.pythonhosted.org/packages/1f/46/9eb764814f508f0edfb291a0f75d10854d78113fa13900ce13729aaec3ae/pydantic_core-2.33.1-cp313-cp313-musllinux_1_1_aarch64.whl", hash = "sha256:549150be302428b56fdad0c23c2741dcdb5572413776826c965619a25d9c6bde", size = 2072518 },
    { url = "https://files.pythonhosted.org/packages/42/e3/fb6b2a732b82d1666fa6bf53e3627867ea3131c5f39f98ce92141e3e3dc1/pydantic_core-2.33.1-cp313-cp313-musllinux_1_1_armv7l.whl", hash = "sha256:495bc156026efafd9ef2d82372bd38afce78ddd82bf28ef5276c469e57c0c83e", size = 2248025 },
    { url = "https://files.pythonhosted.org/packages/5c/9d/fbe8fe9d1aa4dac88723f10a921bc7418bd3378a567cb5e21193a3c48b43/pydantic_core-2.33.1-cp313-cp313-musllinux_1_1_x86_64.whl", hash = "sha256:ec79de2a8680b1a67a07490bddf9636d5c2fab609ba8c57597e855fa5fa4dacd", size = 2254991 },
    { url = "https://files.pythonhosted.org/packages/aa/99/07e2237b8a66438d9b26482332cda99a9acccb58d284af7bc7c946a42fd3/pydantic_core-2.33.1-cp313-cp313-win32.whl", hash = "sha256:ee12a7be1742f81b8a65b36c6921022301d466b82d80315d215c4c691724986f", size = 1915262 },
    { url = "https://files.pythonhosted.org/packages/8a/f4/e457a7849beeed1e5defbcf5051c6f7b3c91a0624dd31543a64fc9adcf52/pydantic_core-2.33.1-cp313-cp313-win_amd64.whl", hash = "sha256:ede9b407e39949d2afc46385ce6bd6e11588660c26f80576c11c958e6647bc40", size = 1956626 },
    { url = "https://files.pythonhosted.org/packages/20/d0/e8d567a7cff7b04e017ae164d98011f1e1894269fe8e90ea187a3cbfb562/pydantic_core-2.33.1-cp313-cp313-win_arm64.whl", hash = "sha256:aa687a23d4b7871a00e03ca96a09cad0f28f443690d300500603bd0adba4b523", size = 1909590 },
    { url = "https://files.pythonhosted.org/packages/ef/fd/24ea4302d7a527d672c5be06e17df16aabfb4e9fdc6e0b345c21580f3d2a/pydantic_core-2.33.1-cp313-cp313t-macosx_11_0_arm64.whl", hash = "sha256:401d7b76e1000d0dd5538e6381d28febdcacb097c8d340dde7d7fc6e13e9f95d", size = 1812963 },
    { url = "https://files.pythonhosted.org/packages/5f/95/4fbc2ecdeb5c1c53f1175a32d870250194eb2fdf6291b795ab08c8646d5d/pydantic_core-2.33.1-cp313-cp313t-manylinux_2_17_x86_64.manylinux2014_x86_64.whl", hash = "sha256:7aeb055a42d734c0255c9e489ac67e75397d59c6fbe60d155851e9782f276a9c", size = 1986896 },
    { url = "https://files.pythonhosted.org/packages/71/ae/fe31e7f4a62431222d8f65a3bd02e3fa7e6026d154a00818e6d30520ea77/pydantic_core-2.33.1-cp313-cp313t-win_amd64.whl", hash = "sha256:338ea9b73e6e109f15ab439e62cb3b78aa752c7fd9536794112e14bee02c8d18", size = 1931810 },
    { url = "https://files.pythonhosted.org/packages/0b/76/1794e440c1801ed35415238d2c728f26cd12695df9057154ad768b7b991c/pydantic_core-2.33.1-pp311-pypy311_pp73-macosx_10_12_x86_64.whl", hash = "sha256:3a371dc00282c4b84246509a5ddc808e61b9864aa1eae9ecc92bb1268b82db4a", size = 2042858 },
    { url = "https://files.pythonhosted.org/packages/73/b4/9cd7b081fb0b1b4f8150507cd59d27b275c3e22ad60b35cb19ea0977d9b9/pydantic_core-2.33.1-pp311-pypy311_pp73-macosx_11_0_arm64.whl", hash = "sha256:f59295ecc75a1788af8ba92f2e8c6eeaa5a94c22fc4d151e8d9638814f85c8fc", size = 1873745 },
    { url = "https://files.pythonhosted.org/packages/e1/d7/9ddb7575d4321e40d0363903c2576c8c0c3280ebea137777e5ab58d723e3/pydantic_core-2.33.1-pp311-pypy311_pp73-manylinux_2_17_aarch64.manylinux2014_aarch64.whl", hash = "sha256:08530b8ac922003033f399128505f513e30ca770527cc8bbacf75a84fcc2c74b", size = 1904188 },
    { url = "https://files.pythonhosted.org/packages/d1/a8/3194ccfe461bb08da19377ebec8cb4f13c9bd82e13baebc53c5c7c39a029/pydantic_core-2.33.1-pp311-pypy311_pp73-manylinux_2_17_x86_64.manylinux2014_x86_64.whl", hash = "sha256:bae370459da6a5466978c0eacf90690cb57ec9d533f8e63e564ef3822bfa04fe", size = 2083479 },
    { url = "https://files.pythonhosted.org/packages/42/c7/84cb569555d7179ca0b3f838cef08f66f7089b54432f5b8599aac6e9533e/pydantic_core-2.33.1-pp311-pypy311_pp73-manylinux_2_5_i686.manylinux1_i686.whl", hash = "sha256:e3de2777e3b9f4d603112f78006f4ae0acb936e95f06da6cb1a45fbad6bdb4b5", size = 2118415 },
    { url = "https://files.pythonhosted.org/packages/3b/67/72abb8c73e0837716afbb58a59cc9e3ae43d1aa8677f3b4bc72c16142716/pydantic_core-2.33.1-pp311-pypy311_pp73-musllinux_1_1_aarch64.whl", hash = "sha256:3a64e81e8cba118e108d7126362ea30e021291b7805d47e4896e52c791be2761", size = 2079623 },
    { url = "https://files.pythonhosted.org/packages/0b/cd/c59707e35a47ba4cbbf153c3f7c56420c58653b5801b055dc52cccc8e2dc/pydantic_core-2.33.1-pp311-pypy311_pp73-musllinux_1_1_armv7l.whl", hash = "sha256:52928d8c1b6bda03cc6d811e8923dffc87a2d3c8b3bfd2ce16471c7147a24850", size = 2250175 },
    { url = "https://files.pythonhosted.org/packages/84/32/e4325a6676b0bed32d5b084566ec86ed7fd1e9bcbfc49c578b1755bde920/pydantic_core-2.33.1-pp311-pypy311_pp73-musllinux_1_1_x86_64.whl", hash = "sha256:1b30d92c9412beb5ac6b10a3eb7ef92ccb14e3f2a8d7732e2d739f58b3aa7544", size = 2254674 },
    { url = "https://files.pythonhosted.org/packages/12/6f/5596dc418f2e292ffc661d21931ab34591952e2843e7168ea5a52591f6ff/pydantic_core-2.33.1-pp311-pypy311_pp73-win_amd64.whl", hash = "sha256:f995719707e0e29f0f41a8aa3bcea6e761a36c9136104d3189eafb83f5cec5e5", size = 2080951 },
]

[[package]]
name = "pydantic-settings"
version = "2.8.1"
source = { registry = "https://pypi.org/simple" }
dependencies = [
    { name = "pydantic" },
    { name = "python-dotenv" },
]
sdist = { url = "https://files.pythonhosted.org/packages/88/82/c79424d7d8c29b994fb01d277da57b0a9b09cc03c3ff875f9bd8a86b2145/pydantic_settings-2.8.1.tar.gz", hash = "sha256:d5c663dfbe9db9d5e1c646b2e161da12f0d734d422ee56f567d0ea2cee4e8585", size = 83550 }
wheels = [
    { url = "https://files.pythonhosted.org/packages/0b/53/a64f03044927dc47aafe029c42a5b7aabc38dfb813475e0e1bf71c4a59d0/pydantic_settings-2.8.1-py3-none-any.whl", hash = "sha256:81942d5ac3d905f7f3ee1a70df5dfb62d5569c12f51a5a647defc1c3d9ee2e9c", size = 30839 },
]

[[package]]
name = "pydeck"
version = "0.9.1"
source = { registry = "https://pypi.org/simple" }
dependencies = [
    { name = "jinja2" },
    { name = "numpy" },
]
sdist = { url = "https://files.pythonhosted.org/packages/a1/ca/40e14e196864a0f61a92abb14d09b3d3da98f94ccb03b49cf51688140dab/pydeck-0.9.1.tar.gz", hash = "sha256:f74475ae637951d63f2ee58326757f8d4f9cd9f2a457cf42950715003e2cb605", size = 3832240 }
wheels = [
    { url = "https://files.pythonhosted.org/packages/ab/4c/b888e6cf58bd9db9c93f40d1c6be8283ff49d88919231afe93a6bcf61626/pydeck-0.9.1-py2.py3-none-any.whl", hash = "sha256:b3f75ba0d273fc917094fa61224f3f6076ca8752b93d46faf3bcfd9f9d59b038", size = 6900403 },
]

[[package]]
name = "pygments"
version = "2.19.1"
source = { registry = "https://pypi.org/simple" }
sdist = { url = "https://files.pythonhosted.org/packages/7c/2d/c3338d48ea6cc0feb8446d8e6937e1408088a72a39937982cc6111d17f84/pygments-2.19.1.tar.gz", hash = "sha256:61c16d2a8576dc0649d9f39e089b5f02bcd27fba10d8fb4dcc28173f7a45151f", size = 4968581 }
wheels = [
    { url = "https://files.pythonhosted.org/packages/8a/0b/9fcc47d19c48b59121088dd6da2488a49d5f72dacf8262e2790a1d2c7d15/pygments-2.19.1-py3-none-any.whl", hash = "sha256:9ea1544ad55cecf4b8242fab6dd35a93bbce657034b0611ee383099054ab6d8c", size = 1225293 },
]

[[package]]
name = "pymdown-extensions"
version = "10.14.3"
source = { registry = "https://pypi.org/simple" }
dependencies = [
    { name = "markdown" },
    { name = "pyyaml" },
]
sdist = { url = "https://files.pythonhosted.org/packages/7c/44/e6de2fdc880ad0ec7547ca2e087212be815efbc9a425a8d5ba9ede602cbb/pymdown_extensions-10.14.3.tar.gz", hash = "sha256:41e576ce3f5d650be59e900e4ceff231e0aed2a88cf30acaee41e02f063a061b", size = 846846 }
wheels = [
    { url = "https://files.pythonhosted.org/packages/eb/f5/b9e2a42aa8f9e34d52d66de87941ecd236570c7ed2e87775ed23bbe4e224/pymdown_extensions-10.14.3-py3-none-any.whl", hash = "sha256:05e0bee73d64b9c71a4ae17c72abc2f700e8bc8403755a00580b49a4e9f189e9", size = 264467 },
]

[[package]]
name = "pyparsing"
version = "3.2.3"
source = { registry = "https://pypi.org/simple" }
sdist = { url = "https://files.pythonhosted.org/packages/bb/22/f1129e69d94ffff626bdb5c835506b3a5b4f3d070f17ea295e12c2c6f60f/pyparsing-3.2.3.tar.gz", hash = "sha256:b9c13f1ab8b3b542f72e28f634bad4de758ab3ce4546e4301970ad6fa77c38be", size = 1088608 }
wheels = [
    { url = "https://files.pythonhosted.org/packages/05/e7/df2285f3d08fee213f2d041540fa4fc9ca6c2d44cf36d3a035bf2a8d2bcc/pyparsing-3.2.3-py3-none-any.whl", hash = "sha256:a749938e02d6fd0b59b356ca504a24982314bb090c383e3cf201c95ef7e2bfcf", size = 111120 },
]

[[package]]
name = "pytest"
version = "8.3.5"
source = { registry = "https://pypi.org/simple" }
dependencies = [
    { name = "colorama", marker = "sys_platform == 'win32'" },
    { name = "iniconfig" },
    { name = "packaging" },
    { name = "pluggy" },
]
sdist = { url = "https://files.pythonhosted.org/packages/ae/3c/c9d525a414d506893f0cd8a8d0de7706446213181570cdbd766691164e40/pytest-8.3.5.tar.gz", hash = "sha256:f4efe70cc14e511565ac476b57c279e12a855b11f48f212af1080ef2263d3845", size = 1450891 }
wheels = [
    { url = "https://files.pythonhosted.org/packages/30/3d/64ad57c803f1fa1e963a7946b6e0fea4a70df53c1a7fed304586539c2bac/pytest-8.3.5-py3-none-any.whl", hash = "sha256:c69214aa47deac29fad6c2a4f590b9c4a9fdb16a403176fe154b79c0b4d4d820", size = 343634 },
]

[[package]]
name = "pytest-asyncio"
version = "0.26.0"
source = { registry = "https://pypi.org/simple" }
dependencies = [
    { name = "pytest" },
]
sdist = { url = "https://files.pythonhosted.org/packages/8e/c4/453c52c659521066969523e87d85d54139bbd17b78f09532fb8eb8cdb58e/pytest_asyncio-0.26.0.tar.gz", hash = "sha256:c4df2a697648241ff39e7f0e4a73050b03f123f760673956cf0d72a4990e312f", size = 54156 }
wheels = [
    { url = "https://files.pythonhosted.org/packages/20/7f/338843f449ace853647ace35870874f69a764d251872ed1b4de9f234822c/pytest_asyncio-0.26.0-py3-none-any.whl", hash = "sha256:7b51ed894f4fbea1340262bdae5135797ebbe21d8638978e35d31c6d19f72fb0", size = 19694 },
]

[[package]]
name = "pytest-cov"
version = "6.1.1"
source = { registry = "https://pypi.org/simple" }
dependencies = [
    { name = "coverage", extra = ["toml"] },
    { name = "pytest" },
]
sdist = { url = "https://files.pythonhosted.org/packages/25/69/5f1e57f6c5a39f81411b550027bf72842c4567ff5fd572bed1edc9e4b5d9/pytest_cov-6.1.1.tar.gz", hash = "sha256:46935f7aaefba760e716c2ebfbe1c216240b9592966e7da99ea8292d4d3e2a0a", size = 66857 }
wheels = [
    { url = "https://files.pythonhosted.org/packages/28/d0/def53b4a790cfb21483016430ed828f64830dd981ebe1089971cd10cab25/pytest_cov-6.1.1-py3-none-any.whl", hash = "sha256:bddf29ed2d0ab6f4df17b4c55b0a657287db8684af9c42ea546b21b1041b3dde", size = 23841 },
]

[[package]]
name = "pytest-env"
version = "1.1.5"
source = { registry = "https://pypi.org/simple" }
dependencies = [
    { name = "pytest" },
]
sdist = { url = "https://files.pythonhosted.org/packages/1f/31/27f28431a16b83cab7a636dce59cf397517807d247caa38ee67d65e71ef8/pytest_env-1.1.5.tar.gz", hash = "sha256:91209840aa0e43385073ac464a554ad2947cc2fd663a9debf88d03b01e0cc1cf", size = 8911 }
wheels = [
    { url = "https://files.pythonhosted.org/packages/de/b8/87cfb16045c9d4092cfcf526135d73b88101aac83bc1adcf82dfb5fd3833/pytest_env-1.1.5-py3-none-any.whl", hash = "sha256:ce90cf8772878515c24b31cd97c7fa1f4481cd68d588419fd45f10ecaee6bc30", size = 6141 },
]

[[package]]
name = "python-dateutil"
version = "2.9.0.post0"
source = { registry = "https://pypi.org/simple" }
dependencies = [
    { name = "six" },
]
sdist = { url = "https://files.pythonhosted.org/packages/66/c0/0c8b6ad9f17a802ee498c46e004a0eb49bc148f2fd230864601a86dcf6db/python-dateutil-2.9.0.post0.tar.gz", hash = "sha256:37dd54208da7e1cd875388217d5e00ebd4179249f90fb72437e91a35459a0ad3", size = 342432 }
wheels = [
    { url = "https://files.pythonhosted.org/packages/ec/57/56b9bcc3c9c6a792fcbaf139543cee77261f3651ca9da0c93f5c1221264b/python_dateutil-2.9.0.post0-py2.py3-none-any.whl", hash = "sha256:a8b2bc7bffae282281c8140a97d3aa9c14da0b136dfe83f850eea9a5f7470427", size = 229892 },
]

[[package]]
name = "python-dotenv"
version = "1.1.0"
source = { registry = "https://pypi.org/simple" }
sdist = { url = "https://files.pythonhosted.org/packages/88/2c/7bb1416c5620485aa793f2de31d3df393d3686aa8a8506d11e10e13c5baf/python_dotenv-1.1.0.tar.gz", hash = "sha256:41f90bc6f5f177fb41f53e87666db362025010eb28f60a01c9143bfa33a2b2d5", size = 39920 }
wheels = [
    { url = "https://files.pythonhosted.org/packages/1e/18/98a99ad95133c6a6e2005fe89faedf294a748bd5dc803008059409ac9b1e/python_dotenv-1.1.0-py3-none-any.whl", hash = "sha256:d7c01d9e2293916c18baf562d95698754b0dbbb5e74d457c45d4f6561fb9d55d", size = 20256 },
]

[[package]]
name = "python-multipart"
version = "0.0.20"
source = { registry = "https://pypi.org/simple" }
sdist = { url = "https://files.pythonhosted.org/packages/f3/87/f44d7c9f274c7ee665a29b885ec97089ec5dc034c7f3fafa03da9e39a09e/python_multipart-0.0.20.tar.gz", hash = "sha256:8dd0cab45b8e23064ae09147625994d090fa46f5b0d1e13af944c331a7fa9d13", size = 37158 }
wheels = [
    { url = "https://files.pythonhosted.org/packages/45/58/38b5afbc1a800eeea951b9285d3912613f2603bdf897a4ab0f4bd7f405fc/python_multipart-0.0.20-py3-none-any.whl", hash = "sha256:8a62d3a8335e06589fe01f2a3e178cdcc632f3fbe0d492ad9ee0ec35aab1f104", size = 24546 },
]

[[package]]
name = "pytz"
version = "2025.2"
source = { registry = "https://pypi.org/simple" }
sdist = { url = "https://files.pythonhosted.org/packages/f8/bf/abbd3cdfb8fbc7fb3d4d38d320f2441b1e7cbe29be4f23797b4a2b5d8aac/pytz-2025.2.tar.gz", hash = "sha256:360b9e3dbb49a209c21ad61809c7fb453643e048b38924c765813546746e81c3", size = 320884 }
wheels = [
    { url = "https://files.pythonhosted.org/packages/81/c4/34e93fe5f5429d7570ec1fa436f1986fb1f00c3e0f43a589fe2bbcd22c3f/pytz-2025.2-py2.py3-none-any.whl", hash = "sha256:5ddf76296dd8c44c26eb8f4b6f35488f3ccbf6fbbd7adee0b7262d43f0ec2f00", size = 509225 },
]

[[package]]
name = "pywin32"
version = "310"
source = { registry = "https://pypi.org/simple" }
wheels = [
    { url = "https://files.pythonhosted.org/packages/f7/b1/68aa2986129fb1011dabbe95f0136f44509afaf072b12b8f815905a39f33/pywin32-310-cp311-cp311-win32.whl", hash = "sha256:1e765f9564e83011a63321bb9d27ec456a0ed90d3732c4b2e312b855365ed8bd", size = 8784284 },
    { url = "https://files.pythonhosted.org/packages/b3/bd/d1592635992dd8db5bb8ace0551bc3a769de1ac8850200cfa517e72739fb/pywin32-310-cp311-cp311-win_amd64.whl", hash = "sha256:126298077a9d7c95c53823934f000599f66ec9296b09167810eb24875f32689c", size = 9520748 },
    { url = "https://files.pythonhosted.org/packages/90/b1/ac8b1ffce6603849eb45a91cf126c0fa5431f186c2e768bf56889c46f51c/pywin32-310-cp311-cp311-win_arm64.whl", hash = "sha256:19ec5fc9b1d51c4350be7bb00760ffce46e6c95eaf2f0b2f1150657b1a43c582", size = 8455941 },
    { url = "https://files.pythonhosted.org/packages/6b/ec/4fdbe47932f671d6e348474ea35ed94227fb5df56a7c30cbbb42cd396ed0/pywin32-310-cp312-cp312-win32.whl", hash = "sha256:8a75a5cc3893e83a108c05d82198880704c44bbaee4d06e442e471d3c9ea4f3d", size = 8796239 },
    { url = "https://files.pythonhosted.org/packages/e3/e5/b0627f8bb84e06991bea89ad8153a9e50ace40b2e1195d68e9dff6b03d0f/pywin32-310-cp312-cp312-win_amd64.whl", hash = "sha256:bf5c397c9a9a19a6f62f3fb821fbf36cac08f03770056711f765ec1503972060", size = 9503839 },
    { url = "https://files.pythonhosted.org/packages/1f/32/9ccf53748df72301a89713936645a664ec001abd35ecc8578beda593d37d/pywin32-310-cp312-cp312-win_arm64.whl", hash = "sha256:2349cc906eae872d0663d4d6290d13b90621eaf78964bb1578632ff20e152966", size = 8459470 },
    { url = "https://files.pythonhosted.org/packages/1c/09/9c1b978ffc4ae53999e89c19c77ba882d9fce476729f23ef55211ea1c034/pywin32-310-cp313-cp313-win32.whl", hash = "sha256:5d241a659c496ada3253cd01cfaa779b048e90ce4b2b38cd44168ad555ce74ab", size = 8794384 },
    { url = "https://files.pythonhosted.org/packages/45/3c/b4640f740ffebadd5d34df35fecba0e1cfef8fde9f3e594df91c28ad9b50/pywin32-310-cp313-cp313-win_amd64.whl", hash = "sha256:667827eb3a90208ddbdcc9e860c81bde63a135710e21e4cb3348968e4bd5249e", size = 9503039 },
    { url = "https://files.pythonhosted.org/packages/b4/f4/f785020090fb050e7fb6d34b780f2231f302609dc964672f72bfaeb59a28/pywin32-310-cp313-cp313-win_arm64.whl", hash = "sha256:e308f831de771482b7cf692a1f308f8fca701b2d8f9dde6cc440c7da17e47b33", size = 8458152 },
]

[[package]]
name = "pyyaml"
version = "6.0.2"
source = { registry = "https://pypi.org/simple" }
sdist = { url = "https://files.pythonhosted.org/packages/54/ed/79a089b6be93607fa5cdaedf301d7dfb23af5f25c398d5ead2525b063e17/pyyaml-6.0.2.tar.gz", hash = "sha256:d584d9ec91ad65861cc08d42e834324ef890a082e591037abe114850ff7bbc3e", size = 130631 }
wheels = [
    { url = "https://files.pythonhosted.org/packages/f8/aa/7af4e81f7acba21a4c6be026da38fd2b872ca46226673c89a758ebdc4fd2/PyYAML-6.0.2-cp311-cp311-macosx_10_9_x86_64.whl", hash = "sha256:cc1c1159b3d456576af7a3e4d1ba7e6924cb39de8f67111c735f6fc832082774", size = 184612 },
    { url = "https://files.pythonhosted.org/packages/8b/62/b9faa998fd185f65c1371643678e4d58254add437edb764a08c5a98fb986/PyYAML-6.0.2-cp311-cp311-macosx_11_0_arm64.whl", hash = "sha256:1e2120ef853f59c7419231f3bf4e7021f1b936f6ebd222406c3b60212205d2ee", size = 172040 },
    { url = "https://files.pythonhosted.org/packages/ad/0c/c804f5f922a9a6563bab712d8dcc70251e8af811fce4524d57c2c0fd49a4/PyYAML-6.0.2-cp311-cp311-manylinux_2_17_aarch64.manylinux2014_aarch64.whl", hash = "sha256:5d225db5a45f21e78dd9358e58a98702a0302f2659a3c6cd320564b75b86f47c", size = 736829 },
    { url = "https://files.pythonhosted.org/packages/51/16/6af8d6a6b210c8e54f1406a6b9481febf9c64a3109c541567e35a49aa2e7/PyYAML-6.0.2-cp311-cp311-manylinux_2_17_s390x.manylinux2014_s390x.whl", hash = "sha256:5ac9328ec4831237bec75defaf839f7d4564be1e6b25ac710bd1a96321cc8317", size = 764167 },
    { url = "https://files.pythonhosted.org/packages/75/e4/2c27590dfc9992f73aabbeb9241ae20220bd9452df27483b6e56d3975cc5/PyYAML-6.0.2-cp311-cp311-manylinux_2_17_x86_64.manylinux2014_x86_64.whl", hash = "sha256:3ad2a3decf9aaba3d29c8f537ac4b243e36bef957511b4766cb0057d32b0be85", size = 762952 },
    { url = "https://files.pythonhosted.org/packages/9b/97/ecc1abf4a823f5ac61941a9c00fe501b02ac3ab0e373c3857f7d4b83e2b6/PyYAML-6.0.2-cp311-cp311-musllinux_1_1_aarch64.whl", hash = "sha256:ff3824dc5261f50c9b0dfb3be22b4567a6f938ccce4587b38952d85fd9e9afe4", size = 735301 },
    { url = "https://files.pythonhosted.org/packages/45/73/0f49dacd6e82c9430e46f4a027baa4ca205e8b0a9dce1397f44edc23559d/PyYAML-6.0.2-cp311-cp311-musllinux_1_1_x86_64.whl", hash = "sha256:797b4f722ffa07cc8d62053e4cff1486fa6dc094105d13fea7b1de7d8bf71c9e", size = 756638 },
    { url = "https://files.pythonhosted.org/packages/22/5f/956f0f9fc65223a58fbc14459bf34b4cc48dec52e00535c79b8db361aabd/PyYAML-6.0.2-cp311-cp311-win32.whl", hash = "sha256:11d8f3dd2b9c1207dcaf2ee0bbbfd5991f571186ec9cc78427ba5bd32afae4b5", size = 143850 },
    { url = "https://files.pythonhosted.org/packages/ed/23/8da0bbe2ab9dcdd11f4f4557ccaf95c10b9811b13ecced089d43ce59c3c8/PyYAML-6.0.2-cp311-cp311-win_amd64.whl", hash = "sha256:e10ce637b18caea04431ce14fabcf5c64a1c61ec9c56b071a4b7ca131ca52d44", size = 161980 },
    { url = "https://files.pythonhosted.org/packages/86/0c/c581167fc46d6d6d7ddcfb8c843a4de25bdd27e4466938109ca68492292c/PyYAML-6.0.2-cp312-cp312-macosx_10_9_x86_64.whl", hash = "sha256:c70c95198c015b85feafc136515252a261a84561b7b1d51e3384e0655ddf25ab", size = 183873 },
    { url = "https://files.pythonhosted.org/packages/a8/0c/38374f5bb272c051e2a69281d71cba6fdb983413e6758b84482905e29a5d/PyYAML-6.0.2-cp312-cp312-macosx_11_0_arm64.whl", hash = "sha256:ce826d6ef20b1bc864f0a68340c8b3287705cae2f8b4b1d932177dcc76721725", size = 173302 },
    { url = "https://files.pythonhosted.org/packages/c3/93/9916574aa8c00aa06bbac729972eb1071d002b8e158bd0e83a3b9a20a1f7/PyYAML-6.0.2-cp312-cp312-manylinux_2_17_aarch64.manylinux2014_aarch64.whl", hash = "sha256:1f71ea527786de97d1a0cc0eacd1defc0985dcf6b3f17bb77dcfc8c34bec4dc5", size = 739154 },
    { url = "https://files.pythonhosted.org/packages/95/0f/b8938f1cbd09739c6da569d172531567dbcc9789e0029aa070856f123984/PyYAML-6.0.2-cp312-cp312-manylinux_2_17_s390x.manylinux2014_s390x.whl", hash = "sha256:9b22676e8097e9e22e36d6b7bda33190d0d400f345f23d4065d48f4ca7ae0425", size = 766223 },
    { url = "https://files.pythonhosted.org/packages/b9/2b/614b4752f2e127db5cc206abc23a8c19678e92b23c3db30fc86ab731d3bd/PyYAML-6.0.2-cp312-cp312-manylinux_2_17_x86_64.manylinux2014_x86_64.whl", hash = "sha256:80bab7bfc629882493af4aa31a4cfa43a4c57c83813253626916b8c7ada83476", size = 767542 },
    { url = "https://files.pythonhosted.org/packages/d4/00/dd137d5bcc7efea1836d6264f049359861cf548469d18da90cd8216cf05f/PyYAML-6.0.2-cp312-cp312-musllinux_1_1_aarch64.whl", hash = "sha256:0833f8694549e586547b576dcfaba4a6b55b9e96098b36cdc7ebefe667dfed48", size = 731164 },
    { url = "https://files.pythonhosted.org/packages/c9/1f/4f998c900485e5c0ef43838363ba4a9723ac0ad73a9dc42068b12aaba4e4/PyYAML-6.0.2-cp312-cp312-musllinux_1_1_x86_64.whl", hash = "sha256:8b9c7197f7cb2738065c481a0461e50ad02f18c78cd75775628afb4d7137fb3b", size = 756611 },
    { url = "https://files.pythonhosted.org/packages/df/d1/f5a275fdb252768b7a11ec63585bc38d0e87c9e05668a139fea92b80634c/PyYAML-6.0.2-cp312-cp312-win32.whl", hash = "sha256:ef6107725bd54b262d6dedcc2af448a266975032bc85ef0172c5f059da6325b4", size = 140591 },
    { url = "https://files.pythonhosted.org/packages/0c/e8/4f648c598b17c3d06e8753d7d13d57542b30d56e6c2dedf9c331ae56312e/PyYAML-6.0.2-cp312-cp312-win_amd64.whl", hash = "sha256:7e7401d0de89a9a855c839bc697c079a4af81cf878373abd7dc625847d25cbd8", size = 156338 },
    { url = "https://files.pythonhosted.org/packages/ef/e3/3af305b830494fa85d95f6d95ef7fa73f2ee1cc8ef5b495c7c3269fb835f/PyYAML-6.0.2-cp313-cp313-macosx_10_13_x86_64.whl", hash = "sha256:efdca5630322a10774e8e98e1af481aad470dd62c3170801852d752aa7a783ba", size = 181309 },
    { url = "https://files.pythonhosted.org/packages/45/9f/3b1c20a0b7a3200524eb0076cc027a970d320bd3a6592873c85c92a08731/PyYAML-6.0.2-cp313-cp313-macosx_11_0_arm64.whl", hash = "sha256:50187695423ffe49e2deacb8cd10510bc361faac997de9efef88badc3bb9e2d1", size = 171679 },
    { url = "https://files.pythonhosted.org/packages/7c/9a/337322f27005c33bcb656c655fa78325b730324c78620e8328ae28b64d0c/PyYAML-6.0.2-cp313-cp313-manylinux_2_17_aarch64.manylinux2014_aarch64.whl", hash = "sha256:0ffe8360bab4910ef1b9e87fb812d8bc0a308b0d0eef8c8f44e0254ab3b07133", size = 733428 },
    { url = "https://files.pythonhosted.org/packages/a3/69/864fbe19e6c18ea3cc196cbe5d392175b4cf3d5d0ac1403ec3f2d237ebb5/PyYAML-6.0.2-cp313-cp313-manylinux_2_17_s390x.manylinux2014_s390x.whl", hash = "sha256:17e311b6c678207928d649faa7cb0d7b4c26a0ba73d41e99c4fff6b6c3276484", size = 763361 },
    { url = "https://files.pythonhosted.org/packages/04/24/b7721e4845c2f162d26f50521b825fb061bc0a5afcf9a386840f23ea19fa/PyYAML-6.0.2-cp313-cp313-manylinux_2_17_x86_64.manylinux2014_x86_64.whl", hash = "sha256:70b189594dbe54f75ab3a1acec5f1e3faa7e8cf2f1e08d9b561cb41b845f69d5", size = 759523 },
    { url = "https://files.pythonhosted.org/packages/2b/b2/e3234f59ba06559c6ff63c4e10baea10e5e7df868092bf9ab40e5b9c56b6/PyYAML-6.0.2-cp313-cp313-musllinux_1_1_aarch64.whl", hash = "sha256:41e4e3953a79407c794916fa277a82531dd93aad34e29c2a514c2c0c5fe971cc", size = 726660 },
    { url = "https://files.pythonhosted.org/packages/fe/0f/25911a9f080464c59fab9027482f822b86bf0608957a5fcc6eaac85aa515/PyYAML-6.0.2-cp313-cp313-musllinux_1_1_x86_64.whl", hash = "sha256:68ccc6023a3400877818152ad9a1033e3db8625d899c72eacb5a668902e4d652", size = 751597 },
    { url = "https://files.pythonhosted.org/packages/14/0d/e2c3b43bbce3cf6bd97c840b46088a3031085179e596d4929729d8d68270/PyYAML-6.0.2-cp313-cp313-win32.whl", hash = "sha256:bc2fa7c6b47d6bc618dd7fb02ef6fdedb1090ec036abab80d4681424b84c1183", size = 140527 },
    { url = "https://files.pythonhosted.org/packages/fa/de/02b54f42487e3d3c6efb3f89428677074ca7bf43aae402517bc7cca949f3/PyYAML-6.0.2-cp313-cp313-win_amd64.whl", hash = "sha256:8388ee1976c416731879ac16da0aff3f63b286ffdd57cdeb95f3f2e085687563", size = 156446 },
]

[[package]]
name = "pyyaml-env-tag"
version = "0.1"
source = { registry = "https://pypi.org/simple" }
dependencies = [
    { name = "pyyaml" },
]
sdist = { url = "https://files.pythonhosted.org/packages/fb/8e/da1c6c58f751b70f8ceb1eb25bc25d524e8f14fe16edcce3f4e3ba08629c/pyyaml_env_tag-0.1.tar.gz", hash = "sha256:70092675bda14fdec33b31ba77e7543de9ddc88f2e5b99160396572d11525bdb", size = 5631 }
wheels = [
    { url = "https://files.pythonhosted.org/packages/5a/66/bbb1dd374f5c870f59c5bb1db0e18cbe7fa739415a24cbd95b2d1f5ae0c4/pyyaml_env_tag-0.1-py3-none-any.whl", hash = "sha256:af31106dec8a4d68c60207c1886031cbf839b68aa7abccdb19868200532c2069", size = 3911 },
]

[[package]]
name = "pyzmq"
version = "26.4.0"
source = { registry = "https://pypi.org/simple" }
dependencies = [
    { name = "cffi", marker = "implementation_name == 'pypy'" },
]
sdist = { url = "https://files.pythonhosted.org/packages/b1/11/b9213d25230ac18a71b39b3723494e57adebe36e066397b961657b3b41c1/pyzmq-26.4.0.tar.gz", hash = "sha256:4bd13f85f80962f91a651a7356fe0472791a5f7a92f227822b5acf44795c626d", size = 278293 }
wheels = [
    { url = "https://files.pythonhosted.org/packages/32/6d/234e3b0aa82fd0290b1896e9992f56bdddf1f97266110be54d0177a9d2d9/pyzmq-26.4.0-cp311-cp311-macosx_10_15_universal2.whl", hash = "sha256:bfcf82644c9b45ddd7cd2a041f3ff8dce4a0904429b74d73a439e8cab1bd9e54", size = 1339723 },
    { url = "https://files.pythonhosted.org/packages/4f/11/6d561efe29ad83f7149a7cd48e498e539ed09019c6cd7ecc73f4cc725028/pyzmq-26.4.0-cp311-cp311-manylinux_2_17_aarch64.manylinux2014_aarch64.whl", hash = "sha256:e9bcae3979b2654d5289d3490742378b2f3ce804b0b5fd42036074e2bf35b030", size = 672645 },
    { url = "https://files.pythonhosted.org/packages/19/fd/81bfe3e23f418644660bad1a90f0d22f0b3eebe33dd65a79385530bceb3d/pyzmq-26.4.0-cp311-cp311-manylinux_2_17_i686.manylinux2014_i686.whl", hash = "sha256:ccdff8ac4246b6fb60dcf3982dfaeeff5dd04f36051fe0632748fc0aa0679c01", size = 910133 },
    { url = "https://files.pythonhosted.org/packages/97/68/321b9c775595ea3df832a9516252b653fe32818db66fdc8fa31c9b9fce37/pyzmq-26.4.0-cp311-cp311-manylinux_2_17_x86_64.manylinux2014_x86_64.whl", hash = "sha256:4550af385b442dc2d55ab7717837812799d3674cb12f9a3aa897611839c18e9e", size = 867428 },
    { url = "https://files.pythonhosted.org/packages/4e/6e/159cbf2055ef36aa2aa297e01b24523176e5b48ead283c23a94179fb2ba2/pyzmq-26.4.0-cp311-cp311-manylinux_2_28_x86_64.whl", hash = "sha256:2f9f7ffe9db1187a253fca95191854b3fda24696f086e8789d1d449308a34b88", size = 862409 },
    { url = "https://files.pythonhosted.org/packages/05/1c/45fb8db7be5a7d0cadea1070a9cbded5199a2d578de2208197e592f219bd/pyzmq-26.4.0-cp311-cp311-musllinux_1_1_aarch64.whl", hash = "sha256:3709c9ff7ba61589b7372923fd82b99a81932b592a5c7f1a24147c91da9a68d6", size = 1205007 },
    { url = "https://files.pythonhosted.org/packages/f8/fa/658c7f583af6498b463f2fa600f34e298e1b330886f82f1feba0dc2dd6c3/pyzmq-26.4.0-cp311-cp311-musllinux_1_1_i686.whl", hash = "sha256:f8f3c30fb2d26ae5ce36b59768ba60fb72507ea9efc72f8f69fa088450cff1df", size = 1514599 },
    { url = "https://files.pythonhosted.org/packages/4d/d7/44d641522353ce0a2bbd150379cb5ec32f7120944e6bfba4846586945658/pyzmq-26.4.0-cp311-cp311-musllinux_1_1_x86_64.whl", hash = "sha256:382a4a48c8080e273427fc692037e3f7d2851959ffe40864f2db32646eeb3cef", size = 1414546 },
    { url = "https://files.pythonhosted.org/packages/72/76/c8ed7263218b3d1e9bce07b9058502024188bd52cc0b0a267a9513b431fc/pyzmq-26.4.0-cp311-cp311-win32.whl", hash = "sha256:d56aad0517d4c09e3b4f15adebba8f6372c5102c27742a5bdbfc74a7dceb8fca", size = 579247 },
    { url = "https://files.pythonhosted.org/packages/c3/d0/2d9abfa2571a0b1a67c0ada79a8aa1ba1cce57992d80f771abcdf99bb32c/pyzmq-26.4.0-cp311-cp311-win_amd64.whl", hash = "sha256:963977ac8baed7058c1e126014f3fe58b3773f45c78cce7af5c26c09b6823896", size = 644727 },
    { url = "https://files.pythonhosted.org/packages/0d/d1/c8ad82393be6ccedfc3c9f3adb07f8f3976e3c4802640fe3f71441941e70/pyzmq-26.4.0-cp311-cp311-win_arm64.whl", hash = "sha256:c0c8e8cadc81e44cc5088fcd53b9b3b4ce9344815f6c4a03aec653509296fae3", size = 559942 },
    { url = "https://files.pythonhosted.org/packages/10/44/a778555ebfdf6c7fc00816aad12d185d10a74d975800341b1bc36bad1187/pyzmq-26.4.0-cp312-cp312-macosx_10_15_universal2.whl", hash = "sha256:5227cb8da4b6f68acfd48d20c588197fd67745c278827d5238c707daf579227b", size = 1341586 },
    { url = "https://files.pythonhosted.org/packages/9c/4f/f3a58dc69ac757e5103be3bd41fb78721a5e17da7cc617ddb56d973a365c/pyzmq-26.4.0-cp312-cp312-manylinux_2_17_aarch64.manylinux2014_aarch64.whl", hash = "sha256:e1c07a7fa7f7ba86554a2b1bef198c9fed570c08ee062fd2fd6a4dcacd45f905", size = 665880 },
    { url = "https://files.pythonhosted.org/packages/fe/45/50230bcfb3ae5cb98bee683b6edeba1919f2565d7cc1851d3c38e2260795/pyzmq-26.4.0-cp312-cp312-manylinux_2_17_i686.manylinux2014_i686.whl", hash = "sha256:ae775fa83f52f52de73183f7ef5395186f7105d5ed65b1ae65ba27cb1260de2b", size = 902216 },
    { url = "https://files.pythonhosted.org/packages/41/59/56bbdc5689be5e13727491ad2ba5efd7cd564365750514f9bc8f212eef82/pyzmq-26.4.0-cp312-cp312-manylinux_2_17_x86_64.manylinux2014_x86_64.whl", hash = "sha256:66c760d0226ebd52f1e6b644a9e839b5db1e107a23f2fcd46ec0569a4fdd4e63", size = 859814 },
    { url = "https://files.pythonhosted.org/packages/81/b1/57db58cfc8af592ce94f40649bd1804369c05b2190e4cbc0a2dad572baeb/pyzmq-26.4.0-cp312-cp312-manylinux_2_28_x86_64.whl", hash = "sha256:ef8c6ecc1d520debc147173eaa3765d53f06cd8dbe7bd377064cdbc53ab456f5", size = 855889 },
    { url = "https://files.pythonhosted.org/packages/e8/92/47542e629cbac8f221c230a6d0f38dd3d9cff9f6f589ed45fdf572ffd726/pyzmq-26.4.0-cp312-cp312-musllinux_1_1_aarch64.whl", hash = "sha256:3150ef4084e163dec29ae667b10d96aad309b668fac6810c9e8c27cf543d6e0b", size = 1197153 },
    { url = "https://files.pythonhosted.org/packages/07/e5/b10a979d1d565d54410afc87499b16c96b4a181af46e7645ab4831b1088c/pyzmq-26.4.0-cp312-cp312-musllinux_1_1_i686.whl", hash = "sha256:4448c9e55bf8329fa1dcedd32f661bf611214fa70c8e02fee4347bc589d39a84", size = 1507352 },
    { url = "https://files.pythonhosted.org/packages/ab/58/5a23db84507ab9c01c04b1232a7a763be66e992aa2e66498521bbbc72a71/pyzmq-26.4.0-cp312-cp312-musllinux_1_1_x86_64.whl", hash = "sha256:e07dde3647afb084d985310d067a3efa6efad0621ee10826f2cb2f9a31b89d2f", size = 1406834 },
    { url = "https://files.pythonhosted.org/packages/22/74/aaa837b331580c13b79ac39396601fb361454ee184ca85e8861914769b99/pyzmq-26.4.0-cp312-cp312-win32.whl", hash = "sha256:ba034a32ecf9af72adfa5ee383ad0fd4f4e38cdb62b13624278ef768fe5b5b44", size = 577992 },
    { url = "https://files.pythonhosted.org/packages/30/0f/55f8c02c182856743b82dde46b2dc3e314edda7f1098c12a8227eeda0833/pyzmq-26.4.0-cp312-cp312-win_amd64.whl", hash = "sha256:056a97aab4064f526ecb32f4343917a4022a5d9efb6b9df990ff72e1879e40be", size = 640466 },
    { url = "https://files.pythonhosted.org/packages/e4/29/073779afc3ef6f830b8de95026ef20b2d1ec22d0324d767748d806e57379/pyzmq-26.4.0-cp312-cp312-win_arm64.whl", hash = "sha256:2f23c750e485ce1eb639dbd576d27d168595908aa2d60b149e2d9e34c9df40e0", size = 556342 },
    { url = "https://files.pythonhosted.org/packages/d7/20/fb2c92542488db70f833b92893769a569458311a76474bda89dc4264bd18/pyzmq-26.4.0-cp313-cp313-macosx_10_15_universal2.whl", hash = "sha256:c43fac689880f5174d6fc864857d1247fe5cfa22b09ed058a344ca92bf5301e3", size = 1339484 },
    { url = "https://files.pythonhosted.org/packages/58/29/2f06b9cabda3a6ea2c10f43e67ded3e47fc25c54822e2506dfb8325155d4/pyzmq-26.4.0-cp313-cp313-manylinux_2_17_aarch64.manylinux2014_aarch64.whl", hash = "sha256:902aca7eba477657c5fb81c808318460328758e8367ecdd1964b6330c73cae43", size = 666106 },
    { url = "https://files.pythonhosted.org/packages/77/e4/dcf62bd29e5e190bd21bfccaa4f3386e01bf40d948c239239c2f1e726729/pyzmq-26.4.0-cp313-cp313-manylinux_2_17_i686.manylinux2014_i686.whl", hash = "sha256:e5e48a830bfd152fe17fbdeaf99ac5271aa4122521bf0d275b6b24e52ef35eb6", size = 902056 },
    { url = "https://files.pythonhosted.org/packages/1a/cf/b36b3d7aea236087d20189bec1a87eeb2b66009731d7055e5c65f845cdba/pyzmq-26.4.0-cp313-cp313-manylinux_2_17_x86_64.manylinux2014_x86_64.whl", hash = "sha256:31be2b6de98c824c06f5574331f805707c667dc8f60cb18580b7de078479891e", size = 860148 },
    { url = "https://files.pythonhosted.org/packages/18/a6/f048826bc87528c208e90604c3bf573801e54bd91e390cbd2dfa860e82dc/pyzmq-26.4.0-cp313-cp313-manylinux_2_28_x86_64.whl", hash = "sha256:6332452034be001bbf3206ac59c0d2a7713de5f25bb38b06519fc6967b7cf771", size = 855983 },
    { url = "https://files.pythonhosted.org/packages/0a/27/454d34ab6a1d9772a36add22f17f6b85baf7c16e14325fa29e7202ca8ee8/pyzmq-26.4.0-cp313-cp313-musllinux_1_1_aarch64.whl", hash = "sha256:da8c0f5dd352136853e6a09b1b986ee5278dfddfebd30515e16eae425c872b30", size = 1197274 },
    { url = "https://files.pythonhosted.org/packages/f4/3d/7abfeab6b83ad38aa34cbd57c6fc29752c391e3954fd12848bd8d2ec0df6/pyzmq-26.4.0-cp313-cp313-musllinux_1_1_i686.whl", hash = "sha256:f4ccc1a0a2c9806dda2a2dd118a3b7b681e448f3bb354056cad44a65169f6d86", size = 1507120 },
    { url = "https://files.pythonhosted.org/packages/13/ff/bc8d21dbb9bc8705126e875438a1969c4f77e03fc8565d6901c7933a3d01/pyzmq-26.4.0-cp313-cp313-musllinux_1_1_x86_64.whl", hash = "sha256:1c0b5fceadbab461578daf8d1dcc918ebe7ddd2952f748cf30c7cf2de5d51101", size = 1406738 },
    { url = "https://files.pythonhosted.org/packages/f5/5d/d4cd85b24de71d84d81229e3bbb13392b2698432cf8fdcea5afda253d587/pyzmq-26.4.0-cp313-cp313-win32.whl", hash = "sha256:28e2b0ff5ba4b3dd11062d905682bad33385cfa3cc03e81abd7f0822263e6637", size = 577826 },
    { url = "https://files.pythonhosted.org/packages/c6/6c/f289c1789d7bb6e5a3b3bef7b2a55089b8561d17132be7d960d3ff33b14e/pyzmq-26.4.0-cp313-cp313-win_amd64.whl", hash = "sha256:23ecc9d241004c10e8b4f49d12ac064cd7000e1643343944a10df98e57bc544b", size = 640406 },
    { url = "https://files.pythonhosted.org/packages/b3/99/676b8851cb955eb5236a0c1e9ec679ea5ede092bf8bf2c8a68d7e965cac3/pyzmq-26.4.0-cp313-cp313-win_arm64.whl", hash = "sha256:1edb0385c7f025045d6e0f759d4d3afe43c17a3d898914ec6582e6f464203c08", size = 556216 },
    { url = "https://files.pythonhosted.org/packages/65/c2/1fac340de9d7df71efc59d9c50fc7a635a77b103392d1842898dd023afcb/pyzmq-26.4.0-cp313-cp313t-macosx_10_15_universal2.whl", hash = "sha256:93a29e882b2ba1db86ba5dd5e88e18e0ac6b627026c5cfbec9983422011b82d4", size = 1333769 },
    { url = "https://files.pythonhosted.org/packages/5c/c7/6c03637e8d742c3b00bec4f5e4cd9d1c01b2f3694c6f140742e93ca637ed/pyzmq-26.4.0-cp313-cp313t-manylinux_2_17_aarch64.manylinux2014_aarch64.whl", hash = "sha256:cb45684f276f57110bb89e4300c00f1233ca631f08f5f42528a5c408a79efc4a", size = 658826 },
    { url = "https://files.pythonhosted.org/packages/a5/97/a8dca65913c0f78e0545af2bb5078aebfc142ca7d91cdaffa1fbc73e5dbd/pyzmq-26.4.0-cp313-cp313t-manylinux_2_17_i686.manylinux2014_i686.whl", hash = "sha256:f72073e75260cb301aad4258ad6150fa7f57c719b3f498cb91e31df16784d89b", size = 891650 },
    { url = "https://files.pythonhosted.org/packages/7d/7e/f63af1031eb060bf02d033732b910fe48548dcfdbe9c785e9f74a6cc6ae4/pyzmq-26.4.0-cp313-cp313t-manylinux_2_17_x86_64.manylinux2014_x86_64.whl", hash = "sha256:be37e24b13026cfedd233bcbbccd8c0bcd2fdd186216094d095f60076201538d", size = 849776 },
    { url = "https://files.pythonhosted.org/packages/f6/fa/1a009ce582802a895c0d5fe9413f029c940a0a8ee828657a3bb0acffd88b/pyzmq-26.4.0-cp313-cp313t-manylinux_2_28_x86_64.whl", hash = "sha256:237b283044934d26f1eeff4075f751b05d2f3ed42a257fc44386d00df6a270cf", size = 842516 },
    { url = "https://files.pythonhosted.org/packages/6e/bc/f88b0bad0f7a7f500547d71e99f10336f2314e525d4ebf576a1ea4a1d903/pyzmq-26.4.0-cp313-cp313t-musllinux_1_1_aarch64.whl", hash = "sha256:b30f862f6768b17040929a68432c8a8be77780317f45a353cb17e423127d250c", size = 1189183 },
    { url = "https://files.pythonhosted.org/packages/d9/8c/db446a3dd9cf894406dec2e61eeffaa3c07c3abb783deaebb9812c4af6a5/pyzmq-26.4.0-cp313-cp313t-musllinux_1_1_i686.whl", hash = "sha256:c80fcd3504232f13617c6ab501124d373e4895424e65de8b72042333316f64a8", size = 1495501 },
    { url = "https://files.pythonhosted.org/packages/05/4c/bf3cad0d64c3214ac881299c4562b815f05d503bccc513e3fd4fdc6f67e4/pyzmq-26.4.0-cp313-cp313t-musllinux_1_1_x86_64.whl", hash = "sha256:26a2a7451606b87f67cdeca2c2789d86f605da08b4bd616b1a9981605ca3a364", size = 1395540 },
    { url = "https://files.pythonhosted.org/packages/04/52/a70fcd5592715702248306d8e1729c10742c2eac44529984413b05c68658/pyzmq-26.4.0-pp311-pypy311_pp73-macosx_10_15_x86_64.whl", hash = "sha256:4478b14cb54a805088299c25a79f27eaf530564a7a4f72bf432a040042b554eb", size = 834405 },
    { url = "https://files.pythonhosted.org/packages/25/f9/1a03f1accff16b3af1a6fa22cbf7ced074776abbf688b2e9cb4629700c62/pyzmq-26.4.0-pp311-pypy311_pp73-manylinux_2_17_aarch64.manylinux2014_aarch64.whl", hash = "sha256:8a28ac29c60e4ba84b5f58605ace8ad495414a724fe7aceb7cf06cd0598d04e1", size = 569578 },
    { url = "https://files.pythonhosted.org/packages/76/0c/3a633acd762aa6655fcb71fa841907eae0ab1e8582ff494b137266de341d/pyzmq-26.4.0-pp311-pypy311_pp73-manylinux_2_17_i686.manylinux2014_i686.whl", hash = "sha256:43b03c1ceea27c6520124f4fb2ba9c647409b9abdf9a62388117148a90419494", size = 798248 },
    { url = "https://files.pythonhosted.org/packages/cd/cc/6c99c84aa60ac1cc56747bed6be8ce6305b9b861d7475772e7a25ce019d3/pyzmq-26.4.0-pp311-pypy311_pp73-manylinux_2_17_x86_64.manylinux2014_x86_64.whl", hash = "sha256:7731abd23a782851426d4e37deb2057bf9410848a4459b5ede4fe89342e687a9", size = 756757 },
    { url = "https://files.pythonhosted.org/packages/13/9c/d8073bd898eb896e94c679abe82e47506e2b750eb261cf6010ced869797c/pyzmq-26.4.0-pp311-pypy311_pp73-win_amd64.whl", hash = "sha256:a222ad02fbe80166b0526c038776e8042cd4e5f0dec1489a006a1df47e9040e0", size = 555371 },
]

[[package]]
name = "referencing"
version = "0.36.2"
source = { registry = "https://pypi.org/simple" }
dependencies = [
    { name = "attrs" },
    { name = "rpds-py" },
    { name = "typing-extensions", marker = "python_full_version < '3.13'" },
]
sdist = { url = "https://files.pythonhosted.org/packages/2f/db/98b5c277be99dd18bfd91dd04e1b759cad18d1a338188c936e92f921c7e2/referencing-0.36.2.tar.gz", hash = "sha256:df2e89862cd09deabbdba16944cc3f10feb6b3e6f18e902f7cc25609a34775aa", size = 74744 }
wheels = [
    { url = "https://files.pythonhosted.org/packages/c1/b1/3baf80dc6d2b7bc27a95a67752d0208e410351e3feb4eb78de5f77454d8d/referencing-0.36.2-py3-none-any.whl", hash = "sha256:e8699adbbf8b5c7de96d8ffa0eb5c158b3beafce084968e2ea8bb08c6794dcd0", size = 26775 },
]

[[package]]
name = "requests"
version = "2.32.3"
source = { registry = "https://pypi.org/simple" }
dependencies = [
    { name = "certifi" },
    { name = "charset-normalizer" },
    { name = "idna" },
    { name = "urllib3" },
]
sdist = { url = "https://files.pythonhosted.org/packages/63/70/2bf7780ad2d390a8d301ad0b550f1581eadbd9a20f896afe06353c2a2913/requests-2.32.3.tar.gz", hash = "sha256:55365417734eb18255590a9ff9eb97e9e1da868d4ccd6402399eaf68af20a760", size = 131218 }
wheels = [
    { url = "https://files.pythonhosted.org/packages/f9/9b/335f9764261e915ed497fcdeb11df5dfd6f7bf257d4a6a2a686d80da4d54/requests-2.32.3-py3-none-any.whl", hash = "sha256:70761cfe03c773ceb22aa2f671b4757976145175cdfca038c02654d061d6dcc6", size = 64928 },
]

[[package]]
name = "responses"
version = "0.25.7"
source = { registry = "https://pypi.org/simple" }
dependencies = [
    { name = "pyyaml" },
    { name = "requests" },
    { name = "urllib3" },
]
sdist = { url = "https://files.pythonhosted.org/packages/81/7e/2345ac3299bd62bd7163216702bbc88976c099cfceba5b889f2a457727a1/responses-0.25.7.tar.gz", hash = "sha256:8ebae11405d7a5df79ab6fd54277f6f2bc29b2d002d0dd2d5c632594d1ddcedb", size = 79203 }
wheels = [
    { url = "https://files.pythonhosted.org/packages/e4/fc/1d20b64fa90e81e4fa0a34c9b0240a6cfb1326b7e06d18a5432a9917c316/responses-0.25.7-py3-none-any.whl", hash = "sha256:92ca17416c90fe6b35921f52179bff29332076bb32694c0df02dcac2c6bc043c", size = 34732 },
]

[[package]]
name = "respx"
version = "0.22.0"
source = { registry = "https://pypi.org/simple" }
dependencies = [
    { name = "httpx" },
]
sdist = { url = "https://files.pythonhosted.org/packages/f4/7c/96bd0bc759cf009675ad1ee1f96535edcb11e9666b985717eb8c87192a95/respx-0.22.0.tar.gz", hash = "sha256:3c8924caa2a50bd71aefc07aa812f2466ff489f1848c96e954a5362d17095d91", size = 28439 }
wheels = [
    { url = "https://files.pythonhosted.org/packages/8e/67/afbb0978d5399bc9ea200f1d4489a23c9a1dad4eee6376242b8182389c79/respx-0.22.0-py2.py3-none-any.whl", hash = "sha256:631128d4c9aba15e56903fb5f66fb1eff412ce28dd387ca3a81339e52dbd3ad0", size = 25127 },
]

[[package]]
name = "rich"
version = "14.0.0"
source = { registry = "https://pypi.org/simple" }
dependencies = [
    { name = "markdown-it-py" },
    { name = "pygments" },
]
sdist = { url = "https://files.pythonhosted.org/packages/a1/53/830aa4c3066a8ab0ae9a9955976fb770fe9c6102117c8ec4ab3ea62d89e8/rich-14.0.0.tar.gz", hash = "sha256:82f1bc23a6a21ebca4ae0c45af9bdbc492ed20231dcb63f297d6d1021a9d5725", size = 224078 }
wheels = [
    { url = "https://files.pythonhosted.org/packages/0d/9b/63f4c7ebc259242c89b3acafdb37b41d1185c07ff0011164674e9076b491/rich-14.0.0-py3-none-any.whl", hash = "sha256:1c9491e1951aac09caffd42f448ee3d04e58923ffe14993f6e83068dc395d7e0", size = 243229 },
]

[[package]]
name = "rich-toolkit"
version = "0.14.1"
source = { registry = "https://pypi.org/simple" }
dependencies = [
    { name = "click" },
    { name = "rich" },
    { name = "typing-extensions" },
]
sdist = { url = "https://files.pythonhosted.org/packages/2e/ea/13945d58d556a28dfb0f774ad5c8af759527390e59505a40d164bf8ce1ce/rich_toolkit-0.14.1.tar.gz", hash = "sha256:9248e2d087bfc01f3e4c5c8987e05f7fa744d00dd22fa2be3aa6e50255790b3f", size = 104416 }
wheels = [
    { url = "https://files.pythonhosted.org/packages/66/e8/61c5b12d1567fdba41a6775db12a090d88b8305424ee7c47259c70d33cb4/rich_toolkit-0.14.1-py3-none-any.whl", hash = "sha256:dc92c0117d752446d04fdc828dbca5873bcded213a091a5d3742a2beec2e6559", size = 24177 },
]

[[package]]
name = "rpds-py"
version = "0.24.0"
source = { registry = "https://pypi.org/simple" }
sdist = { url = "https://files.pythonhosted.org/packages/0b/b3/52b213298a0ba7097c7ea96bee95e1947aa84cc816d48cebb539770cdf41/rpds_py-0.24.0.tar.gz", hash = "sha256:772cc1b2cd963e7e17e6cc55fe0371fb9c704d63e44cacec7b9b7f523b78919e", size = 26863 }
wheels = [
    { url = "https://files.pythonhosted.org/packages/80/e6/c1458bbfb257448fdb2528071f1f4e19e26798ed5ef6d47d7aab0cb69661/rpds_py-0.24.0-cp311-cp311-macosx_10_12_x86_64.whl", hash = "sha256:2d3ee4615df36ab8eb16c2507b11e764dcc11fd350bbf4da16d09cda11fcedef", size = 377679 },
    { url = "https://files.pythonhosted.org/packages/dd/26/ea4181ef78f58b2c167548c6a833d7dc22408e5b3b181bda9dda440bb92d/rpds_py-0.24.0-cp311-cp311-macosx_11_0_arm64.whl", hash = "sha256:e13ae74a8a3a0c2f22f450f773e35f893484fcfacb00bb4344a7e0f4f48e1f97", size = 362571 },
    { url = "https://files.pythonhosted.org/packages/56/fa/1ec54dd492c64c280a2249a047fc3369e2789dc474eac20445ebfc72934b/rpds_py-0.24.0-cp311-cp311-manylinux_2_17_aarch64.manylinux2014_aarch64.whl", hash = "sha256:cf86f72d705fc2ef776bb7dd9e5fbba79d7e1f3e258bf9377f8204ad0fc1c51e", size = 388012 },
    { url = "https://files.pythonhosted.org/packages/3a/be/bad8b0e0f7e58ef4973bb75e91c472a7d51da1977ed43b09989264bf065c/rpds_py-0.24.0-cp311-cp311-manylinux_2_17_armv7l.manylinux2014_armv7l.whl", hash = "sha256:c43583ea8517ed2e780a345dd9960896afc1327e8cf3ac8239c167530397440d", size = 394730 },
    { url = "https://files.pythonhosted.org/packages/35/56/ab417fc90c21826df048fc16e55316ac40876e4b790104ececcbce813d8f/rpds_py-0.24.0-cp311-cp311-manylinux_2_17_ppc64le.manylinux2014_ppc64le.whl", hash = "sha256:4cd031e63bc5f05bdcda120646a0d32f6d729486d0067f09d79c8db5368f4586", size = 448264 },
    { url = "https://files.pythonhosted.org/packages/b6/75/4c63862d5c05408589196c8440a35a14ea4ae337fa70ded1f03638373f06/rpds_py-0.24.0-cp311-cp311-manylinux_2_17_s390x.manylinux2014_s390x.whl", hash = "sha256:34d90ad8c045df9a4259c47d2e16a3f21fdb396665c94520dbfe8766e62187a4", size = 446813 },
    { url = "https://files.pythonhosted.org/packages/e7/0c/91cf17dffa9a38835869797a9f041056091ebba6a53963d3641207e3d467/rpds_py-0.24.0-cp311-cp311-manylinux_2_17_x86_64.manylinux2014_x86_64.whl", hash = "sha256:e838bf2bb0b91ee67bf2b889a1a841e5ecac06dd7a2b1ef4e6151e2ce155c7ae", size = 389438 },
    { url = "https://files.pythonhosted.org/packages/1b/b0/60e6c72727c978276e02851819f3986bc40668f115be72c1bc4d922c950f/rpds_py-0.24.0-cp311-cp311-manylinux_2_5_i686.manylinux1_i686.whl", hash = "sha256:04ecf5c1ff4d589987b4d9882872f80ba13da7d42427234fce8f22efb43133bc", size = 420416 },
    { url = "https://files.pythonhosted.org/packages/a1/d7/f46f85b9f863fb59fd3c534b5c874c48bee86b19e93423b9da8784605415/rpds_py-0.24.0-cp311-cp311-musllinux_1_2_aarch64.whl", hash = "sha256:630d3d8ea77eabd6cbcd2ea712e1c5cecb5b558d39547ac988351195db433f6c", size = 565236 },
    { url = "https://files.pythonhosted.org/packages/2a/d1/1467620ded6dd70afc45ec822cdf8dfe7139537780d1f3905de143deb6fd/rpds_py-0.24.0-cp311-cp311-musllinux_1_2_i686.whl", hash = "sha256:ebcb786b9ff30b994d5969213a8430cbb984cdd7ea9fd6df06663194bd3c450c", size = 592016 },
    { url = "https://files.pythonhosted.org/packages/5d/13/fb1ded2e6adfaa0c0833106c42feb290973f665300f4facd5bf5d7891d9c/rpds_py-0.24.0-cp311-cp311-musllinux_1_2_x86_64.whl", hash = "sha256:174e46569968ddbbeb8a806d9922f17cd2b524aa753b468f35b97ff9c19cb718", size = 560123 },
    { url = "https://files.pythonhosted.org/packages/1e/df/09fc1857ac7cc2eb16465a7199c314cbce7edde53c8ef21d615410d7335b/rpds_py-0.24.0-cp311-cp311-win32.whl", hash = "sha256:5ef877fa3bbfb40b388a5ae1cb00636a624690dcb9a29a65267054c9ea86d88a", size = 222256 },
    { url = "https://files.pythonhosted.org/packages/ff/25/939b40bc4d54bf910e5ee60fb5af99262c92458f4948239e8c06b0b750e7/rpds_py-0.24.0-cp311-cp311-win_amd64.whl", hash = "sha256:e274f62cbd274359eff63e5c7e7274c913e8e09620f6a57aae66744b3df046d6", size = 234718 },
    { url = "https://files.pythonhosted.org/packages/1a/e0/1c55f4a3be5f1ca1a4fd1f3ff1504a1478c1ed48d84de24574c4fa87e921/rpds_py-0.24.0-cp312-cp312-macosx_10_12_x86_64.whl", hash = "sha256:d8551e733626afec514b5d15befabea0dd70a343a9f23322860c4f16a9430205", size = 366945 },
    { url = "https://files.pythonhosted.org/packages/39/1b/a3501574fbf29118164314dbc800d568b8c1c7b3258b505360e8abb3902c/rpds_py-0.24.0-cp312-cp312-macosx_11_0_arm64.whl", hash = "sha256:0e374c0ce0ca82e5b67cd61fb964077d40ec177dd2c4eda67dba130de09085c7", size = 351935 },
    { url = "https://files.pythonhosted.org/packages/dc/47/77d3d71c55f6a374edde29f1aca0b2e547325ed00a9da820cabbc9497d2b/rpds_py-0.24.0-cp312-cp312-manylinux_2_17_aarch64.manylinux2014_aarch64.whl", hash = "sha256:d69d003296df4840bd445a5d15fa5b6ff6ac40496f956a221c4d1f6f7b4bc4d9", size = 390817 },
    { url = "https://files.pythonhosted.org/packages/4e/ec/1e336ee27484379e19c7f9cc170f4217c608aee406d3ae3a2e45336bff36/rpds_py-0.24.0-cp312-cp312-manylinux_2_17_armv7l.manylinux2014_armv7l.whl", hash = "sha256:8212ff58ac6dfde49946bea57474a386cca3f7706fc72c25b772b9ca4af6b79e", size = 401983 },
    { url = "https://files.pythonhosted.org/packages/07/f8/39b65cbc272c635eaea6d393c2ad1ccc81c39eca2db6723a0ca4b2108fce/rpds_py-0.24.0-cp312-cp312-manylinux_2_17_ppc64le.manylinux2014_ppc64le.whl", hash = "sha256:528927e63a70b4d5f3f5ccc1fa988a35456eb5d15f804d276709c33fc2f19bda", size = 451719 },
    { url = "https://files.pythonhosted.org/packages/32/05/05c2b27dd9c30432f31738afed0300659cb9415db0ff7429b05dfb09bbde/rpds_py-0.24.0-cp312-cp312-manylinux_2_17_s390x.manylinux2014_s390x.whl", hash = "sha256:a824d2c7a703ba6daaca848f9c3d5cb93af0505be505de70e7e66829affd676e", size = 442546 },
    { url = "https://files.pythonhosted.org/packages/7d/e0/19383c8b5d509bd741532a47821c3e96acf4543d0832beba41b4434bcc49/rpds_py-0.24.0-cp312-cp312-manylinux_2_17_x86_64.manylinux2014_x86_64.whl", hash = "sha256:44d51febb7a114293ffd56c6cf4736cb31cd68c0fddd6aa303ed09ea5a48e029", size = 393695 },
    { url = "https://files.pythonhosted.org/packages/9d/15/39f14e96d94981d0275715ae8ea564772237f3fa89bc3c21e24de934f2c7/rpds_py-0.24.0-cp312-cp312-manylinux_2_5_i686.manylinux1_i686.whl", hash = "sha256:3fab5f4a2c64a8fb64fc13b3d139848817a64d467dd6ed60dcdd6b479e7febc9", size = 427218 },
    { url = "https://files.pythonhosted.org/packages/22/b9/12da7124905a680f690da7a9de6f11de770b5e359f5649972f7181c8bf51/rpds_py-0.24.0-cp312-cp312-musllinux_1_2_aarch64.whl", hash = "sha256:9be4f99bee42ac107870c61dfdb294d912bf81c3c6d45538aad7aecab468b6b7", size = 568062 },
    { url = "https://files.pythonhosted.org/packages/88/17/75229017a2143d915f6f803721a6d721eca24f2659c5718a538afa276b4f/rpds_py-0.24.0-cp312-cp312-musllinux_1_2_i686.whl", hash = "sha256:564c96b6076a98215af52f55efa90d8419cc2ef45d99e314fddefe816bc24f91", size = 596262 },
    { url = "https://files.pythonhosted.org/packages/aa/64/8e8a1d8bd1b6b638d6acb6d41ab2cec7f2067a5b8b4c9175703875159a7c/rpds_py-0.24.0-cp312-cp312-musllinux_1_2_x86_64.whl", hash = "sha256:75a810b7664c17f24bf2ffd7f92416c00ec84b49bb68e6a0d93e542406336b56", size = 564306 },
    { url = "https://files.pythonhosted.org/packages/68/1c/a7eac8d8ed8cb234a9b1064647824c387753343c3fab6ed7c83481ed0be7/rpds_py-0.24.0-cp312-cp312-win32.whl", hash = "sha256:f6016bd950be4dcd047b7475fdf55fb1e1f59fc7403f387be0e8123e4a576d30", size = 224281 },
    { url = "https://files.pythonhosted.org/packages/bb/46/b8b5424d1d21f2f2f3f2d468660085318d4f74a8df8289e3dd6ad224d488/rpds_py-0.24.0-cp312-cp312-win_amd64.whl", hash = "sha256:998c01b8e71cf051c28f5d6f1187abbdf5cf45fc0efce5da6c06447cba997034", size = 239719 },
    { url = "https://files.pythonhosted.org/packages/9d/c3/3607abc770395bc6d5a00cb66385a5479fb8cd7416ddef90393b17ef4340/rpds_py-0.24.0-cp313-cp313-macosx_10_12_x86_64.whl", hash = "sha256:3d2d8e4508e15fc05b31285c4b00ddf2e0eb94259c2dc896771966a163122a0c", size = 367072 },
    { url = "https://files.pythonhosted.org/packages/d8/35/8c7ee0fe465793e3af3298dc5a9f3013bd63e7a69df04ccfded8293a4982/rpds_py-0.24.0-cp313-cp313-macosx_11_0_arm64.whl", hash = "sha256:0f00c16e089282ad68a3820fd0c831c35d3194b7cdc31d6e469511d9bffc535c", size = 351919 },
    { url = "https://files.pythonhosted.org/packages/91/d3/7e1b972501eb5466b9aca46a9c31bcbbdc3ea5a076e9ab33f4438c1d069d/rpds_py-0.24.0-cp313-cp313-manylinux_2_17_aarch64.manylinux2014_aarch64.whl", hash = "sha256:951cc481c0c395c4a08639a469d53b7d4afa252529a085418b82a6b43c45c240", size = 390360 },
    { url = "https://files.pythonhosted.org/packages/a2/a8/ccabb50d3c91c26ad01f9b09a6a3b03e4502ce51a33867c38446df9f896b/rpds_py-0.24.0-cp313-cp313-manylinux_2_17_armv7l.manylinux2014_armv7l.whl", hash = "sha256:c9ca89938dff18828a328af41ffdf3902405a19f4131c88e22e776a8e228c5a8", size = 400704 },
    { url = "https://files.pythonhosted.org/packages/53/ae/5fa5bf0f3bc6ce21b5ea88fc0ecd3a439e7cb09dd5f9ffb3dbe1b6894fc5/rpds_py-0.24.0-cp313-cp313-manylinux_2_17_ppc64le.manylinux2014_ppc64le.whl", hash = "sha256:ed0ef550042a8dbcd657dfb284a8ee00f0ba269d3f2286b0493b15a5694f9fe8", size = 450839 },
    { url = "https://files.pythonhosted.org/packages/e3/ac/c4e18b36d9938247e2b54f6a03746f3183ca20e1edd7d3654796867f5100/rpds_py-0.24.0-cp313-cp313-manylinux_2_17_s390x.manylinux2014_s390x.whl", hash = "sha256:2b2356688e5d958c4d5cb964af865bea84db29971d3e563fb78e46e20fe1848b", size = 441494 },
    { url = "https://files.pythonhosted.org/packages/bf/08/b543969c12a8f44db6c0f08ced009abf8f519191ca6985509e7c44102e3c/rpds_py-0.24.0-cp313-cp313-manylinux_2_17_x86_64.manylinux2014_x86_64.whl", hash = "sha256:78884d155fd15d9f64f5d6124b486f3d3f7fd7cd71a78e9670a0f6f6ca06fb2d", size = 393185 },
    { url = "https://files.pythonhosted.org/packages/da/7e/f6eb6a7042ce708f9dfc781832a86063cea8a125bbe451d663697b51944f/rpds_py-0.24.0-cp313-cp313-manylinux_2_5_i686.manylinux1_i686.whl", hash = "sha256:6a4a535013aeeef13c5532f802708cecae8d66c282babb5cd916379b72110cf7", size = 426168 },
    { url = "https://files.pythonhosted.org/packages/38/b0/6cd2bb0509ac0b51af4bb138e145b7c4c902bb4b724d6fd143689d6e0383/rpds_py-0.24.0-cp313-cp313-musllinux_1_2_aarch64.whl", hash = "sha256:84e0566f15cf4d769dade9b366b7b87c959be472c92dffb70462dd0844d7cbad", size = 567622 },
    { url = "https://files.pythonhosted.org/packages/64/b0/c401f4f077547d98e8b4c2ec6526a80e7cb04f519d416430ec1421ee9e0b/rpds_py-0.24.0-cp313-cp313-musllinux_1_2_i686.whl", hash = "sha256:823e74ab6fbaa028ec89615ff6acb409e90ff45580c45920d4dfdddb069f2120", size = 595435 },
    { url = "https://files.pythonhosted.org/packages/9f/ec/7993b6e803294c87b61c85bd63e11142ccfb2373cf88a61ec602abcbf9d6/rpds_py-0.24.0-cp313-cp313-musllinux_1_2_x86_64.whl", hash = "sha256:c61a2cb0085c8783906b2f8b1f16a7e65777823c7f4d0a6aaffe26dc0d358dd9", size = 563762 },
    { url = "https://files.pythonhosted.org/packages/1f/29/4508003204cb2f461dc2b83dd85f8aa2b915bc98fe6046b9d50d4aa05401/rpds_py-0.24.0-cp313-cp313-win32.whl", hash = "sha256:60d9b630c8025b9458a9d114e3af579a2c54bd32df601c4581bd054e85258143", size = 223510 },
    { url = "https://files.pythonhosted.org/packages/f9/12/09e048d1814195e01f354155fb772fb0854bd3450b5f5a82224b3a319f0e/rpds_py-0.24.0-cp313-cp313-win_amd64.whl", hash = "sha256:6eea559077d29486c68218178ea946263b87f1c41ae7f996b1f30a983c476a5a", size = 239075 },
    { url = "https://files.pythonhosted.org/packages/d2/03/5027cde39bb2408d61e4dd0cf81f815949bb629932a6c8df1701d0257fc4/rpds_py-0.24.0-cp313-cp313t-macosx_10_12_x86_64.whl", hash = "sha256:d09dc82af2d3c17e7dd17120b202a79b578d79f2b5424bda209d9966efeed114", size = 362974 },
    { url = "https://files.pythonhosted.org/packages/bf/10/24d374a2131b1ffafb783e436e770e42dfdb74b69a2cd25eba8c8b29d861/rpds_py-0.24.0-cp313-cp313t-macosx_11_0_arm64.whl", hash = "sha256:5fc13b44de6419d1e7a7e592a4885b323fbc2f46e1f22151e3a8ed3b8b920405", size = 348730 },
    { url = "https://files.pythonhosted.org/packages/7a/d1/1ef88d0516d46cd8df12e5916966dbf716d5ec79b265eda56ba1b173398c/rpds_py-0.24.0-cp313-cp313t-manylinux_2_17_aarch64.manylinux2014_aarch64.whl", hash = "sha256:c347a20d79cedc0a7bd51c4d4b7dbc613ca4e65a756b5c3e57ec84bd43505b47", size = 387627 },
    { url = "https://files.pythonhosted.org/packages/4e/35/07339051b8b901ecefd449ebf8e5522e92bcb95e1078818cbfd9db8e573c/rpds_py-0.24.0-cp313-cp313t-manylinux_2_17_armv7l.manylinux2014_armv7l.whl", hash = "sha256:20f2712bd1cc26a3cc16c5a1bfee9ed1abc33d4cdf1aabd297fe0eb724df4272", size = 394094 },
    { url = "https://files.pythonhosted.org/packages/dc/62/ee89ece19e0ba322b08734e95441952062391065c157bbd4f8802316b4f1/rpds_py-0.24.0-cp313-cp313t-manylinux_2_17_ppc64le.manylinux2014_ppc64le.whl", hash = "sha256:aad911555286884be1e427ef0dc0ba3929e6821cbeca2194b13dc415a462c7fd", size = 449639 },
    { url = "https://files.pythonhosted.org/packages/15/24/b30e9f9e71baa0b9dada3a4ab43d567c6b04a36d1cb531045f7a8a0a7439/rpds_py-0.24.0-cp313-cp313t-manylinux_2_17_s390x.manylinux2014_s390x.whl", hash = "sha256:0aeb3329c1721c43c58cae274d7d2ca85c1690d89485d9c63a006cb79a85771a", size = 438584 },
    { url = "https://files.pythonhosted.org/packages/28/d9/49f7b8f3b4147db13961e19d5e30077cd0854ccc08487026d2cb2142aa4a/rpds_py-0.24.0-cp313-cp313t-manylinux_2_17_x86_64.manylinux2014_x86_64.whl", hash = "sha256:2a0f156e9509cee987283abd2296ec816225145a13ed0391df8f71bf1d789e2d", size = 391047 },
    { url = "https://files.pythonhosted.org/packages/49/b0/e66918d0972c33a259ba3cd7b7ff10ed8bd91dbcfcbec6367b21f026db75/rpds_py-0.24.0-cp313-cp313t-manylinux_2_5_i686.manylinux1_i686.whl", hash = "sha256:aa6800adc8204ce898c8a424303969b7aa6a5e4ad2789c13f8648739830323b7", size = 418085 },
    { url = "https://files.pythonhosted.org/packages/e1/6b/99ed7ea0a94c7ae5520a21be77a82306aac9e4e715d4435076ead07d05c6/rpds_py-0.24.0-cp313-cp313t-musllinux_1_2_aarch64.whl", hash = "sha256:a18fc371e900a21d7392517c6f60fe859e802547309e94313cd8181ad9db004d", size = 564498 },
    { url = "https://files.pythonhosted.org/packages/28/26/1cacfee6b800e6fb5f91acecc2e52f17dbf8b0796a7c984b4568b6d70e38/rpds_py-0.24.0-cp313-cp313t-musllinux_1_2_i686.whl", hash = "sha256:9168764133fd919f8dcca2ead66de0105f4ef5659cbb4fa044f7014bed9a1797", size = 590202 },
    { url = "https://files.pythonhosted.org/packages/a9/9e/57bd2f9fba04a37cef673f9a66b11ca8c43ccdd50d386c455cd4380fe461/rpds_py-0.24.0-cp313-cp313t-musllinux_1_2_x86_64.whl", hash = "sha256:5f6e3cec44ba05ee5cbdebe92d052f69b63ae792e7d05f1020ac5e964394080c", size = 561771 },
    { url = "https://files.pythonhosted.org/packages/9f/cf/b719120f375ab970d1c297dbf8de1e3c9edd26fe92c0ed7178dd94b45992/rpds_py-0.24.0-cp313-cp313t-win32.whl", hash = "sha256:8ebc7e65ca4b111d928b669713865f021b7773350eeac4a31d3e70144297baba", size = 221195 },
    { url = "https://files.pythonhosted.org/packages/2d/e5/22865285789f3412ad0c3d7ec4dc0a3e86483b794be8a5d9ed5a19390900/rpds_py-0.24.0-cp313-cp313t-win_amd64.whl", hash = "sha256:675269d407a257b8c00a6b58205b72eec8231656506c56fd429d924ca00bb350", size = 237354 },
    { url = "https://files.pythonhosted.org/packages/65/53/40bcc246a8354530d51a26d2b5b9afd1deacfb0d79e67295cc74df362f52/rpds_py-0.24.0-pp311-pypy311_pp73-macosx_10_12_x86_64.whl", hash = "sha256:f9e0057a509e096e47c87f753136c9b10d7a91842d8042c2ee6866899a717c0d", size = 378386 },
    { url = "https://files.pythonhosted.org/packages/80/b0/5ea97dd2f53e3618560aa1f9674e896e63dff95a9b796879a201bc4c1f00/rpds_py-0.24.0-pp311-pypy311_pp73-macosx_11_0_arm64.whl", hash = "sha256:d6e109a454412ab82979c5b1b3aee0604eca4bbf9a02693bb9df027af2bfa91a", size = 363440 },
    { url = "https://files.pythonhosted.org/packages/57/9d/259b6eada6f747cdd60c9a5eb3efab15f6704c182547149926c38e5bd0d5/rpds_py-0.24.0-pp311-pypy311_pp73-manylinux_2_17_aarch64.manylinux2014_aarch64.whl", hash = "sha256:fc1c892b1ec1f8cbd5da8de287577b455e388d9c328ad592eabbdcb6fc93bee5", size = 388816 },
    { url = "https://files.pythonhosted.org/packages/94/c1/faafc7183712f89f4b7620c3c15979ada13df137d35ef3011ae83e93b005/rpds_py-0.24.0-pp311-pypy311_pp73-manylinux_2_17_armv7l.manylinux2014_armv7l.whl", hash = "sha256:9c39438c55983d48f4bb3487734d040e22dad200dab22c41e331cee145e7a50d", size = 395058 },
    { url = "https://files.pythonhosted.org/packages/6c/96/d7fa9d2a7b7604a61da201cc0306a355006254942093779d7121c64700ce/rpds_py-0.24.0-pp311-pypy311_pp73-manylinux_2_17_ppc64le.manylinux2014_ppc64le.whl", hash = "sha256:9d7e8ce990ae17dda686f7e82fd41a055c668e13ddcf058e7fb5e9da20b57793", size = 448692 },
    { url = "https://files.pythonhosted.org/packages/96/37/a3146c6eebc65d6d8c96cc5ffdcdb6af2987412c789004213227fbe52467/rpds_py-0.24.0-pp311-pypy311_pp73-manylinux_2_17_s390x.manylinux2014_s390x.whl", hash = "sha256:9ea7f4174d2e4194289cb0c4e172d83e79a6404297ff95f2875cf9ac9bced8ba", size = 446462 },
    { url = "https://files.pythonhosted.org/packages/1f/13/6481dfd9ac7de43acdaaa416e3a7da40bc4bb8f5c6ca85e794100aa54596/rpds_py-0.24.0-pp311-pypy311_pp73-manylinux_2_17_x86_64.manylinux2014_x86_64.whl", hash = "sha256:bb2954155bb8f63bb19d56d80e5e5320b61d71084617ed89efedb861a684baea", size = 390460 },
    { url = "https://files.pythonhosted.org/packages/61/e1/37e36bce65e109543cc4ff8d23206908649023549604fa2e7fbeba5342f7/rpds_py-0.24.0-pp311-pypy311_pp73-manylinux_2_5_i686.manylinux1_i686.whl", hash = "sha256:04f2b712a2206e13800a8136b07aaedc23af3facab84918e7aa89e4be0260032", size = 421609 },
    { url = "https://files.pythonhosted.org/packages/20/dd/1f1a923d6cd798b8582176aca8a0784676f1a0449fb6f07fce6ac1cdbfb6/rpds_py-0.24.0-pp311-pypy311_pp73-musllinux_1_2_aarch64.whl", hash = "sha256:eda5c1e2a715a4cbbca2d6d304988460942551e4e5e3b7457b50943cd741626d", size = 565818 },
    { url = "https://files.pythonhosted.org/packages/56/ec/d8da6df6a1eb3a418944a17b1cb38dd430b9e5a2e972eafd2b06f10c7c46/rpds_py-0.24.0-pp311-pypy311_pp73-musllinux_1_2_i686.whl", hash = "sha256:9abc80fe8c1f87218db116016de575a7998ab1629078c90840e8d11ab423ee25", size = 592627 },
    { url = "https://files.pythonhosted.org/packages/b3/14/c492b9c7d5dd133e13f211ddea6bb9870f99e4f73932f11aa00bc09a9be9/rpds_py-0.24.0-pp311-pypy311_pp73-musllinux_1_2_x86_64.whl", hash = "sha256:6a727fd083009bc83eb83d6950f0c32b3c94c8b80a9b667c87f4bd1274ca30ba", size = 560885 },
]

[[package]]
name = "ruff"
version = "0.12.3"
source = { registry = "https://pypi.org/simple" }
sdist = { url = "https://files.pythonhosted.org/packages/c3/2a/43955b530c49684d3c38fcda18c43caf91e99204c2a065552528e0552d4f/ruff-0.12.3.tar.gz", hash = "sha256:f1b5a4b6668fd7b7ea3697d8d98857390b40c1320a63a178eee6be0899ea2d77", size = 4459341 }
wheels = [
    { url = "https://files.pythonhosted.org/packages/e2/fd/b44c5115539de0d598d75232a1cc7201430b6891808df111b8b0506aae43/ruff-0.12.3-py3-none-linux_armv6l.whl", hash = "sha256:47552138f7206454eaf0c4fe827e546e9ddac62c2a3d2585ca54d29a890137a2", size = 10430499 },
    { url = "https://files.pythonhosted.org/packages/43/c5/9eba4f337970d7f639a37077be067e4ec80a2ad359e4cc6c5b56805cbc66/ruff-0.12.3-py3-none-macosx_10_12_x86_64.whl", hash = "sha256:0a9153b000c6fe169bb307f5bd1b691221c4286c133407b8827c406a55282041", size = 11213413 },
    { url = "https://files.pythonhosted.org/packages/e2/2c/fac3016236cf1fe0bdc8e5de4f24c76ce53c6dd9b5f350d902549b7719b2/ruff-0.12.3-py3-none-macosx_11_0_arm64.whl", hash = "sha256:fa6b24600cf3b750e48ddb6057e901dd5b9aa426e316addb2a1af185a7509882", size = 10586941 },
    { url = "https://files.pythonhosted.org/packages/c5/0f/41fec224e9dfa49a139f0b402ad6f5d53696ba1800e0f77b279d55210ca9/ruff-0.12.3-py3-none-manylinux_2_17_aarch64.manylinux2014_aarch64.whl", hash = "sha256:e2506961bf6ead54887ba3562604d69cb430f59b42133d36976421bc8bd45901", size = 10783001 },
    { url = "https://files.pythonhosted.org/packages/0d/ca/dd64a9ce56d9ed6cad109606ac014860b1c217c883e93bf61536400ba107/ruff-0.12.3-py3-none-manylinux_2_17_armv7l.manylinux2014_armv7l.whl", hash = "sha256:c4faaff1f90cea9d3033cbbcdf1acf5d7fb11d8180758feb31337391691f3df0", size = 10269641 },
    { url = "https://files.pythonhosted.org/packages/63/5c/2be545034c6bd5ce5bb740ced3e7014d7916f4c445974be11d2a406d5088/ruff-0.12.3-py3-none-manylinux_2_17_i686.manylinux2014_i686.whl", hash = "sha256:40dced4a79d7c264389de1c59467d5d5cefd79e7e06d1dfa2c75497b5269a5a6", size = 11875059 },
    { url = "https://files.pythonhosted.org/packages/8e/d4/a74ef1e801ceb5855e9527dae105eaff136afcb9cc4d2056d44feb0e4792/ruff-0.12.3-py3-none-manylinux_2_17_ppc64.manylinux2014_ppc64.whl", hash = "sha256:0262d50ba2767ed0fe212aa7e62112a1dcbfd46b858c5bf7bbd11f326998bafc", size = 12658890 },
    { url = "https://files.pythonhosted.org/packages/13/c8/1057916416de02e6d7c9bcd550868a49b72df94e3cca0aeb77457dcd9644/ruff-0.12.3-py3-none-manylinux_2_17_ppc64le.manylinux2014_ppc64le.whl", hash = "sha256:12371aec33e1a3758597c5c631bae9a5286f3c963bdfb4d17acdd2d395406687", size = 12232008 },
    { url = "https://files.pythonhosted.org/packages/f5/59/4f7c130cc25220392051fadfe15f63ed70001487eca21d1796db46cbcc04/ruff-0.12.3-py3-none-manylinux_2_17_s390x.manylinux2014_s390x.whl", hash = "sha256:560f13b6baa49785665276c963edc363f8ad4b4fc910a883e2625bdb14a83a9e", size = 11499096 },
    { url = "https://files.pythonhosted.org/packages/d4/01/a0ad24a5d2ed6be03a312e30d32d4e3904bfdbc1cdbe63c47be9d0e82c79/ruff-0.12.3-py3-none-manylinux_2_17_x86_64.manylinux2014_x86_64.whl", hash = "sha256:023040a3499f6f974ae9091bcdd0385dd9e9eb4942f231c23c57708147b06311", size = 11688307 },
    { url = "https://files.pythonhosted.org/packages/93/72/08f9e826085b1f57c9a0226e48acb27643ff19b61516a34c6cab9d6ff3fa/ruff-0.12.3-py3-none-musllinux_1_2_aarch64.whl", hash = "sha256:883d844967bffff5ab28bba1a4d246c1a1b2933f48cb9840f3fdc5111c603b07", size = 10661020 },
    { url = "https://files.pythonhosted.org/packages/80/a0/68da1250d12893466c78e54b4a0ff381370a33d848804bb51279367fc688/ruff-0.12.3-py3-none-musllinux_1_2_armv7l.whl", hash = "sha256:2120d3aa855ff385e0e562fdee14d564c9675edbe41625c87eeab744a7830d12", size = 10246300 },
    { url = "https://files.pythonhosted.org/packages/6a/22/5f0093d556403e04b6fd0984fc0fb32fbb6f6ce116828fd54306a946f444/ruff-0.12.3-py3-none-musllinux_1_2_i686.whl", hash = "sha256:6b16647cbb470eaf4750d27dddc6ebf7758b918887b56d39e9c22cce2049082b", size = 11263119 },
    { url = "https://files.pythonhosted.org/packages/92/c9/f4c0b69bdaffb9968ba40dd5fa7df354ae0c73d01f988601d8fac0c639b1/ruff-0.12.3-py3-none-musllinux_1_2_x86_64.whl", hash = "sha256:e1417051edb436230023575b149e8ff843a324557fe0a265863b7602df86722f", size = 11746990 },
    { url = "https://files.pythonhosted.org/packages/fe/84/7cc7bd73924ee6be4724be0db5414a4a2ed82d06b30827342315a1be9e9c/ruff-0.12.3-py3-none-win32.whl", hash = "sha256:dfd45e6e926deb6409d0616078a666ebce93e55e07f0fb0228d4b2608b2c248d", size = 10589263 },
    { url = "https://files.pythonhosted.org/packages/07/87/c070f5f027bd81f3efee7d14cb4d84067ecf67a3a8efb43aadfc72aa79a6/ruff-0.12.3-py3-none-win_amd64.whl", hash = "sha256:a946cf1e7ba3209bdef039eb97647f1c77f6f540e5845ec9c114d3af8df873e7", size = 11695072 },
    { url = "https://files.pythonhosted.org/packages/e0/30/f3eaf6563c637b6e66238ed6535f6775480db973c836336e4122161986fc/ruff-0.12.3-py3-none-win_arm64.whl", hash = "sha256:5f9c7c9c8f84c2d7f27e93674d27136fbf489720251544c4da7fb3d742e011b1", size = 10805855 },
]

[[package]]
name = "rustworkx"
version = "0.16.0"
source = { registry = "https://pypi.org/simple" }
dependencies = [
    { name = "numpy" },
]
sdist = { url = "https://files.pythonhosted.org/packages/a5/c4/6d6ef39e57610d54c5f106dc3dece9eebce8b9d52d561ae092e3aede1b66/rustworkx-0.16.0.tar.gz", hash = "sha256:9f0dcb83f38d5ca2c3a683eb9b6951c8aec3262fbfe5141946a7ee5ba37e0bb6", size = 349524 }
wheels = [
    { url = "https://files.pythonhosted.org/packages/f8/70/36f5916aee41ffe4f604ad75742eb1bb1b849fb568e010555f9d159cd93e/rustworkx-0.16.0-cp39-abi3-macosx_10_12_x86_64.whl", hash = "sha256:476a6c67b0142acd941691943750cc6737a48372304489969c2b62d30aaf4c27", size = 2141999 },
    { url = "https://files.pythonhosted.org/packages/94/47/7e7c37fb73efcc87be6414b235534605c4008a4cdbd92a61db23b878eecd/rustworkx-0.16.0-cp39-abi3-macosx_11_0_arm64.whl", hash = "sha256:bef2ef42870f806af93979b457e240f6dfa4f867ca33965c620f3a804409ed3a", size = 1940309 },
    { url = "https://files.pythonhosted.org/packages/c6/42/a6d6b3137be55ef1d887becdf6b64b0917c7d437bd483065a88500a55603/rustworkx-0.16.0-cp39-abi3-manylinux_2_12_i686.manylinux2010_i686.manylinux_2_17_i686.manylinux2014_i686.whl", hash = "sha256:0db3a73bf68b3e66c08322a2fc95d3aa663d037d9b4e49c3509da4898d3529cc", size = 2195350 },
    { url = "https://files.pythonhosted.org/packages/59/d2/1bc99df831c132c4b7420a85ce9150e065f4c993798f31b6a4229f238398/rustworkx-0.16.0-cp39-abi3-manylinux_2_17_aarch64.manylinux2014_aarch64.whl", hash = "sha256:4f12a13d7486234fa2a84746d5e41f436bf9df43548043e7a232f48804ff8c61", size = 1971689 },
    { url = "https://files.pythonhosted.org/packages/b5/3b/1125e7eb834f4408bcec3cee79947efd504c715fb7ab1876f8cd4bbca497/rustworkx-0.16.0-cp39-abi3-manylinux_2_17_s390x.manylinux2014_s390x.whl", hash = "sha256:89efd5c3a4653ddacc55ca39f28b261d43deec7d678f8f8fc6b76b5087f1dfea", size = 3297342 },
    { url = "https://files.pythonhosted.org/packages/4f/e2/e21187b255c6211d71db0d08a44fc16771038b2af41712d66c408d9bec16/rustworkx-0.16.0-cp39-abi3-manylinux_2_17_x86_64.manylinux2014_x86_64.whl", hash = "sha256:ec0c12aac8c54910ace20ac6ada4b890cd39f95f69100514715f8ad7af9041e4", size = 2110107 },
    { url = "https://files.pythonhosted.org/packages/3c/79/e3fcff21f31253ea85ef196bf2fcabad7802b11468f7d3a5d592cd0ac789/rustworkx-0.16.0-cp39-abi3-musllinux_1_2_aarch64.whl", hash = "sha256:d650e39fc1a1534335f7517358ebfc3478bb235428463cfcd7c5750d50377b33", size = 2007544 },
    { url = "https://files.pythonhosted.org/packages/67/04/741ed09c2b0dc0f360f85270c1179ed433785372ac9ab6ab26d3dd3ae02d/rustworkx-0.16.0-cp39-abi3-musllinux_1_2_x86_64.whl", hash = "sha256:293180b83509ee9bff4c3af7ccc1024f6528d61b65d0cb7320bd31924f10cb71", size = 2172787 },
    { url = "https://files.pythonhosted.org/packages/6d/fd/9c71e90f8cde76fed95dbc1e7d019977b89a29492f49ded232c6fad3055f/rustworkx-0.16.0-cp39-abi3-win32.whl", hash = "sha256:040c4368729cf502f756a3b0ff5f1c6915fc389f74dcc6afc6c3833688c97c01", size = 1840183 },
    { url = "https://files.pythonhosted.org/packages/3e/79/9bdd52d2a33d468c81c1827de1b588080cb055d1d3561b194ab7bf2635b5/rustworkx-0.16.0-cp39-abi3-win_amd64.whl", hash = "sha256:905df608843c32fa45ac023687769fe13056edf7584474c801d5c50705d76e9b", size = 1953559 },
]

[[package]]
name = "s3transfer"
version = "0.11.4"
source = { registry = "https://pypi.org/simple" }
dependencies = [
    { name = "botocore" },
]
sdist = { url = "https://files.pythonhosted.org/packages/0f/ec/aa1a215e5c126fe5decbee2e107468f51d9ce190b9763cb649f76bb45938/s3transfer-0.11.4.tar.gz", hash = "sha256:559f161658e1cf0a911f45940552c696735f5c74e64362e515f333ebed87d679", size = 148419 }
wheels = [
    { url = "https://files.pythonhosted.org/packages/86/62/8d3fc3ec6640161a5649b2cddbbf2b9fa39c92541225b33f117c37c5a2eb/s3transfer-0.11.4-py3-none-any.whl", hash = "sha256:ac265fa68318763a03bf2dc4f39d5cbd6a9e178d81cc9483ad27da33637e320d", size = 84412 },
]

[[package]]
name = "setuptools"
version = "80.9.0"
source = { registry = "https://pypi.org/simple" }
sdist = { url = "https://files.pythonhosted.org/packages/18/5d/3bf57dcd21979b887f014ea83c24ae194cfcd12b9e0fda66b957c69d1fca/setuptools-80.9.0.tar.gz", hash = "sha256:f36b47402ecde768dbfafc46e8e4207b4360c654f1f3bb84475f0a28628fb19c", size = 1319958 }
wheels = [
    { url = "https://files.pythonhosted.org/packages/a3/dc/17031897dae0efacfea57dfd3a82fdd2a2aeb58e0ff71b77b87e44edc772/setuptools-80.9.0-py3-none-any.whl", hash = "sha256:062d34222ad13e0cc312a4c02d73f059e86a4acbfbdea8f8f76b28c99f306922", size = 1201486 },
]

[[package]]
name = "setuptools-scm"
version = "8.3.1"
source = { registry = "https://pypi.org/simple" }
dependencies = [
    { name = "packaging" },
    { name = "setuptools" },
]
sdist = { url = "https://files.pythonhosted.org/packages/b9/19/7ae64b70b2429c48c3a7a4ed36f50f94687d3bfcd0ae2f152367b6410dff/setuptools_scm-8.3.1.tar.gz", hash = "sha256:3d555e92b75dacd037d32bafdf94f97af51ea29ae8c7b234cf94b7a5bd242a63", size = 78088 }
wheels = [
    { url = "https://files.pythonhosted.org/packages/ab/ac/8f96ba9b4cfe3e4ea201f23f4f97165862395e9331a424ed325ae37024a8/setuptools_scm-8.3.1-py3-none-any.whl", hash = "sha256:332ca0d43791b818b841213e76b1971b7711a960761c5bea5fc5cdb5196fbce3", size = 43935 },
]

[[package]]
name = "shellingham"
version = "1.5.4"
source = { registry = "https://pypi.org/simple" }
sdist = { url = "https://files.pythonhosted.org/packages/58/15/8b3609fd3830ef7b27b655beb4b4e9c62313a4e8da8c676e142cc210d58e/shellingham-1.5.4.tar.gz", hash = "sha256:8dbca0739d487e5bd35ab3ca4b36e11c4078f3a234bfce294b0a0291363404de", size = 10310 }
wheels = [
    { url = "https://files.pythonhosted.org/packages/e0/f9/0595336914c5619e5f28a1fb793285925a8cd4b432c9da0a987836c7f822/shellingham-1.5.4-py2.py3-none-any.whl", hash = "sha256:7ecfff8f2fd72616f7481040475a65b2bf8af90a56c89140852d1120324e8686", size = 9755 },
]

[[package]]
name = "six"
version = "1.17.0"
source = { registry = "https://pypi.org/simple" }
sdist = { url = "https://files.pythonhosted.org/packages/94/e7/b2c673351809dca68a0e064b6af791aa332cf192da575fd474ed7d6f16a2/six-1.17.0.tar.gz", hash = "sha256:ff70335d468e7eb6ec65b95b99d3a2836546063f63acc5171de367e834932a81", size = 34031 }
wheels = [
    { url = "https://files.pythonhosted.org/packages/b7/ce/149a00dd41f10bc29e5921b496af8b574d8413afcd5e30dfa0ed46c2cc5e/six-1.17.0-py2.py3-none-any.whl", hash = "sha256:4721f391ed90541fddacab5acf947aa0d3dc7d27b2e1e8eda2be8970586c3274", size = 11050 },
]

[[package]]
name = "smmap"
version = "5.0.2"
source = { registry = "https://pypi.org/simple" }
sdist = { url = "https://files.pythonhosted.org/packages/44/cd/a040c4b3119bbe532e5b0732286f805445375489fceaec1f48306068ee3b/smmap-5.0.2.tar.gz", hash = "sha256:26ea65a03958fa0c8a1c7e8c7a58fdc77221b8910f6be2131affade476898ad5", size = 22329 }
wheels = [
    { url = "https://files.pythonhosted.org/packages/04/be/d09147ad1ec7934636ad912901c5fd7667e1c858e19d355237db0d0cd5e4/smmap-5.0.2-py3-none-any.whl", hash = "sha256:b30115f0def7d7531d22a0fb6502488d879e75b260a9db4d0819cfb25403af5e", size = 24303 },
]

[[package]]
name = "snakeviz"
version = "2.2.2"
source = { registry = "https://pypi.org/simple" }
dependencies = [
    { name = "tornado" },
]
sdist = { url = "https://files.pythonhosted.org/packages/04/06/82f56563b16d33c2586ac2615a3034a83a4ff1969b84c8d79339e5d07d73/snakeviz-2.2.2.tar.gz", hash = "sha256:08028c6f8e34a032ff14757a38424770abb8662fb2818985aeea0d9bc13a7d83", size = 182039 }
wheels = [
    { url = "https://files.pythonhosted.org/packages/cd/f7/83b00cdf4f114f10750a18b64c27dc34636d0ac990ccac98282f5c0fbb43/snakeviz-2.2.2-py3-none-any.whl", hash = "sha256:77e7b9c82f6152edc330040319b97612351cd9b48c706434c535c2df31d10ac5", size = 183477 },
]

[[package]]
name = "sniffio"
version = "1.3.1"
source = { registry = "https://pypi.org/simple" }
sdist = { url = "https://files.pythonhosted.org/packages/a2/87/a6771e1546d97e7e041b6ae58d80074f81b7d5121207425c964ddf5cfdbd/sniffio-1.3.1.tar.gz", hash = "sha256:f4324edc670a0f49750a81b895f35c3adb843cca46f0530f79fc1babb23789dc", size = 20372 }
wheels = [
    { url = "https://files.pythonhosted.org/packages/e9/44/75a9c9421471a6c4805dbf2356f7c181a29c1879239abab1ea2cc8f38b40/sniffio-1.3.1-py3-none-any.whl", hash = "sha256:2f6da418d1f1e0fddd844478f41680e794e6051915791a034ff65e5f100525a2", size = 10235 },
]

[[package]]
name = "splink"
version = "4.0.7"
source = { registry = "https://pypi.org/simple" }
dependencies = [
    { name = "altair" },
    { name = "duckdb" },
    { name = "igraph" },
    { name = "jinja2" },
    { name = "jsonschema" },
    { name = "numpy" },
    { name = "pandas" },
    { name = "sqlglot" },
]
sdist = { url = "https://files.pythonhosted.org/packages/68/d0/b8e4bf9a2b1beb1cc41f083901791c3f5668217c0e2f70cfaa604eb790b6/splink-4.0.7.tar.gz", hash = "sha256:939404d239323308832bc5ebd0d5244fb82fb04e3bfb3d1b592ac38cbfa87c4d", size = 3657016 }
wheels = [
    { url = "https://files.pythonhosted.org/packages/53/5d/2da96b1d6af0803b342fdcbb959ba6b32c0684f4af92ad83b6a6f3690357/splink-4.0.7-py3-none-any.whl", hash = "sha256:320d0c70d02992ebc3bfa33903d35f073f4edaafea5344bc3f871ccb8b0abadb", size = 3726158 },
]

[[package]]
name = "sqlalchemy"
version = "2.0.40"
source = { registry = "https://pypi.org/simple" }
dependencies = [
    { name = "greenlet", marker = "platform_machine == 'AMD64' or platform_machine == 'WIN32' or platform_machine == 'aarch64' or platform_machine == 'amd64' or platform_machine == 'ppc64le' or platform_machine == 'win32' or platform_machine == 'x86_64'" },
    { name = "typing-extensions" },
]
sdist = { url = "https://files.pythonhosted.org/packages/68/c3/3f2bfa5e4dcd9938405fe2fab5b6ab94a9248a4f9536ea2fd497da20525f/sqlalchemy-2.0.40.tar.gz", hash = "sha256:d827099289c64589418ebbcaead0145cd19f4e3e8a93919a0100247af245fa00", size = 9664299 }
wheels = [
    { url = "https://files.pythonhosted.org/packages/77/7e/55044a9ec48c3249bb38d5faae93f09579c35e862bb318ebd1ed7a1994a5/sqlalchemy-2.0.40-cp311-cp311-macosx_10_9_x86_64.whl", hash = "sha256:f6bacab7514de6146a1976bc56e1545bee247242fab030b89e5f70336fc0003e", size = 2114025 },
    { url = "https://files.pythonhosted.org/packages/77/0f/dcf7bba95f847aec72f638750747b12d37914f71c8cc7c133cf326ab945c/sqlalchemy-2.0.40-cp311-cp311-macosx_11_0_arm64.whl", hash = "sha256:5654d1ac34e922b6c5711631f2da497d3a7bffd6f9f87ac23b35feea56098011", size = 2104419 },
    { url = "https://files.pythonhosted.org/packages/75/70/c86a5c20715e4fe903dde4c2fd44fc7e7a0d5fb52c1b954d98526f65a3ea/sqlalchemy-2.0.40-cp311-cp311-manylinux_2_17_aarch64.manylinux2014_aarch64.whl", hash = "sha256:35904d63412db21088739510216e9349e335f142ce4a04b69e2528020ee19ed4", size = 3222720 },
    { url = "https://files.pythonhosted.org/packages/12/cf/b891a8c1d0c27ce9163361664c2128c7a57de3f35000ea5202eb3a2917b7/sqlalchemy-2.0.40-cp311-cp311-manylinux_2_17_x86_64.manylinux2014_x86_64.whl", hash = "sha256:9c7a80ed86d6aaacb8160a1caef6680d4ddd03c944d985aecee940d168c411d1", size = 3222682 },
    { url = "https://files.pythonhosted.org/packages/15/3f/7709d8c8266953d945435a96b7f425ae4172a336963756b58e996fbef7f3/sqlalchemy-2.0.40-cp311-cp311-musllinux_1_2_aarch64.whl", hash = "sha256:519624685a51525ddaa7d8ba8265a1540442a2ec71476f0e75241eb8263d6f51", size = 3159542 },
    { url = "https://files.pythonhosted.org/packages/85/7e/717eaabaf0f80a0132dc2032ea8f745b7a0914451c984821a7c8737fb75a/sqlalchemy-2.0.40-cp311-cp311-musllinux_1_2_x86_64.whl", hash = "sha256:2ee5f9999a5b0e9689bed96e60ee53c3384f1a05c2dd8068cc2e8361b0df5b7a", size = 3179864 },
    { url = "https://files.pythonhosted.org/packages/e4/cc/03eb5dfcdb575cbecd2bd82487b9848f250a4b6ecfb4707e834b4ce4ec07/sqlalchemy-2.0.40-cp311-cp311-win32.whl", hash = "sha256:c0cae71e20e3c02c52f6b9e9722bca70e4a90a466d59477822739dc31ac18b4b", size = 2084675 },
    { url = "https://files.pythonhosted.org/packages/9a/48/440946bf9dc4dc231f4f31ef0d316f7135bf41d4b86aaba0c0655150d370/sqlalchemy-2.0.40-cp311-cp311-win_amd64.whl", hash = "sha256:574aea2c54d8f1dd1699449f332c7d9b71c339e04ae50163a3eb5ce4c4325ee4", size = 2110099 },
    { url = "https://files.pythonhosted.org/packages/92/06/552c1f92e880b57d8b92ce6619bd569b25cead492389b1d84904b55989d8/sqlalchemy-2.0.40-cp312-cp312-macosx_10_13_x86_64.whl", hash = "sha256:9d3b31d0a1c44b74d3ae27a3de422dfccd2b8f0b75e51ecb2faa2bf65ab1ba0d", size = 2112620 },
    { url = "https://files.pythonhosted.org/packages/01/72/a5bc6e76c34cebc071f758161dbe1453de8815ae6e662393910d3be6d70d/sqlalchemy-2.0.40-cp312-cp312-macosx_11_0_arm64.whl", hash = "sha256:37f7a0f506cf78c80450ed1e816978643d3969f99c4ac6b01104a6fe95c5490a", size = 2103004 },
    { url = "https://files.pythonhosted.org/packages/bf/fd/0e96c8e6767618ed1a06e4d7a167fe13734c2f8113c4cb704443e6783038/sqlalchemy-2.0.40-cp312-cp312-manylinux_2_17_aarch64.manylinux2014_aarch64.whl", hash = "sha256:0bb933a650323e476a2e4fbef8997a10d0003d4da996aad3fd7873e962fdde4d", size = 3252440 },
    { url = "https://files.pythonhosted.org/packages/cd/6a/eb82e45b15a64266a2917a6833b51a334ea3c1991728fd905bfccbf5cf63/sqlalchemy-2.0.40-cp312-cp312-manylinux_2_17_x86_64.manylinux2014_x86_64.whl", hash = "sha256:6959738971b4745eea16f818a2cd086fb35081383b078272c35ece2b07012716", size = 3263277 },
    { url = "https://files.pythonhosted.org/packages/45/97/ebe41ab4530f50af99e3995ebd4e0204bf1b0dc0930f32250dde19c389fe/sqlalchemy-2.0.40-cp312-cp312-musllinux_1_2_aarch64.whl", hash = "sha256:110179728e442dae85dd39591beb74072ae4ad55a44eda2acc6ec98ead80d5f2", size = 3198591 },
    { url = "https://files.pythonhosted.org/packages/e6/1c/a569c1b2b2f5ac20ba6846a1321a2bf52e9a4061001f282bf1c5528dcd69/sqlalchemy-2.0.40-cp312-cp312-musllinux_1_2_x86_64.whl", hash = "sha256:e8040680eaacdce4d635f12c55c714f3d4c7f57da2bc47a01229d115bd319191", size = 3225199 },
    { url = "https://files.pythonhosted.org/packages/8f/91/87cc71a6b10065ca0209d19a4bb575378abda6085e72fa0b61ffb2201b84/sqlalchemy-2.0.40-cp312-cp312-win32.whl", hash = "sha256:650490653b110905c10adac69408380688cefc1f536a137d0d69aca1069dc1d1", size = 2082959 },
    { url = "https://files.pythonhosted.org/packages/2a/9f/14c511cda174aa1ad9b0e42b64ff5a71db35d08b0d80dc044dae958921e5/sqlalchemy-2.0.40-cp312-cp312-win_amd64.whl", hash = "sha256:2be94d75ee06548d2fc591a3513422b873490efb124048f50556369a834853b0", size = 2108526 },
    { url = "https://files.pythonhosted.org/packages/8c/18/4e3a86cc0232377bc48c373a9ba6a1b3fb79ba32dbb4eda0b357f5a2c59d/sqlalchemy-2.0.40-cp313-cp313-macosx_10_13_x86_64.whl", hash = "sha256:915866fd50dd868fdcc18d61d8258db1bf9ed7fbd6dfec960ba43365952f3b01", size = 2107887 },
    { url = "https://files.pythonhosted.org/packages/cb/60/9fa692b1d2ffc4cbd5f47753731fd332afed30137115d862d6e9a1e962c7/sqlalchemy-2.0.40-cp313-cp313-macosx_11_0_arm64.whl", hash = "sha256:4a4c5a2905a9ccdc67a8963e24abd2f7afcd4348829412483695c59e0af9a705", size = 2098367 },
    { url = "https://files.pythonhosted.org/packages/4c/9f/84b78357ca641714a439eb3fbbddb17297dacfa05d951dbf24f28d7b5c08/sqlalchemy-2.0.40-cp313-cp313-manylinux_2_17_aarch64.manylinux2014_aarch64.whl", hash = "sha256:55028d7a3ebdf7ace492fab9895cbc5270153f75442a0472d8516e03159ab364", size = 3184806 },
    { url = "https://files.pythonhosted.org/packages/4b/7d/e06164161b6bfce04c01bfa01518a20cccbd4100d5c951e5a7422189191a/sqlalchemy-2.0.40-cp313-cp313-manylinux_2_17_x86_64.manylinux2014_x86_64.whl", hash = "sha256:6cfedff6878b0e0d1d0a50666a817ecd85051d12d56b43d9d425455e608b5ba0", size = 3198131 },
    { url = "https://files.pythonhosted.org/packages/6d/51/354af20da42d7ec7b5c9de99edafbb7663a1d75686d1999ceb2c15811302/sqlalchemy-2.0.40-cp313-cp313-musllinux_1_2_aarch64.whl", hash = "sha256:bb19e30fdae77d357ce92192a3504579abe48a66877f476880238a962e5b96db", size = 3131364 },
    { url = "https://files.pythonhosted.org/packages/7a/2f/48a41ff4e6e10549d83fcc551ab85c268bde7c03cf77afb36303c6594d11/sqlalchemy-2.0.40-cp313-cp313-musllinux_1_2_x86_64.whl", hash = "sha256:16d325ea898f74b26ffcd1cf8c593b0beed8714f0317df2bed0d8d1de05a8f26", size = 3159482 },
    { url = "https://files.pythonhosted.org/packages/33/ac/e5e0a807163652a35be878c0ad5cfd8b1d29605edcadfb5df3c512cdf9f3/sqlalchemy-2.0.40-cp313-cp313-win32.whl", hash = "sha256:a669cbe5be3c63f75bcbee0b266779706f1a54bcb1000f302685b87d1b8c1500", size = 2080704 },
    { url = "https://files.pythonhosted.org/packages/1c/cb/f38c61f7f2fd4d10494c1c135ff6a6ddb63508d0b47bccccd93670637309/sqlalchemy-2.0.40-cp313-cp313-win_amd64.whl", hash = "sha256:641ee2e0834812d657862f3a7de95e0048bdcb6c55496f39c6fa3d435f6ac6ad", size = 2104564 },
    { url = "https://files.pythonhosted.org/packages/d1/7c/5fc8e802e7506fe8b55a03a2e1dab156eae205c91bee46305755e086d2e2/sqlalchemy-2.0.40-py3-none-any.whl", hash = "sha256:32587e2e1e359276957e6fe5dad089758bc042a971a8a09ae8ecf7a8fe23d07a", size = 1903894 },
]

[package.optional-dependencies]
asyncio = [
    { name = "greenlet" },
]

[[package]]
name = "sqlglot"
version = "26.14.0"
source = { registry = "https://pypi.org/simple" }
sdist = { url = "https://files.pythonhosted.org/packages/87/e2/d6080d2992882657b4a2ddf857ca48bcde2813a879c73068ade7779efd43/sqlglot-26.14.0.tar.gz", hash = "sha256:7c75e28cb5c245ed3b3d995c2affcc6d5975e2ca8ec052fe132b8e5287e72c61", size = 5348485 }
wheels = [
    { url = "https://files.pythonhosted.org/packages/d1/4b/cae2d5507a7bc0fa7615b88b555b5cfce3c35c283bb52e1d7404e7fbfc65/sqlglot-26.14.0-py3-none-any.whl", hash = "sha256:795b5f6be71b1e1f05f0d977bb8e5723799da6c5333cb836c488db4661b1f21e", size = 457537 },
]

[package.optional-dependencies]
rs = [
    { name = "sqlglotrs" },
]

[[package]]
name = "sqlglotrs"
version = "0.4.0"
source = { registry = "https://pypi.org/simple" }
sdist = { url = "https://files.pythonhosted.org/packages/51/1a/72690c890410b4da2a96b37305ef4063f9bb24f830208c02329d1f370a12/sqlglotrs-0.4.0.tar.gz", hash = "sha256:b3b73ba1c9c4699de6d9c710f23fbc639651af0ac73eec831bcd298eda059582", size = 15419 }
wheels = [
    { url = "https://files.pythonhosted.org/packages/84/c9/f01d691becbfc8e668b7aefb0d1fa2ef6841650e0c0394d884777ec435b6/sqlglotrs-0.4.0-cp311-cp311-macosx_10_12_x86_64.whl", hash = "sha256:2bba88aba5f99dbd80caedaf820dcdf2699d906900f895b63e596f3fc7cfd134", size = 299654 },
    { url = "https://files.pythonhosted.org/packages/6f/dc/d3ca4048cc7721043808a29bfad7251dc7c62e2b0145bbdf0b978ffe6424/sqlglotrs-0.4.0-cp311-cp311-macosx_11_0_arm64.whl", hash = "sha256:28495248e27e67943d794b4d0b065dd18522b35c8e890a595da36f5d6f856de0", size = 290101 },
    { url = "https://files.pythonhosted.org/packages/e6/39/a1a04779dc4125ae5555b584af057c55a5e50a48e2f4669f6fe255108644/sqlglotrs-0.4.0-cp311-cp311-manylinux_2_17_aarch64.manylinux2014_aarch64.whl", hash = "sha256:58b168d52d8d14657143c3beafcbb2929df3772595e914cdb80a926e36e727fd", size = 326842 },
    { url = "https://files.pythonhosted.org/packages/9f/bb/482e4d2284710a699534eacab315e907870cadbb2fcd6414ee2b04c3c058/sqlglotrs-0.4.0-cp311-cp311-manylinux_2_17_armv7l.manylinux2014_armv7l.whl", hash = "sha256:9c120f951d67196301a753225e4b350686fa1bf98ba3504e8e06ba90e2f4eb88", size = 333250 },
    { url = "https://files.pythonhosted.org/packages/35/2c/0a69e059692d20ce2b05367e4d23e21cfb45d8001f9bfa4edb1e529f0a7d/sqlglotrs-0.4.0-cp311-cp311-manylinux_2_17_ppc64le.manylinux2014_ppc64le.whl", hash = "sha256:7fa98390de3994c6956120d7323504eb511c78d866981b35cc36c2a3544ead57", size = 394549 },
    { url = "https://files.pythonhosted.org/packages/15/08/f4a8f988623b2813ce311aa19738bfc8b6e80c9756b2c756eb287c904355/sqlglotrs-0.4.0-cp311-cp311-manylinux_2_17_s390x.manylinux2014_s390x.whl", hash = "sha256:a290aa2bedcc103a422ad9e27134b0973e3caefe08aa6ac6a8528e96c6a119d0", size = 384649 },
    { url = "https://files.pythonhosted.org/packages/18/66/713246e2606b9008588bb1cdc6377ffc2df10aa8fbbf7e7dd5e8c816abe7/sqlglotrs-0.4.0-cp311-cp311-manylinux_2_17_x86_64.manylinux2014_x86_64.whl", hash = "sha256:6dd563eac836154c0058e851aeb8f750ac8957d67aca850816cb9137df95e088", size = 332020 },
    { url = "https://files.pythonhosted.org/packages/56/49/774d571ea5b3ff0345b2c580b20fcc1e81c206a07a9c3ec89bee7662cf03/sqlglotrs-0.4.0-cp311-cp311-manylinux_2_5_i686.manylinux1_i686.whl", hash = "sha256:bf4e055ccf9416ea76855d515ac3621c3e5014f700e7e4c7810f65690adbaf0b", size = 350969 },
    { url = "https://files.pythonhosted.org/packages/cf/cd/36e948f72f8cde21c118b92b3ec1a363569e8d1af92ffaa0a4c9a9468f40/sqlglotrs-0.4.0-cp311-cp311-win32.whl", hash = "sha256:f6225ba2d0713d709448fc89e14b6b2c7c2b27a42b0f20d5d98fb69cc387a111", size = 174461 },
    { url = "https://files.pythonhosted.org/packages/c4/7e/511d59f7f012800a1aa780a28c973fd2576657066724b62a790d7da23df8/sqlglotrs-0.4.0-cp311-cp311-win_amd64.whl", hash = "sha256:e398740d9d6109ae6919f983f7e56e4d314c63d17803556a16771731688b47be", size = 189814 },
    { url = "https://files.pythonhosted.org/packages/3e/98/120acd4301a90a816606e120fa216d7da6b70b85d0895d30fed94760d664/sqlglotrs-0.4.0-cp312-cp312-macosx_10_12_x86_64.whl", hash = "sha256:69b4e8121d86bccd4e55cbc2822b9eb96da510608df91cbb3701a1e33fb54813", size = 299691 },
    { url = "https://files.pythonhosted.org/packages/cc/30/d6cb97dcfd57ff9bc56d07ade39b46133dad91143d7c676c197fdfb4258a/sqlglotrs-0.4.0-cp312-cp312-macosx_11_0_arm64.whl", hash = "sha256:fa3e5b0c5a976a61ad6219fddb6ef10f603771119a303ba3c5046a6daf89b207", size = 290439 },
    { url = "https://files.pythonhosted.org/packages/9c/73/70e2fc314291fa2543cc54a37869f2df2cfab2f649fd15c3fed4c28b6d62/sqlglotrs-0.4.0-cp312-cp312-manylinux_2_17_aarch64.manylinux2014_aarch64.whl", hash = "sha256:24b1a3f5685fd12f376b97734284bdcb4d17d703436993686f45ea275a14d83a", size = 326375 },
    { url = "https://files.pythonhosted.org/packages/27/6c/4a6545301b4c2e944adccf23da2fc1e9aeaf48d95ade73334c9aff0ab91e/sqlglotrs-0.4.0-cp312-cp312-manylinux_2_17_armv7l.manylinux2014_armv7l.whl", hash = "sha256:dbeacf80e99c87e2334e9a8af8c6efa06e81ceaf98c9eca22780f6ee286fd190", size = 333105 },
    { url = "https://files.pythonhosted.org/packages/14/cb/7898b1e3678f313b08a6681968ecc70007e87003d436b5e5abd88709e40a/sqlglotrs-0.4.0-cp312-cp312-manylinux_2_17_ppc64le.manylinux2014_ppc64le.whl", hash = "sha256:b58046e18d19d122027f0a4496791e8f107e396ce5866ea6973828a4a8c2feef", size = 394334 },
    { url = "https://files.pythonhosted.org/packages/d0/d0/fe5a16e5c3fd445185584bf98d1309fd70dc24ed19cf896e4137e05d8b81/sqlglotrs-0.4.0-cp312-cp312-manylinux_2_17_s390x.manylinux2014_s390x.whl", hash = "sha256:cab9c83335d33306657461f4ad61cda3df3ef7d3826234508689978f3a02c436", size = 382242 },
    { url = "https://files.pythonhosted.org/packages/8f/a0/667eb1deb9b5a998d610b203dffcf0c6f2d7ca41ed237ea4b9f24ca40970/sqlglotrs-0.4.0-cp312-cp312-manylinux_2_17_x86_64.manylinux2014_x86_64.whl", hash = "sha256:99b5fcd4897a7453e85dfaecb0451972c874c0e39fe7d2636edd2102c2f441e0", size = 332244 },
    { url = "https://files.pythonhosted.org/packages/2e/b6/2017d4a0805ad75b56d0cff8d5d32974ca709886175d828530bf16301f5f/sqlglotrs-0.4.0-cp312-cp312-manylinux_2_5_i686.manylinux1_i686.whl", hash = "sha256:5e5e00b51a470bbd2fde561313c749220bcaef5293d092ac03983b114b00f35b", size = 350271 },
    { url = "https://files.pythonhosted.org/packages/ce/c3/d5366f836db1a7729fa86105965f8d11771ca7d64a477f612246dbf52c76/sqlglotrs-0.4.0-cp312-cp312-win32.whl", hash = "sha256:c53c78acb15adcc4470c79fdfe90d13c09a61122b12fd9ff679210f37315a038", size = 173762 },
    { url = "https://files.pythonhosted.org/packages/e3/ff/7860811859bef843776a8063297512d95def039db58aecf8126e33d629ea/sqlglotrs-0.4.0-cp312-cp312-win_amd64.whl", hash = "sha256:c9059e7586b19fb426595fe5c2167702bef92aa4562becdcb29f323f9491f2d5", size = 190577 },
    { url = "https://files.pythonhosted.org/packages/31/63/d9407aa1fe4d9e88e6751703d4b6b62b19b8de9131f4980c4682c3e1ff32/sqlglotrs-0.4.0-cp313-cp313-macosx_10_12_x86_64.whl", hash = "sha256:7a10d8cd702f4df9ea4533ddc7a3b1cd1d9cb4c3c150d64cc8a51544599c5051", size = 299227 },
    { url = "https://files.pythonhosted.org/packages/40/e8/b4e142b087d8c657886517d235e628fee5884a7839048ac3bf058d8ae335/sqlglotrs-0.4.0-cp313-cp313-macosx_11_0_arm64.whl", hash = "sha256:14ae854d3480e9413bce3eb779e4735512e06f443930a81c525bc96b203c7548", size = 289923 },
    { url = "https://files.pythonhosted.org/packages/24/97/711ea1790142a801186b5539fc8568aafbb9fa9984eb2e5baef3ab6a42fc/sqlglotrs-0.4.0-cp313-cp313-manylinux_2_17_aarch64.manylinux2014_aarch64.whl", hash = "sha256:b630583236e22b1504cff416127b5c3ba9569832db0900cdc05066b54e13b726", size = 325831 },
    { url = "https://files.pythonhosted.org/packages/cb/63/037566779c93b723a62883caedb01d2cd62c80a39c15cd5750175fdf6b40/sqlglotrs-0.4.0-cp313-cp313-manylinux_2_17_armv7l.manylinux2014_armv7l.whl", hash = "sha256:6e935e0c5511ad1258f2a7cd9a9fb09484fd5c58b250dfb5ab5b6cbe4581de9c", size = 332559 },
    { url = "https://files.pythonhosted.org/packages/84/91/2b6a46f21c0202286817cb4e085ccabe7d5065ff22c3719b8047d068ee62/sqlglotrs-0.4.0-cp313-cp313-manylinux_2_17_ppc64le.manylinux2014_ppc64le.whl", hash = "sha256:18755ddf63bb0b573ed4bb36db779ac98ab63853086d9126f27467bf15c954be", size = 394570 },
    { url = "https://files.pythonhosted.org/packages/82/97/1a222cef008f1998a558638186d217066b57670087f4674fad5444a25f86/sqlglotrs-0.4.0-cp313-cp313-manylinux_2_17_s390x.manylinux2014_s390x.whl", hash = "sha256:52b89640001564850148fbc9dcb19b3382b41f449c0691498188dac08b9591ff", size = 381390 },
    { url = "https://files.pythonhosted.org/packages/88/89/76fb326578ddef91ed0b37209a10699676a30968ac66fbdd68d3759ba76b/sqlglotrs-0.4.0-cp313-cp313-manylinux_2_17_x86_64.manylinux2014_x86_64.whl", hash = "sha256:dcac21f1913cdfbd776e207dddb8fd512d165fc721aa30837b0455fe30b01380", size = 332054 },
    { url = "https://files.pythonhosted.org/packages/80/00/ef022442a20ee215d221a49ece36bbe5c47428a6347b8908d71c7b645ffb/sqlglotrs-0.4.0-cp313-cp313-manylinux_2_5_i686.manylinux1_i686.whl", hash = "sha256:e1b0c62bca7b23a56ad927721a75ff80e4b47f761b8830731fa47acd75fd4fe4", size = 350080 },
    { url = "https://files.pythonhosted.org/packages/29/ff/52b35358f6c63e1fe1e6b80d24c41e5da0cfe3e431a9a49499c844414073/sqlglotrs-0.4.0-cp313-cp313-win32.whl", hash = "sha256:48413594321e0e367c8bdf624009f83b244fb5d94c5191ba40845a90ddcaf072", size = 173341 },
    { url = "https://files.pythonhosted.org/packages/12/92/9fe169442a1d1128f7d7ce689856a85db8e939608d708a3264f832636ae7/sqlglotrs-0.4.0-cp313-cp313-win_amd64.whl", hash = "sha256:4c5941cbf28eedb581dfa101c7b04c5fbcb90b0dc8217251f3026d842aa1f038", size = 190136 },
]

[[package]]
name = "stack-data"
version = "0.6.3"
source = { registry = "https://pypi.org/simple" }
dependencies = [
    { name = "asttokens" },
    { name = "executing" },
    { name = "pure-eval" },
]
sdist = { url = "https://files.pythonhosted.org/packages/28/e3/55dcc2cfbc3ca9c29519eb6884dd1415ecb53b0e934862d3559ddcb7e20b/stack_data-0.6.3.tar.gz", hash = "sha256:836a778de4fec4dcd1dcd89ed8abff8a221f58308462e1c4aa2a3cf30148f0b9", size = 44707 }
wheels = [
    { url = "https://files.pythonhosted.org/packages/f1/7b/ce1eafaf1a76852e2ec9b22edecf1daa58175c090266e9f6c64afcd81d91/stack_data-0.6.3-py3-none-any.whl", hash = "sha256:d5558e0c25a4cb0853cddad3d77da9891a08cb85dd9f9f91b9f8cd66e511e695", size = 24521 },
]

[[package]]
name = "starlette"
version = "0.46.2"
source = { registry = "https://pypi.org/simple" }
dependencies = [
    { name = "anyio" },
]
sdist = { url = "https://files.pythonhosted.org/packages/ce/20/08dfcd9c983f6a6f4a1000d934b9e6d626cff8d2eeb77a89a68eef20a2b7/starlette-0.46.2.tar.gz", hash = "sha256:7f7361f34eed179294600af672f565727419830b54b7b084efe44bb82d2fccd5", size = 2580846 }
wheels = [
    { url = "https://files.pythonhosted.org/packages/8b/0c/9d30a4ebeb6db2b25a841afbb80f6ef9a854fc3b41be131d249a977b4959/starlette-0.46.2-py3-none-any.whl", hash = "sha256:595633ce89f8ffa71a015caed34a5b2dc1c0cdb3f0f1fbd1e69339cf2abeec35", size = 72037 },
]

[[package]]
name = "streamlit"
version = "1.46.1"
source = { registry = "https://pypi.org/simple" }
dependencies = [
    { name = "altair" },
    { name = "blinker" },
    { name = "cachetools" },
    { name = "click" },
    { name = "gitpython" },
    { name = "numpy" },
    { name = "packaging" },
    { name = "pandas" },
    { name = "pillow" },
    { name = "protobuf" },
    { name = "pyarrow" },
    { name = "pydeck" },
    { name = "requests" },
    { name = "tenacity" },
    { name = "toml" },
    { name = "tornado" },
    { name = "typing-extensions" },
    { name = "watchdog", marker = "sys_platform != 'darwin'" },
]
sdist = { url = "https://files.pythonhosted.org/packages/bd/7e/c7499c447b7021657fa5c851091072c1c7a26f1dda0369c21c0243fc35e7/streamlit-1.46.1.tar.gz", hash = "sha256:2cc4ad01cfeded9ad953a21829eb879b90aa77af4068c68397411c2d5c8862cf", size = 9651018 }
wheels = [
    { url = "https://files.pythonhosted.org/packages/84/3b/35400175788cdd6a43c90dce1e7f567eb6843a3ba0612508c0f19ee31f5f/streamlit-1.46.1-py3-none-any.whl", hash = "sha256:dffa373230965f87ccc156abaff848d7d731920cf14106f3b99b1ea18076f728", size = 10051346 },
]

[[package]]
name = "tenacity"
version = "9.1.2"
source = { registry = "https://pypi.org/simple" }
sdist = { url = "https://files.pythonhosted.org/packages/0a/d4/2b0cd0fe285e14b36db076e78c93766ff1d529d70408bd1d2a5a84f1d929/tenacity-9.1.2.tar.gz", hash = "sha256:1169d376c297e7de388d18b4481760d478b0e99a777cad3a9c86e556f4b697cb", size = 48036 }
wheels = [
    { url = "https://files.pythonhosted.org/packages/e5/30/643397144bfbfec6f6ef821f36f33e57d35946c44a2352d3c9f0ae847619/tenacity-9.1.2-py3-none-any.whl", hash = "sha256:f77bf36710d8b73a50b2dd155c97b870017ad21afe6ab300326b0371b3b05138", size = 28248 },
]

[[package]]
name = "texttable"
version = "1.7.0"
source = { registry = "https://pypi.org/simple" }
sdist = { url = "https://files.pythonhosted.org/packages/1c/dc/0aff23d6036a4d3bf4f1d8c8204c5c79c4437e25e0ae94ffe4bbb55ee3c2/texttable-1.7.0.tar.gz", hash = "sha256:2d2068fb55115807d3ac77a4ca68fa48803e84ebb0ee2340f858107a36522638", size = 12831 }
wheels = [
    { url = "https://files.pythonhosted.org/packages/24/99/4772b8e00a136f3e01236de33b0efda31ee7077203ba5967fcc76da94d65/texttable-1.7.0-py2.py3-none-any.whl", hash = "sha256:72227d592c82b3d7f672731ae73e4d1f88cd8e2ef5b075a7a7f01a23a3743917", size = 10768 },
]

[[package]]
name = "toml"
version = "0.10.2"
source = { registry = "https://pypi.org/simple" }
sdist = { url = "https://files.pythonhosted.org/packages/be/ba/1f744cdc819428fc6b5084ec34d9b30660f6f9daaf70eead706e3203ec3c/toml-0.10.2.tar.gz", hash = "sha256:b3bda1d108d5dd99f4a20d24d9c348e91c4db7ab1b749200bded2f839ccbe68f", size = 22253 }
wheels = [
    { url = "https://files.pythonhosted.org/packages/44/6f/7120676b6d73228c96e17f1f794d8ab046fc910d781c8d151120c3f1569e/toml-0.10.2-py2.py3-none-any.whl", hash = "sha256:806143ae5bfb6a3c6e736a764057db0e6a0e05e338b5630894a5f779cabb4f9b", size = 16588 },
]

[[package]]
name = "tomli"
version = "2.2.1"
source = { registry = "https://pypi.org/simple" }
sdist = { url = "https://files.pythonhosted.org/packages/18/87/302344fed471e44a87289cf4967697d07e532f2421fdaf868a303cbae4ff/tomli-2.2.1.tar.gz", hash = "sha256:cd45e1dc79c835ce60f7404ec8119f2eb06d38b1deba146f07ced3bbc44505ff", size = 17175 }
wheels = [
    { url = "https://files.pythonhosted.org/packages/43/ca/75707e6efa2b37c77dadb324ae7d9571cb424e61ea73fad7c56c2d14527f/tomli-2.2.1-cp311-cp311-macosx_10_9_x86_64.whl", hash = "sha256:678e4fa69e4575eb77d103de3df8a895e1591b48e740211bd1067378c69e8249", size = 131077 },
    { url = "https://files.pythonhosted.org/packages/c7/16/51ae563a8615d472fdbffc43a3f3d46588c264ac4f024f63f01283becfbb/tomli-2.2.1-cp311-cp311-macosx_11_0_arm64.whl", hash = "sha256:023aa114dd824ade0100497eb2318602af309e5a55595f76b626d6d9f3b7b0a6", size = 123429 },
    { url = "https://files.pythonhosted.org/packages/f1/dd/4f6cd1e7b160041db83c694abc78e100473c15d54620083dbd5aae7b990e/tomli-2.2.1-cp311-cp311-manylinux_2_17_aarch64.manylinux2014_aarch64.whl", hash = "sha256:ece47d672db52ac607a3d9599a9d48dcb2f2f735c6c2d1f34130085bb12b112a", size = 226067 },
    { url = "https://files.pythonhosted.org/packages/a9/6b/c54ede5dc70d648cc6361eaf429304b02f2871a345bbdd51e993d6cdf550/tomli-2.2.1-cp311-cp311-manylinux_2_17_x86_64.manylinux2014_x86_64.whl", hash = "sha256:6972ca9c9cc9f0acaa56a8ca1ff51e7af152a9f87fb64623e31d5c83700080ee", size = 236030 },
    { url = "https://files.pythonhosted.org/packages/1f/47/999514fa49cfaf7a92c805a86c3c43f4215621855d151b61c602abb38091/tomli-2.2.1-cp311-cp311-manylinux_2_5_i686.manylinux1_i686.manylinux_2_17_i686.manylinux2014_i686.whl", hash = "sha256:c954d2250168d28797dd4e3ac5cf812a406cd5a92674ee4c8f123c889786aa8e", size = 240898 },
    { url = "https://files.pythonhosted.org/packages/73/41/0a01279a7ae09ee1573b423318e7934674ce06eb33f50936655071d81a24/tomli-2.2.1-cp311-cp311-musllinux_1_2_aarch64.whl", hash = "sha256:8dd28b3e155b80f4d54beb40a441d366adcfe740969820caf156c019fb5c7ec4", size = 229894 },
    { url = "https://files.pythonhosted.org/packages/55/18/5d8bc5b0a0362311ce4d18830a5d28943667599a60d20118074ea1b01bb7/tomli-2.2.1-cp311-cp311-musllinux_1_2_i686.whl", hash = "sha256:e59e304978767a54663af13c07b3d1af22ddee3bb2fb0618ca1593e4f593a106", size = 245319 },
    { url = "https://files.pythonhosted.org/packages/92/a3/7ade0576d17f3cdf5ff44d61390d4b3febb8a9fc2b480c75c47ea048c646/tomli-2.2.1-cp311-cp311-musllinux_1_2_x86_64.whl", hash = "sha256:33580bccab0338d00994d7f16f4c4ec25b776af3ffaac1ed74e0b3fc95e885a8", size = 238273 },
    { url = "https://files.pythonhosted.org/packages/72/6f/fa64ef058ac1446a1e51110c375339b3ec6be245af9d14c87c4a6412dd32/tomli-2.2.1-cp311-cp311-win32.whl", hash = "sha256:465af0e0875402f1d226519c9904f37254b3045fc5084697cefb9bdde1ff99ff", size = 98310 },
    { url = "https://files.pythonhosted.org/packages/6a/1c/4a2dcde4a51b81be3530565e92eda625d94dafb46dbeb15069df4caffc34/tomli-2.2.1-cp311-cp311-win_amd64.whl", hash = "sha256:2d0f2fdd22b02c6d81637a3c95f8cd77f995846af7414c5c4b8d0545afa1bc4b", size = 108309 },
    { url = "https://files.pythonhosted.org/packages/52/e1/f8af4c2fcde17500422858155aeb0d7e93477a0d59a98e56cbfe75070fd0/tomli-2.2.1-cp312-cp312-macosx_10_13_x86_64.whl", hash = "sha256:4a8f6e44de52d5e6c657c9fe83b562f5f4256d8ebbfe4ff922c495620a7f6cea", size = 132762 },
    { url = "https://files.pythonhosted.org/packages/03/b8/152c68bb84fc00396b83e7bbddd5ec0bd3dd409db4195e2a9b3e398ad2e3/tomli-2.2.1-cp312-cp312-macosx_11_0_arm64.whl", hash = "sha256:8d57ca8095a641b8237d5b079147646153d22552f1c637fd3ba7f4b0b29167a8", size = 123453 },
    { url = "https://files.pythonhosted.org/packages/c8/d6/fc9267af9166f79ac528ff7e8c55c8181ded34eb4b0e93daa767b8841573/tomli-2.2.1-cp312-cp312-manylinux_2_17_aarch64.manylinux2014_aarch64.whl", hash = "sha256:4e340144ad7ae1533cb897d406382b4b6fede8890a03738ff1683af800d54192", size = 233486 },
    { url = "https://files.pythonhosted.org/packages/5c/51/51c3f2884d7bab89af25f678447ea7d297b53b5a3b5730a7cb2ef6069f07/tomli-2.2.1-cp312-cp312-manylinux_2_17_x86_64.manylinux2014_x86_64.whl", hash = "sha256:db2b95f9de79181805df90bedc5a5ab4c165e6ec3fe99f970d0e302f384ad222", size = 242349 },
    { url = "https://files.pythonhosted.org/packages/ab/df/bfa89627d13a5cc22402e441e8a931ef2108403db390ff3345c05253935e/tomli-2.2.1-cp312-cp312-manylinux_2_5_i686.manylinux1_i686.manylinux_2_17_i686.manylinux2014_i686.whl", hash = "sha256:40741994320b232529c802f8bc86da4e1aa9f413db394617b9a256ae0f9a7f77", size = 252159 },
    { url = "https://files.pythonhosted.org/packages/9e/6e/fa2b916dced65763a5168c6ccb91066f7639bdc88b48adda990db10c8c0b/tomli-2.2.1-cp312-cp312-musllinux_1_2_aarch64.whl", hash = "sha256:400e720fe168c0f8521520190686ef8ef033fb19fc493da09779e592861b78c6", size = 237243 },
    { url = "https://files.pythonhosted.org/packages/b4/04/885d3b1f650e1153cbb93a6a9782c58a972b94ea4483ae4ac5cedd5e4a09/tomli-2.2.1-cp312-cp312-musllinux_1_2_i686.whl", hash = "sha256:02abe224de6ae62c19f090f68da4e27b10af2b93213d36cf44e6e1c5abd19fdd", size = 259645 },
    { url = "https://files.pythonhosted.org/packages/9c/de/6b432d66e986e501586da298e28ebeefd3edc2c780f3ad73d22566034239/tomli-2.2.1-cp312-cp312-musllinux_1_2_x86_64.whl", hash = "sha256:b82ebccc8c8a36f2094e969560a1b836758481f3dc360ce9a3277c65f374285e", size = 244584 },
    { url = "https://files.pythonhosted.org/packages/1c/9a/47c0449b98e6e7d1be6cbac02f93dd79003234ddc4aaab6ba07a9a7482e2/tomli-2.2.1-cp312-cp312-win32.whl", hash = "sha256:889f80ef92701b9dbb224e49ec87c645ce5df3fa2cc548664eb8a25e03127a98", size = 98875 },
    { url = "https://files.pythonhosted.org/packages/ef/60/9b9638f081c6f1261e2688bd487625cd1e660d0a85bd469e91d8db969734/tomli-2.2.1-cp312-cp312-win_amd64.whl", hash = "sha256:7fc04e92e1d624a4a63c76474610238576942d6b8950a2d7f908a340494e67e4", size = 109418 },
    { url = "https://files.pythonhosted.org/packages/04/90/2ee5f2e0362cb8a0b6499dc44f4d7d48f8fff06d28ba46e6f1eaa61a1388/tomli-2.2.1-cp313-cp313-macosx_10_13_x86_64.whl", hash = "sha256:f4039b9cbc3048b2416cc57ab3bda989a6fcf9b36cf8937f01a6e731b64f80d7", size = 132708 },
    { url = "https://files.pythonhosted.org/packages/c0/ec/46b4108816de6b385141f082ba99e315501ccd0a2ea23db4a100dd3990ea/tomli-2.2.1-cp313-cp313-macosx_11_0_arm64.whl", hash = "sha256:286f0ca2ffeeb5b9bd4fcc8d6c330534323ec51b2f52da063b11c502da16f30c", size = 123582 },
    { url = "https://files.pythonhosted.org/packages/a0/bd/b470466d0137b37b68d24556c38a0cc819e8febe392d5b199dcd7f578365/tomli-2.2.1-cp313-cp313-manylinux_2_17_aarch64.manylinux2014_aarch64.whl", hash = "sha256:a92ef1a44547e894e2a17d24e7557a5e85a9e1d0048b0b5e7541f76c5032cb13", size = 232543 },
    { url = "https://files.pythonhosted.org/packages/d9/e5/82e80ff3b751373f7cead2815bcbe2d51c895b3c990686741a8e56ec42ab/tomli-2.2.1-cp313-cp313-manylinux_2_17_x86_64.manylinux2014_x86_64.whl", hash = "sha256:9316dc65bed1684c9a98ee68759ceaed29d229e985297003e494aa825ebb0281", size = 241691 },
    { url = "https://files.pythonhosted.org/packages/05/7e/2a110bc2713557d6a1bfb06af23dd01e7dde52b6ee7dadc589868f9abfac/tomli-2.2.1-cp313-cp313-manylinux_2_5_i686.manylinux1_i686.manylinux_2_17_i686.manylinux2014_i686.whl", hash = "sha256:e85e99945e688e32d5a35c1ff38ed0b3f41f43fad8df0bdf79f72b2ba7bc5272", size = 251170 },
    { url = "https://files.pythonhosted.org/packages/64/7b/22d713946efe00e0adbcdfd6d1aa119ae03fd0b60ebed51ebb3fa9f5a2e5/tomli-2.2.1-cp313-cp313-musllinux_1_2_aarch64.whl", hash = "sha256:ac065718db92ca818f8d6141b5f66369833d4a80a9d74435a268c52bdfa73140", size = 236530 },
    { url = "https://files.pythonhosted.org/packages/38/31/3a76f67da4b0cf37b742ca76beaf819dca0ebef26d78fc794a576e08accf/tomli-2.2.1-cp313-cp313-musllinux_1_2_i686.whl", hash = "sha256:d920f33822747519673ee656a4b6ac33e382eca9d331c87770faa3eef562aeb2", size = 258666 },
    { url = "https://files.pythonhosted.org/packages/07/10/5af1293da642aded87e8a988753945d0cf7e00a9452d3911dd3bb354c9e2/tomli-2.2.1-cp313-cp313-musllinux_1_2_x86_64.whl", hash = "sha256:a198f10c4d1b1375d7687bc25294306e551bf1abfa4eace6650070a5c1ae2744", size = 243954 },
    { url = "https://files.pythonhosted.org/packages/5b/b9/1ed31d167be802da0fc95020d04cd27b7d7065cc6fbefdd2f9186f60d7bd/tomli-2.2.1-cp313-cp313-win32.whl", hash = "sha256:d3f5614314d758649ab2ab3a62d4f2004c825922f9e370b29416484086b264ec", size = 98724 },
    { url = "https://files.pythonhosted.org/packages/c7/32/b0963458706accd9afcfeb867c0f9175a741bf7b19cd424230714d722198/tomli-2.2.1-cp313-cp313-win_amd64.whl", hash = "sha256:a38aa0308e754b0e3c67e344754dff64999ff9b513e691d0e786265c93583c69", size = 109383 },
    { url = "https://files.pythonhosted.org/packages/6e/c2/61d3e0f47e2b74ef40a68b9e6ad5984f6241a942f7cd3bbfbdbd03861ea9/tomli-2.2.1-py3-none-any.whl", hash = "sha256:cb55c73c5f4408779d0cf3eef9f762b9c9f147a77de7b258bef0a5628adc85cc", size = 14257 },
]

[[package]]
name = "tomli-w"
version = "1.2.0"
source = { registry = "https://pypi.org/simple" }
sdist = { url = "https://files.pythonhosted.org/packages/19/75/241269d1da26b624c0d5e110e8149093c759b7a286138f4efd61a60e75fe/tomli_w-1.2.0.tar.gz", hash = "sha256:2dd14fac5a47c27be9cd4c976af5a12d87fb1f0b4512f81d69cce3b35ae25021", size = 7184 }
wheels = [
    { url = "https://files.pythonhosted.org/packages/c7/18/c86eb8e0202e32dd3df50d43d7ff9854f8e0603945ff398974c1d91ac1ef/tomli_w-1.2.0-py3-none-any.whl", hash = "sha256:188306098d013b691fcadc011abd66727d3c414c571bb01b1a174ba8c983cf90", size = 6675 },
]

[[package]]
name = "tornado"
version = "6.4.2"
source = { registry = "https://pypi.org/simple" }
sdist = { url = "https://files.pythonhosted.org/packages/59/45/a0daf161f7d6f36c3ea5fc0c2de619746cc3dd4c76402e9db545bd920f63/tornado-6.4.2.tar.gz", hash = "sha256:92bad5b4746e9879fd7bf1eb21dce4e3fc5128d71601f80005afa39237ad620b", size = 501135 }
wheels = [
    { url = "https://files.pythonhosted.org/packages/26/7e/71f604d8cea1b58f82ba3590290b66da1e72d840aeb37e0d5f7291bd30db/tornado-6.4.2-cp38-abi3-macosx_10_9_universal2.whl", hash = "sha256:e828cce1123e9e44ae2a50a9de3055497ab1d0aeb440c5ac23064d9e44880da1", size = 436299 },
    { url = "https://files.pythonhosted.org/packages/96/44/87543a3b99016d0bf54fdaab30d24bf0af2e848f1d13d34a3a5380aabe16/tornado-6.4.2-cp38-abi3-macosx_10_9_x86_64.whl", hash = "sha256:072ce12ada169c5b00b7d92a99ba089447ccc993ea2143c9ede887e0937aa803", size = 434253 },
    { url = "https://files.pythonhosted.org/packages/cb/fb/fdf679b4ce51bcb7210801ef4f11fdac96e9885daa402861751353beea6e/tornado-6.4.2-cp38-abi3-manylinux_2_17_aarch64.manylinux2014_aarch64.whl", hash = "sha256:1a017d239bd1bb0919f72af256a970624241f070496635784d9bf0db640d3fec", size = 437602 },
    { url = "https://files.pythonhosted.org/packages/4f/3b/e31aeffffc22b475a64dbeb273026a21b5b566f74dee48742817626c47dc/tornado-6.4.2-cp38-abi3-manylinux_2_5_i686.manylinux1_i686.manylinux_2_17_i686.manylinux2014_i686.whl", hash = "sha256:c36e62ce8f63409301537222faffcef7dfc5284f27eec227389f2ad11b09d946", size = 436972 },
    { url = "https://files.pythonhosted.org/packages/22/55/b78a464de78051a30599ceb6983b01d8f732e6f69bf37b4ed07f642ac0fc/tornado-6.4.2-cp38-abi3-manylinux_2_5_x86_64.manylinux1_x86_64.manylinux_2_17_x86_64.manylinux2014_x86_64.whl", hash = "sha256:bca9eb02196e789c9cb5c3c7c0f04fb447dc2adffd95265b2c7223a8a615ccbf", size = 437173 },
    { url = "https://files.pythonhosted.org/packages/79/5e/be4fb0d1684eb822c9a62fb18a3e44a06188f78aa466b2ad991d2ee31104/tornado-6.4.2-cp38-abi3-musllinux_1_2_aarch64.whl", hash = "sha256:304463bd0772442ff4d0f5149c6f1c2135a1fae045adf070821c6cdc76980634", size = 437892 },
    { url = "https://files.pythonhosted.org/packages/f5/33/4f91fdd94ea36e1d796147003b490fe60a0215ac5737b6f9c65e160d4fe0/tornado-6.4.2-cp38-abi3-musllinux_1_2_i686.whl", hash = "sha256:c82c46813ba483a385ab2a99caeaedf92585a1f90defb5693351fa7e4ea0bf73", size = 437334 },
    { url = "https://files.pythonhosted.org/packages/2b/ae/c1b22d4524b0e10da2f29a176fb2890386f7bd1f63aacf186444873a88a0/tornado-6.4.2-cp38-abi3-musllinux_1_2_x86_64.whl", hash = "sha256:932d195ca9015956fa502c6b56af9eb06106140d844a335590c1ec7f5277d10c", size = 437261 },
    { url = "https://files.pythonhosted.org/packages/b5/25/36dbd49ab6d179bcfc4c6c093a51795a4f3bed380543a8242ac3517a1751/tornado-6.4.2-cp38-abi3-win32.whl", hash = "sha256:2876cef82e6c5978fde1e0d5b1f919d756968d5b4282418f3146b79b58556482", size = 438463 },
    { url = "https://files.pythonhosted.org/packages/61/cc/58b1adeb1bb46228442081e746fcdbc4540905c87e8add7c277540934edb/tornado-6.4.2-cp38-abi3-win_amd64.whl", hash = "sha256:908b71bf3ff37d81073356a5fadcc660eb10c1476ee6e2725588626ce7e5ca38", size = 438907 },
]

[[package]]
name = "traitlets"
version = "5.14.3"
source = { registry = "https://pypi.org/simple" }
sdist = { url = "https://files.pythonhosted.org/packages/eb/79/72064e6a701c2183016abbbfedaba506d81e30e232a68c9f0d6f6fcd1574/traitlets-5.14.3.tar.gz", hash = "sha256:9ed0579d3502c94b4b3732ac120375cda96f923114522847de4b3bb98b96b6b7", size = 161621 }
wheels = [
    { url = "https://files.pythonhosted.org/packages/00/c0/8f5d070730d7836adc9c9b6408dec68c6ced86b304a9b26a14df072a6e8c/traitlets-5.14.3-py3-none-any.whl", hash = "sha256:b74e89e397b1ed28cc831db7aea759ba6640cb3de13090ca145426688ff1ac4f", size = 85359 },
]

[[package]]
name = "typer"
version = "0.15.2"
source = { registry = "https://pypi.org/simple" }
dependencies = [
    { name = "click" },
    { name = "rich" },
    { name = "shellingham" },
    { name = "typing-extensions" },
]
sdist = { url = "https://files.pythonhosted.org/packages/8b/6f/3991f0f1c7fcb2df31aef28e0594d8d54b05393a0e4e34c65e475c2a5d41/typer-0.15.2.tar.gz", hash = "sha256:ab2fab47533a813c49fe1f16b1a370fd5819099c00b119e0633df65f22144ba5", size = 100711 }
wheels = [
    { url = "https://files.pythonhosted.org/packages/7f/fc/5b29fea8cee020515ca82cc68e3b8e1e34bb19a3535ad854cac9257b414c/typer-0.15.2-py3-none-any.whl", hash = "sha256:46a499c6107d645a9c13f7ee46c5d5096cae6f5fc57dd11eccbbb9ae3e44ddfc", size = 45061 },
]

[[package]]
name = "types-awscrt"
version = "0.26.1"
source = { registry = "https://pypi.org/simple" }
sdist = { url = "https://files.pythonhosted.org/packages/db/29/d0597055f1b700193463361b4b2284cf4548acbb10287d6253ce429728d5/types_awscrt-0.26.1.tar.gz", hash = "sha256:aca96f889b3745c0e74f42f08f277fed3bf6e9baa2cf9b06a36f78d77720e504", size = 15537 }
wheels = [
    { url = "https://files.pythonhosted.org/packages/da/c0/4708ee11a50d4e80c4dfb88dc2d6d69b1c296cd7397f1fe6352f119fd310/types_awscrt-0.26.1-py3-none-any.whl", hash = "sha256:176d320a26990efc057d4bf71396e05be027c142252ac48cc0d87aaea0704280", size = 19575 },
]

[[package]]
name = "types-s3transfer"
version = "0.11.4"
source = { registry = "https://pypi.org/simple" }
sdist = { url = "https://files.pythonhosted.org/packages/93/a9/440d8ba72a81bcf2cc5a56ef63f23b58ce93e7b9b62409697553bdcdd181/types_s3transfer-0.11.4.tar.gz", hash = "sha256:05fde593c84270f19fd053f0b1e08f5a057d7c5f036b9884e68fb8cd3041ac30", size = 14074 }
wheels = [
    { url = "https://files.pythonhosted.org/packages/d0/69/0b5ae42c3c33d31a32f7dcb9f35a3e327365360a6e4a2a7b491904bd38aa/types_s3transfer-0.11.4-py3-none-any.whl", hash = "sha256:2a76d92c07d4a3cb469e5343b2e7560e0b8078b2e03696a65407b8c44c861b61", size = 19516 },
]

[[package]]
name = "typing-extensions"
version = "4.13.2"
source = { registry = "https://pypi.org/simple" }
sdist = { url = "https://files.pythonhosted.org/packages/f6/37/23083fcd6e35492953e8d2aaaa68b860eb422b34627b13f2ce3eb6106061/typing_extensions-4.13.2.tar.gz", hash = "sha256:e6c81219bd689f51865d9e372991c540bda33a0379d5573cddb9a3a23f7caaef", size = 106967 }
wheels = [
    { url = "https://files.pythonhosted.org/packages/8b/54/b1ae86c0973cc6f0210b53d508ca3641fb6d0c56823f288d108bc7ab3cc8/typing_extensions-4.13.2-py3-none-any.whl", hash = "sha256:a439e7c04b49fec3e5d3e2beaa21755cadbbdc391694e28ccdd36ca4a1408f8c", size = 45806 },
]

[[package]]
name = "typing-inspection"
version = "0.4.0"
source = { registry = "https://pypi.org/simple" }
dependencies = [
    { name = "typing-extensions" },
]
sdist = { url = "https://files.pythonhosted.org/packages/82/5c/e6082df02e215b846b4b8c0b887a64d7d08ffaba30605502639d44c06b82/typing_inspection-0.4.0.tar.gz", hash = "sha256:9765c87de36671694a67904bf2c96e395be9c6439bb6c87b5142569dcdd65122", size = 76222 }
wheels = [
    { url = "https://files.pythonhosted.org/packages/31/08/aa4fdfb71f7de5176385bd9e90852eaf6b5d622735020ad600f2bab54385/typing_inspection-0.4.0-py3-none-any.whl", hash = "sha256:50e72559fcd2a6367a19f7a7e610e6afcb9fac940c650290eed893d61386832f", size = 14125 },
]

[[package]]
name = "tzdata"
version = "2025.2"
source = { registry = "https://pypi.org/simple" }
sdist = { url = "https://files.pythonhosted.org/packages/95/32/1a225d6164441be760d75c2c42e2780dc0873fe382da3e98a2e1e48361e5/tzdata-2025.2.tar.gz", hash = "sha256:b60a638fcc0daffadf82fe0f57e53d06bdec2f36c4df66280ae79bce6bd6f2b9", size = 196380 }
wheels = [
    { url = "https://files.pythonhosted.org/packages/5c/23/c7abc0ca0a1526a0774eca151daeb8de62ec457e77262b66b359c3c7679e/tzdata-2025.2-py2.py3-none-any.whl", hash = "sha256:1a403fada01ff9221ca8044d701868fa132215d84beb92242d9acd2147f667a8", size = 347839 },
]

[[package]]
name = "urllib3"
version = "2.5.0"
source = { registry = "https://pypi.org/simple" }
sdist = { url = "https://files.pythonhosted.org/packages/15/22/9ee70a2574a4f4599c47dd506532914ce044817c7752a79b6a51286319bc/urllib3-2.5.0.tar.gz", hash = "sha256:3fc47733c7e419d4bc3f6b3dc2b4f890bb743906a30d56ba4a5bfa4bbff92760", size = 393185 }
wheels = [
    { url = "https://files.pythonhosted.org/packages/a7/c2/fe1e52489ae3122415c51f387e221dd0773709bad6c6cdaa599e8a2c5185/urllib3-2.5.0-py3-none-any.whl", hash = "sha256:e6b01673c0fa6a13e374b50871808eb3bf7046c4b125b216f6bf1cc604cff0dc", size = 129795 },
]

[[package]]
name = "uvicorn"
version = "0.34.1"
source = { registry = "https://pypi.org/simple" }
dependencies = [
    { name = "click" },
    { name = "h11" },
]
sdist = { url = "https://files.pythonhosted.org/packages/86/37/dd92f1f9cedb5eaf74d9999044306e06abe65344ff197864175dbbd91871/uvicorn-0.34.1.tar.gz", hash = "sha256:af981725fc4b7ffc5cb3b0e9eda6258a90c4b52cb2a83ce567ae0a7ae1757afc", size = 76755 }
wheels = [
    { url = "https://files.pythonhosted.org/packages/5f/38/a5801450940a858c102a7ad9e6150146a25406a119851c993148d56ab041/uvicorn-0.34.1-py3-none-any.whl", hash = "sha256:984c3a8c7ca18ebaad15995ee7401179212c59521e67bfc390c07fa2b8d2e065", size = 62404 },
]

[package.optional-dependencies]
standard = [
    { name = "colorama", marker = "sys_platform == 'win32'" },
    { name = "httptools" },
    { name = "python-dotenv" },
    { name = "pyyaml" },
    { name = "uvloop", marker = "platform_python_implementation != 'PyPy' and sys_platform != 'cygwin' and sys_platform != 'win32'" },
    { name = "watchfiles" },
    { name = "websockets" },
]

[[package]]
name = "uvloop"
version = "0.21.0"
source = { registry = "https://pypi.org/simple" }
sdist = { url = "https://files.pythonhosted.org/packages/af/c0/854216d09d33c543f12a44b393c402e89a920b1a0a7dc634c42de91b9cf6/uvloop-0.21.0.tar.gz", hash = "sha256:3bf12b0fda68447806a7ad847bfa591613177275d35b6724b1ee573faa3704e3", size = 2492741 }
wheels = [
    { url = "https://files.pythonhosted.org/packages/57/a7/4cf0334105c1160dd6819f3297f8700fda7fc30ab4f61fbf3e725acbc7cc/uvloop-0.21.0-cp311-cp311-macosx_10_9_universal2.whl", hash = "sha256:c0f3fa6200b3108919f8bdabb9a7f87f20e7097ea3c543754cabc7d717d95cf8", size = 1447410 },
    { url = "https://files.pythonhosted.org/packages/8c/7c/1517b0bbc2dbe784b563d6ab54f2ef88c890fdad77232c98ed490aa07132/uvloop-0.21.0-cp311-cp311-macosx_10_9_x86_64.whl", hash = "sha256:0878c2640cf341b269b7e128b1a5fed890adc4455513ca710d77d5e93aa6d6a0", size = 805476 },
    { url = "https://files.pythonhosted.org/packages/ee/ea/0bfae1aceb82a503f358d8d2fa126ca9dbdb2ba9c7866974faec1cb5875c/uvloop-0.21.0-cp311-cp311-manylinux_2_17_aarch64.manylinux2014_aarch64.whl", hash = "sha256:b9fb766bb57b7388745d8bcc53a359b116b8a04c83a2288069809d2b3466c37e", size = 3960855 },
    { url = "https://files.pythonhosted.org/packages/8a/ca/0864176a649838b838f36d44bf31c451597ab363b60dc9e09c9630619d41/uvloop-0.21.0-cp311-cp311-manylinux_2_17_x86_64.manylinux2014_x86_64.whl", hash = "sha256:8a375441696e2eda1c43c44ccb66e04d61ceeffcd76e4929e527b7fa401b90fb", size = 3973185 },
    { url = "https://files.pythonhosted.org/packages/30/bf/08ad29979a936d63787ba47a540de2132169f140d54aa25bc8c3df3e67f4/uvloop-0.21.0-cp311-cp311-musllinux_1_2_aarch64.whl", hash = "sha256:baa0e6291d91649c6ba4ed4b2f982f9fa165b5bbd50a9e203c416a2797bab3c6", size = 3820256 },
    { url = "https://files.pythonhosted.org/packages/da/e2/5cf6ef37e3daf2f06e651aae5ea108ad30df3cb269102678b61ebf1fdf42/uvloop-0.21.0-cp311-cp311-musllinux_1_2_x86_64.whl", hash = "sha256:4509360fcc4c3bd2c70d87573ad472de40c13387f5fda8cb58350a1d7475e58d", size = 3937323 },
    { url = "https://files.pythonhosted.org/packages/8c/4c/03f93178830dc7ce8b4cdee1d36770d2f5ebb6f3d37d354e061eefc73545/uvloop-0.21.0-cp312-cp312-macosx_10_13_universal2.whl", hash = "sha256:359ec2c888397b9e592a889c4d72ba3d6befba8b2bb01743f72fffbde663b59c", size = 1471284 },
    { url = "https://files.pythonhosted.org/packages/43/3e/92c03f4d05e50f09251bd8b2b2b584a2a7f8fe600008bcc4523337abe676/uvloop-0.21.0-cp312-cp312-macosx_10_13_x86_64.whl", hash = "sha256:f7089d2dc73179ce5ac255bdf37c236a9f914b264825fdaacaded6990a7fb4c2", size = 821349 },
    { url = "https://files.pythonhosted.org/packages/a6/ef/a02ec5da49909dbbfb1fd205a9a1ac4e88ea92dcae885e7c961847cd51e2/uvloop-0.21.0-cp312-cp312-manylinux_2_17_aarch64.manylinux2014_aarch64.whl", hash = "sha256:baa4dcdbd9ae0a372f2167a207cd98c9f9a1ea1188a8a526431eef2f8116cc8d", size = 4580089 },
    { url = "https://files.pythonhosted.org/packages/06/a7/b4e6a19925c900be9f98bec0a75e6e8f79bb53bdeb891916609ab3958967/uvloop-0.21.0-cp312-cp312-manylinux_2_17_x86_64.manylinux2014_x86_64.whl", hash = "sha256:86975dca1c773a2c9864f4c52c5a55631038e387b47eaf56210f873887b6c8dc", size = 4693770 },
    { url = "https://files.pythonhosted.org/packages/ce/0c/f07435a18a4b94ce6bd0677d8319cd3de61f3a9eeb1e5f8ab4e8b5edfcb3/uvloop-0.21.0-cp312-cp312-musllinux_1_2_aarch64.whl", hash = "sha256:461d9ae6660fbbafedd07559c6a2e57cd553b34b0065b6550685f6653a98c1cb", size = 4451321 },
    { url = "https://files.pythonhosted.org/packages/8f/eb/f7032be105877bcf924709c97b1bf3b90255b4ec251f9340cef912559f28/uvloop-0.21.0-cp312-cp312-musllinux_1_2_x86_64.whl", hash = "sha256:183aef7c8730e54c9a3ee3227464daed66e37ba13040bb3f350bc2ddc040f22f", size = 4659022 },
    { url = "https://files.pythonhosted.org/packages/3f/8d/2cbef610ca21539f0f36e2b34da49302029e7c9f09acef0b1c3b5839412b/uvloop-0.21.0-cp313-cp313-macosx_10_13_universal2.whl", hash = "sha256:bfd55dfcc2a512316e65f16e503e9e450cab148ef11df4e4e679b5e8253a5281", size = 1468123 },
    { url = "https://files.pythonhosted.org/packages/93/0d/b0038d5a469f94ed8f2b2fce2434a18396d8fbfb5da85a0a9781ebbdec14/uvloop-0.21.0-cp313-cp313-macosx_10_13_x86_64.whl", hash = "sha256:787ae31ad8a2856fc4e7c095341cccc7209bd657d0e71ad0dc2ea83c4a6fa8af", size = 819325 },
    { url = "https://files.pythonhosted.org/packages/50/94/0a687f39e78c4c1e02e3272c6b2ccdb4e0085fda3b8352fecd0410ccf915/uvloop-0.21.0-cp313-cp313-manylinux_2_17_aarch64.manylinux2014_aarch64.whl", hash = "sha256:5ee4d4ef48036ff6e5cfffb09dd192c7a5027153948d85b8da7ff705065bacc6", size = 4582806 },
    { url = "https://files.pythonhosted.org/packages/d2/19/f5b78616566ea68edd42aacaf645adbf71fbd83fc52281fba555dc27e3f1/uvloop-0.21.0-cp313-cp313-manylinux_2_17_x86_64.manylinux2014_x86_64.whl", hash = "sha256:f3df876acd7ec037a3d005b3ab85a7e4110422e4d9c1571d4fc89b0fc41b6816", size = 4701068 },
    { url = "https://files.pythonhosted.org/packages/47/57/66f061ee118f413cd22a656de622925097170b9380b30091b78ea0c6ea75/uvloop-0.21.0-cp313-cp313-musllinux_1_2_aarch64.whl", hash = "sha256:bd53ecc9a0f3d87ab847503c2e1552b690362e005ab54e8a48ba97da3924c0dc", size = 4454428 },
    { url = "https://files.pythonhosted.org/packages/63/9a/0962b05b308494e3202d3f794a6e85abe471fe3cafdbcf95c2e8c713aabd/uvloop-0.21.0-cp313-cp313-musllinux_1_2_x86_64.whl", hash = "sha256:a5c39f217ab3c663dc699c04cbd50c13813e31d917642d459fdcec07555cc553", size = 4660018 },
]

[[package]]
name = "virtualenv"
version = "20.30.0"
source = { registry = "https://pypi.org/simple" }
dependencies = [
    { name = "distlib" },
    { name = "filelock" },
    { name = "platformdirs" },
]
sdist = { url = "https://files.pythonhosted.org/packages/38/e0/633e369b91bbc664df47dcb5454b6c7cf441e8f5b9d0c250ce9f0546401e/virtualenv-20.30.0.tar.gz", hash = "sha256:800863162bcaa5450a6e4d721049730e7f2dae07720e0902b0e4040bd6f9ada8", size = 4346945 }
wheels = [
    { url = "https://files.pythonhosted.org/packages/4c/ed/3cfeb48175f0671ec430ede81f628f9fb2b1084c9064ca67ebe8c0ed6a05/virtualenv-20.30.0-py3-none-any.whl", hash = "sha256:e34302959180fca3af42d1800df014b35019490b119eba981af27f2fa486e5d6", size = 4329461 },
]

[[package]]
name = "watchdog"
version = "6.0.0"
source = { registry = "https://pypi.org/simple" }
sdist = { url = "https://files.pythonhosted.org/packages/db/7d/7f3d619e951c88ed75c6037b246ddcf2d322812ee8ea189be89511721d54/watchdog-6.0.0.tar.gz", hash = "sha256:9ddf7c82fda3ae8e24decda1338ede66e1c99883db93711d8fb941eaa2d8c282", size = 131220 }
wheels = [
    { url = "https://files.pythonhosted.org/packages/e0/24/d9be5cd6642a6aa68352ded4b4b10fb0d7889cb7f45814fb92cecd35f101/watchdog-6.0.0-cp311-cp311-macosx_10_9_universal2.whl", hash = "sha256:6eb11feb5a0d452ee41f824e271ca311a09e250441c262ca2fd7ebcf2461a06c", size = 96393 },
    { url = "https://files.pythonhosted.org/packages/63/7a/6013b0d8dbc56adca7fdd4f0beed381c59f6752341b12fa0886fa7afc78b/watchdog-6.0.0-cp311-cp311-macosx_10_9_x86_64.whl", hash = "sha256:ef810fbf7b781a5a593894e4f439773830bdecb885e6880d957d5b9382a960d2", size = 88392 },
    { url = "https://files.pythonhosted.org/packages/d1/40/b75381494851556de56281e053700e46bff5b37bf4c7267e858640af5a7f/watchdog-6.0.0-cp311-cp311-macosx_11_0_arm64.whl", hash = "sha256:afd0fe1b2270917c5e23c2a65ce50c2a4abb63daafb0d419fde368e272a76b7c", size = 89019 },
    { url = "https://files.pythonhosted.org/packages/39/ea/3930d07dafc9e286ed356a679aa02d777c06e9bfd1164fa7c19c288a5483/watchdog-6.0.0-cp312-cp312-macosx_10_13_universal2.whl", hash = "sha256:bdd4e6f14b8b18c334febb9c4425a878a2ac20efd1e0b231978e7b150f92a948", size = 96471 },
    { url = "https://files.pythonhosted.org/packages/12/87/48361531f70b1f87928b045df868a9fd4e253d9ae087fa4cf3f7113be363/watchdog-6.0.0-cp312-cp312-macosx_10_13_x86_64.whl", hash = "sha256:c7c15dda13c4eb00d6fb6fc508b3c0ed88b9d5d374056b239c4ad1611125c860", size = 88449 },
    { url = "https://files.pythonhosted.org/packages/5b/7e/8f322f5e600812e6f9a31b75d242631068ca8f4ef0582dd3ae6e72daecc8/watchdog-6.0.0-cp312-cp312-macosx_11_0_arm64.whl", hash = "sha256:6f10cb2d5902447c7d0da897e2c6768bca89174d0c6e1e30abec5421af97a5b0", size = 89054 },
    { url = "https://files.pythonhosted.org/packages/68/98/b0345cabdce2041a01293ba483333582891a3bd5769b08eceb0d406056ef/watchdog-6.0.0-cp313-cp313-macosx_10_13_universal2.whl", hash = "sha256:490ab2ef84f11129844c23fb14ecf30ef3d8a6abafd3754a6f75ca1e6654136c", size = 96480 },
    { url = "https://files.pythonhosted.org/packages/85/83/cdf13902c626b28eedef7ec4f10745c52aad8a8fe7eb04ed7b1f111ca20e/watchdog-6.0.0-cp313-cp313-macosx_10_13_x86_64.whl", hash = "sha256:76aae96b00ae814b181bb25b1b98076d5fc84e8a53cd8885a318b42b6d3a5134", size = 88451 },
    { url = "https://files.pythonhosted.org/packages/fe/c4/225c87bae08c8b9ec99030cd48ae9c4eca050a59bf5c2255853e18c87b50/watchdog-6.0.0-cp313-cp313-macosx_11_0_arm64.whl", hash = "sha256:a175f755fc2279e0b7312c0035d52e27211a5bc39719dd529625b1930917345b", size = 89057 },
    { url = "https://files.pythonhosted.org/packages/a9/c7/ca4bf3e518cb57a686b2feb4f55a1892fd9a3dd13f470fca14e00f80ea36/watchdog-6.0.0-py3-none-manylinux2014_aarch64.whl", hash = "sha256:7607498efa04a3542ae3e05e64da8202e58159aa1fa4acddf7678d34a35d4f13", size = 79079 },
    { url = "https://files.pythonhosted.org/packages/5c/51/d46dc9332f9a647593c947b4b88e2381c8dfc0942d15b8edc0310fa4abb1/watchdog-6.0.0-py3-none-manylinux2014_armv7l.whl", hash = "sha256:9041567ee8953024c83343288ccc458fd0a2d811d6a0fd68c4c22609e3490379", size = 79078 },
    { url = "https://files.pythonhosted.org/packages/d4/57/04edbf5e169cd318d5f07b4766fee38e825d64b6913ca157ca32d1a42267/watchdog-6.0.0-py3-none-manylinux2014_i686.whl", hash = "sha256:82dc3e3143c7e38ec49d61af98d6558288c415eac98486a5c581726e0737c00e", size = 79076 },
    { url = "https://files.pythonhosted.org/packages/ab/cc/da8422b300e13cb187d2203f20b9253e91058aaf7db65b74142013478e66/watchdog-6.0.0-py3-none-manylinux2014_ppc64.whl", hash = "sha256:212ac9b8bf1161dc91bd09c048048a95ca3a4c4f5e5d4a7d1b1a7d5752a7f96f", size = 79077 },
    { url = "https://files.pythonhosted.org/packages/2c/3b/b8964e04ae1a025c44ba8e4291f86e97fac443bca31de8bd98d3263d2fcf/watchdog-6.0.0-py3-none-manylinux2014_ppc64le.whl", hash = "sha256:e3df4cbb9a450c6d49318f6d14f4bbc80d763fa587ba46ec86f99f9e6876bb26", size = 79078 },
    { url = "https://files.pythonhosted.org/packages/62/ae/a696eb424bedff7407801c257d4b1afda455fe40821a2be430e173660e81/watchdog-6.0.0-py3-none-manylinux2014_s390x.whl", hash = "sha256:2cce7cfc2008eb51feb6aab51251fd79b85d9894e98ba847408f662b3395ca3c", size = 79077 },
    { url = "https://files.pythonhosted.org/packages/b5/e8/dbf020b4d98251a9860752a094d09a65e1b436ad181faf929983f697048f/watchdog-6.0.0-py3-none-manylinux2014_x86_64.whl", hash = "sha256:20ffe5b202af80ab4266dcd3e91aae72bf2da48c0d33bdb15c66658e685e94e2", size = 79078 },
    { url = "https://files.pythonhosted.org/packages/07/f6/d0e5b343768e8bcb4cda79f0f2f55051bf26177ecd5651f84c07567461cf/watchdog-6.0.0-py3-none-win32.whl", hash = "sha256:07df1fdd701c5d4c8e55ef6cf55b8f0120fe1aef7ef39a1c6fc6bc2e606d517a", size = 79065 },
    { url = "https://files.pythonhosted.org/packages/db/d9/c495884c6e548fce18a8f40568ff120bc3a4b7b99813081c8ac0c936fa64/watchdog-6.0.0-py3-none-win_amd64.whl", hash = "sha256:cbafb470cf848d93b5d013e2ecb245d4aa1c8fd0504e863ccefa32445359d680", size = 79070 },
    { url = "https://files.pythonhosted.org/packages/33/e8/e40370e6d74ddba47f002a32919d91310d6074130fe4e17dabcafc15cbf1/watchdog-6.0.0-py3-none-win_ia64.whl", hash = "sha256:a1914259fa9e1454315171103c6a30961236f508b9b623eae470268bbcc6a22f", size = 79067 },
]

[[package]]
name = "watchfiles"
version = "1.0.5"
source = { registry = "https://pypi.org/simple" }
dependencies = [
    { name = "anyio" },
]
sdist = { url = "https://files.pythonhosted.org/packages/03/e2/8ed598c42057de7aa5d97c472254af4906ff0a59a66699d426fc9ef795d7/watchfiles-1.0.5.tar.gz", hash = "sha256:b7529b5dcc114679d43827d8c35a07c493ad6f083633d573d81c660abc5979e9", size = 94537 }
wheels = [
    { url = "https://files.pythonhosted.org/packages/39/f4/41b591f59021786ef517e1cdc3b510383551846703e03f204827854a96f8/watchfiles-1.0.5-cp311-cp311-macosx_10_12_x86_64.whl", hash = "sha256:237f9be419e977a0f8f6b2e7b0475ababe78ff1ab06822df95d914a945eac827", size = 405336 },
    { url = "https://files.pythonhosted.org/packages/ae/06/93789c135be4d6d0e4f63e96eea56dc54050b243eacc28439a26482b5235/watchfiles-1.0.5-cp311-cp311-macosx_11_0_arm64.whl", hash = "sha256:e0da39ff917af8b27a4bdc5a97ac577552a38aac0d260a859c1517ea3dc1a7c4", size = 395977 },
    { url = "https://files.pythonhosted.org/packages/d2/db/1cd89bd83728ca37054512d4d35ab69b5f12b8aa2ac9be3b0276b3bf06cc/watchfiles-1.0.5-cp311-cp311-manylinux_2_17_aarch64.manylinux2014_aarch64.whl", hash = "sha256:2cfcb3952350e95603f232a7a15f6c5f86c5375e46f0bd4ae70d43e3e063c13d", size = 455232 },
    { url = "https://files.pythonhosted.org/packages/40/90/d8a4d44ffe960517e487c9c04f77b06b8abf05eb680bed71c82b5f2cad62/watchfiles-1.0.5-cp311-cp311-manylinux_2_17_armv7l.manylinux2014_armv7l.whl", hash = "sha256:68b2dddba7a4e6151384e252a5632efcaa9bc5d1c4b567f3cb621306b2ca9f63", size = 459151 },
    { url = "https://files.pythonhosted.org/packages/6c/da/267a1546f26465dead1719caaba3ce660657f83c9d9c052ba98fb8856e13/watchfiles-1.0.5-cp311-cp311-manylinux_2_17_i686.manylinux2014_i686.whl", hash = "sha256:95cf944fcfc394c5f9de794ce581914900f82ff1f855326f25ebcf24d5397418", size = 489054 },
    { url = "https://files.pythonhosted.org/packages/b1/31/33850dfd5c6efb6f27d2465cc4c6b27c5a6f5ed53c6fa63b7263cf5f60f6/watchfiles-1.0.5-cp311-cp311-manylinux_2_17_ppc64le.manylinux2014_ppc64le.whl", hash = "sha256:ecf6cd9f83d7c023b1aba15d13f705ca7b7d38675c121f3cc4a6e25bd0857ee9", size = 523955 },
    { url = "https://files.pythonhosted.org/packages/09/84/b7d7b67856efb183a421f1416b44ca975cb2ea6c4544827955dfb01f7dc2/watchfiles-1.0.5-cp311-cp311-manylinux_2_17_s390x.manylinux2014_s390x.whl", hash = "sha256:852de68acd6212cd6d33edf21e6f9e56e5d98c6add46f48244bd479d97c967c6", size = 502234 },
    { url = "https://files.pythonhosted.org/packages/71/87/6dc5ec6882a2254cfdd8b0718b684504e737273903b65d7338efaba08b52/watchfiles-1.0.5-cp311-cp311-manylinux_2_17_x86_64.manylinux2014_x86_64.whl", hash = "sha256:d5730f3aa35e646103b53389d5bc77edfbf578ab6dab2e005142b5b80a35ef25", size = 454750 },
    { url = "https://files.pythonhosted.org/packages/3d/6c/3786c50213451a0ad15170d091570d4a6554976cf0df19878002fc96075a/watchfiles-1.0.5-cp311-cp311-musllinux_1_1_aarch64.whl", hash = "sha256:18b3bd29954bc4abeeb4e9d9cf0b30227f0f206c86657674f544cb032296acd5", size = 631591 },
    { url = "https://files.pythonhosted.org/packages/1b/b3/1427425ade4e359a0deacce01a47a26024b2ccdb53098f9d64d497f6684c/watchfiles-1.0.5-cp311-cp311-musllinux_1_1_x86_64.whl", hash = "sha256:ba5552a1b07c8edbf197055bc9d518b8f0d98a1c6a73a293bc0726dce068ed01", size = 625370 },
    { url = "https://files.pythonhosted.org/packages/15/ba/f60e053b0b5b8145d682672024aa91370a29c5c921a88977eb565de34086/watchfiles-1.0.5-cp311-cp311-win32.whl", hash = "sha256:2f1fefb2e90e89959447bc0420fddd1e76f625784340d64a2f7d5983ef9ad246", size = 277791 },
    { url = "https://files.pythonhosted.org/packages/50/ed/7603c4e164225c12c0d4e8700b64bb00e01a6c4eeea372292a3856be33a4/watchfiles-1.0.5-cp311-cp311-win_amd64.whl", hash = "sha256:b6e76ceb1dd18c8e29c73f47d41866972e891fc4cc7ba014f487def72c1cf096", size = 291622 },
    { url = "https://files.pythonhosted.org/packages/a2/c2/99bb7c96b4450e36877fde33690ded286ff555b5a5c1d925855d556968a1/watchfiles-1.0.5-cp311-cp311-win_arm64.whl", hash = "sha256:266710eb6fddc1f5e51843c70e3bebfb0f5e77cf4f27129278c70554104d19ed", size = 283699 },
    { url = "https://files.pythonhosted.org/packages/2a/8c/4f0b9bdb75a1bfbd9c78fad7d8854369283f74fe7cf03eb16be77054536d/watchfiles-1.0.5-cp312-cp312-macosx_10_12_x86_64.whl", hash = "sha256:b5eb568c2aa6018e26da9e6c86f3ec3fd958cee7f0311b35c2630fa4217d17f2", size = 401511 },
    { url = "https://files.pythonhosted.org/packages/dc/4e/7e15825def77f8bd359b6d3f379f0c9dac4eb09dd4ddd58fd7d14127179c/watchfiles-1.0.5-cp312-cp312-macosx_11_0_arm64.whl", hash = "sha256:0a04059f4923ce4e856b4b4e5e783a70f49d9663d22a4c3b3298165996d1377f", size = 392715 },
    { url = "https://files.pythonhosted.org/packages/58/65/b72fb817518728e08de5840d5d38571466c1b4a3f724d190cec909ee6f3f/watchfiles-1.0.5-cp312-cp312-manylinux_2_17_aarch64.manylinux2014_aarch64.whl", hash = "sha256:3e380c89983ce6e6fe2dd1e1921b9952fb4e6da882931abd1824c092ed495dec", size = 454138 },
    { url = "https://files.pythonhosted.org/packages/3e/a4/86833fd2ea2e50ae28989f5950b5c3f91022d67092bfec08f8300d8b347b/watchfiles-1.0.5-cp312-cp312-manylinux_2_17_armv7l.manylinux2014_armv7l.whl", hash = "sha256:fe43139b2c0fdc4a14d4f8d5b5d967f7a2777fd3d38ecf5b1ec669b0d7e43c21", size = 458592 },
    { url = "https://files.pythonhosted.org/packages/38/7e/42cb8df8be9a37e50dd3a818816501cf7a20d635d76d6bd65aae3dbbff68/watchfiles-1.0.5-cp312-cp312-manylinux_2_17_i686.manylinux2014_i686.whl", hash = "sha256:ee0822ce1b8a14fe5a066f93edd20aada932acfe348bede8aa2149f1a4489512", size = 487532 },
    { url = "https://files.pythonhosted.org/packages/fc/fd/13d26721c85d7f3df6169d8b495fcac8ab0dc8f0945ebea8845de4681dab/watchfiles-1.0.5-cp312-cp312-manylinux_2_17_ppc64le.manylinux2014_ppc64le.whl", hash = "sha256:a0dbcb1c2d8f2ab6e0a81c6699b236932bd264d4cef1ac475858d16c403de74d", size = 522865 },
    { url = "https://files.pythonhosted.org/packages/a1/0d/7f9ae243c04e96c5455d111e21b09087d0eeaf9a1369e13a01c7d3d82478/watchfiles-1.0.5-cp312-cp312-manylinux_2_17_s390x.manylinux2014_s390x.whl", hash = "sha256:a2014a2b18ad3ca53b1f6c23f8cd94a18ce930c1837bd891262c182640eb40a6", size = 499887 },
    { url = "https://files.pythonhosted.org/packages/8e/0f/a257766998e26aca4b3acf2ae97dff04b57071e991a510857d3799247c67/watchfiles-1.0.5-cp312-cp312-manylinux_2_17_x86_64.manylinux2014_x86_64.whl", hash = "sha256:10f6ae86d5cb647bf58f9f655fcf577f713915a5d69057a0371bc257e2553234", size = 454498 },
    { url = "https://files.pythonhosted.org/packages/81/79/8bf142575a03e0af9c3d5f8bcae911ee6683ae93a625d349d4ecf4c8f7df/watchfiles-1.0.5-cp312-cp312-musllinux_1_1_aarch64.whl", hash = "sha256:1a7bac2bde1d661fb31f4d4e8e539e178774b76db3c2c17c4bb3e960a5de07a2", size = 630663 },
    { url = "https://files.pythonhosted.org/packages/f1/80/abe2e79f610e45c63a70d271caea90c49bbf93eb00fa947fa9b803a1d51f/watchfiles-1.0.5-cp312-cp312-musllinux_1_1_x86_64.whl", hash = "sha256:4ab626da2fc1ac277bbf752446470b367f84b50295264d2d313e28dc4405d663", size = 625410 },
    { url = "https://files.pythonhosted.org/packages/91/6f/bc7fbecb84a41a9069c2c6eb6319f7f7df113adf113e358c57fc1aff7ff5/watchfiles-1.0.5-cp312-cp312-win32.whl", hash = "sha256:9f4571a783914feda92018ef3901dab8caf5b029325b5fe4558c074582815249", size = 277965 },
    { url = "https://files.pythonhosted.org/packages/99/a5/bf1c297ea6649ec59e935ab311f63d8af5faa8f0b86993e3282b984263e3/watchfiles-1.0.5-cp312-cp312-win_amd64.whl", hash = "sha256:360a398c3a19672cf93527f7e8d8b60d8275119c5d900f2e184d32483117a705", size = 291693 },
    { url = "https://files.pythonhosted.org/packages/7f/7b/fd01087cc21db5c47e5beae507b87965db341cce8a86f9eb12bf5219d4e0/watchfiles-1.0.5-cp312-cp312-win_arm64.whl", hash = "sha256:1a2902ede862969077b97523987c38db28abbe09fb19866e711485d9fbf0d417", size = 283287 },
    { url = "https://files.pythonhosted.org/packages/c7/62/435766874b704f39b2fecd8395a29042db2b5ec4005bd34523415e9bd2e0/watchfiles-1.0.5-cp313-cp313-macosx_10_12_x86_64.whl", hash = "sha256:0b289572c33a0deae62daa57e44a25b99b783e5f7aed81b314232b3d3c81a11d", size = 401531 },
    { url = "https://files.pythonhosted.org/packages/6e/a6/e52a02c05411b9cb02823e6797ef9bbba0bfaf1bb627da1634d44d8af833/watchfiles-1.0.5-cp313-cp313-macosx_11_0_arm64.whl", hash = "sha256:a056c2f692d65bf1e99c41045e3bdcaea3cb9e6b5a53dcaf60a5f3bd95fc9763", size = 392417 },
    { url = "https://files.pythonhosted.org/packages/3f/53/c4af6819770455932144e0109d4854437769672d7ad897e76e8e1673435d/watchfiles-1.0.5-cp313-cp313-manylinux_2_17_aarch64.manylinux2014_aarch64.whl", hash = "sha256:b9dca99744991fc9850d18015c4f0438865414e50069670f5f7eee08340d8b40", size = 453423 },
    { url = "https://files.pythonhosted.org/packages/cb/d1/8e88df58bbbf819b8bc5cfbacd3c79e01b40261cad0fc84d1e1ebd778a07/watchfiles-1.0.5-cp313-cp313-manylinux_2_17_armv7l.manylinux2014_armv7l.whl", hash = "sha256:894342d61d355446d02cd3988a7326af344143eb33a2fd5d38482a92072d9563", size = 458185 },
    { url = "https://files.pythonhosted.org/packages/ff/70/fffaa11962dd5429e47e478a18736d4e42bec42404f5ee3b92ef1b87ad60/watchfiles-1.0.5-cp313-cp313-manylinux_2_17_i686.manylinux2014_i686.whl", hash = "sha256:ab44e1580924d1ffd7b3938e02716d5ad190441965138b4aa1d1f31ea0877f04", size = 486696 },
    { url = "https://files.pythonhosted.org/packages/39/db/723c0328e8b3692d53eb273797d9a08be6ffb1d16f1c0ba2bdbdc2a3852c/watchfiles-1.0.5-cp313-cp313-manylinux_2_17_ppc64le.manylinux2014_ppc64le.whl", hash = "sha256:d6f9367b132078b2ceb8d066ff6c93a970a18c3029cea37bfd7b2d3dd2e5db8f", size = 522327 },
    { url = "https://files.pythonhosted.org/packages/cd/05/9fccc43c50c39a76b68343484b9da7b12d42d0859c37c61aec018c967a32/watchfiles-1.0.5-cp313-cp313-manylinux_2_17_s390x.manylinux2014_s390x.whl", hash = "sha256:f2e55a9b162e06e3f862fb61e399fe9f05d908d019d87bf5b496a04ef18a970a", size = 499741 },
    { url = "https://files.pythonhosted.org/packages/23/14/499e90c37fa518976782b10a18b18db9f55ea73ca14641615056f8194bb3/watchfiles-1.0.5-cp313-cp313-manylinux_2_17_x86_64.manylinux2014_x86_64.whl", hash = "sha256:0125f91f70e0732a9f8ee01e49515c35d38ba48db507a50c5bdcad9503af5827", size = 453995 },
    { url = "https://files.pythonhosted.org/packages/61/d9/f75d6840059320df5adecd2c687fbc18960a7f97b55c300d20f207d48aef/watchfiles-1.0.5-cp313-cp313-musllinux_1_1_aarch64.whl", hash = "sha256:13bb21f8ba3248386337c9fa51c528868e6c34a707f729ab041c846d52a0c69a", size = 629693 },
    { url = "https://files.pythonhosted.org/packages/fc/17/180ca383f5061b61406477218c55d66ec118e6c0c51f02d8142895fcf0a9/watchfiles-1.0.5-cp313-cp313-musllinux_1_1_x86_64.whl", hash = "sha256:839ebd0df4a18c5b3c1b890145b5a3f5f64063c2a0d02b13c76d78fe5de34936", size = 624677 },
    { url = "https://files.pythonhosted.org/packages/bf/15/714d6ef307f803f236d69ee9d421763707899d6298d9f3183e55e366d9af/watchfiles-1.0.5-cp313-cp313-win32.whl", hash = "sha256:4a8ec1e4e16e2d5bafc9ba82f7aaecfeec990ca7cd27e84fb6f191804ed2fcfc", size = 277804 },
    { url = "https://files.pythonhosted.org/packages/a8/b4/c57b99518fadf431f3ef47a610839e46e5f8abf9814f969859d1c65c02c7/watchfiles-1.0.5-cp313-cp313-win_amd64.whl", hash = "sha256:f436601594f15bf406518af922a89dcaab416568edb6f65c4e5bbbad1ea45c11", size = 291087 },
]

[[package]]
name = "wcwidth"
version = "0.2.13"
source = { registry = "https://pypi.org/simple" }
sdist = { url = "https://files.pythonhosted.org/packages/6c/63/53559446a878410fc5a5974feb13d31d78d752eb18aeba59c7fef1af7598/wcwidth-0.2.13.tar.gz", hash = "sha256:72ea0c06399eb286d978fdedb6923a9eb47e1c486ce63e9b4e64fc18303972b5", size = 101301 }
wheels = [
    { url = "https://files.pythonhosted.org/packages/fd/84/fd2ba7aafacbad3c4201d395674fc6348826569da3c0937e75505ead3528/wcwidth-0.2.13-py2.py3-none-any.whl", hash = "sha256:3da69048e4540d84af32131829ff948f1e022c1c6bdb8d6102117aac784f6859", size = 34166 },
]

[[package]]
name = "websockets"
version = "15.0.1"
source = { registry = "https://pypi.org/simple" }
sdist = { url = "https://files.pythonhosted.org/packages/21/e6/26d09fab466b7ca9c7737474c52be4f76a40301b08362eb2dbc19dcc16c1/websockets-15.0.1.tar.gz", hash = "sha256:82544de02076bafba038ce055ee6412d68da13ab47f0c60cab827346de828dee", size = 177016 }
wheels = [
    { url = "https://files.pythonhosted.org/packages/9f/32/18fcd5919c293a398db67443acd33fde142f283853076049824fc58e6f75/websockets-15.0.1-cp311-cp311-macosx_10_9_universal2.whl", hash = "sha256:823c248b690b2fd9303ba00c4f66cd5e2d8c3ba4aa968b2779be9532a4dad431", size = 175423 },
    { url = "https://files.pythonhosted.org/packages/76/70/ba1ad96b07869275ef42e2ce21f07a5b0148936688c2baf7e4a1f60d5058/websockets-15.0.1-cp311-cp311-macosx_10_9_x86_64.whl", hash = "sha256:678999709e68425ae2593acf2e3ebcbcf2e69885a5ee78f9eb80e6e371f1bf57", size = 173082 },
    { url = "https://files.pythonhosted.org/packages/86/f2/10b55821dd40eb696ce4704a87d57774696f9451108cff0d2824c97e0f97/websockets-15.0.1-cp311-cp311-macosx_11_0_arm64.whl", hash = "sha256:d50fd1ee42388dcfb2b3676132c78116490976f1300da28eb629272d5d93e905", size = 173330 },
    { url = "https://files.pythonhosted.org/packages/a5/90/1c37ae8b8a113d3daf1065222b6af61cc44102da95388ac0018fcb7d93d9/websockets-15.0.1-cp311-cp311-manylinux_2_17_aarch64.manylinux2014_aarch64.whl", hash = "sha256:d99e5546bf73dbad5bf3547174cd6cb8ba7273062a23808ffea025ecb1cf8562", size = 182878 },
    { url = "https://files.pythonhosted.org/packages/8e/8d/96e8e288b2a41dffafb78e8904ea7367ee4f891dafc2ab8d87e2124cb3d3/websockets-15.0.1-cp311-cp311-manylinux_2_5_i686.manylinux1_i686.manylinux_2_17_i686.manylinux2014_i686.whl", hash = "sha256:66dd88c918e3287efc22409d426c8f729688d89a0c587c88971a0faa2c2f3792", size = 181883 },
    { url = "https://files.pythonhosted.org/packages/93/1f/5d6dbf551766308f6f50f8baf8e9860be6182911e8106da7a7f73785f4c4/websockets-15.0.1-cp311-cp311-manylinux_2_5_x86_64.manylinux1_x86_64.manylinux_2_17_x86_64.manylinux2014_x86_64.whl", hash = "sha256:8dd8327c795b3e3f219760fa603dcae1dcc148172290a8ab15158cf85a953413", size = 182252 },
    { url = "https://files.pythonhosted.org/packages/d4/78/2d4fed9123e6620cbf1706c0de8a1632e1a28e7774d94346d7de1bba2ca3/websockets-15.0.1-cp311-cp311-musllinux_1_2_aarch64.whl", hash = "sha256:8fdc51055e6ff4adeb88d58a11042ec9a5eae317a0a53d12c062c8a8865909e8", size = 182521 },
    { url = "https://files.pythonhosted.org/packages/e7/3b/66d4c1b444dd1a9823c4a81f50231b921bab54eee2f69e70319b4e21f1ca/websockets-15.0.1-cp311-cp311-musllinux_1_2_i686.whl", hash = "sha256:693f0192126df6c2327cce3baa7c06f2a117575e32ab2308f7f8216c29d9e2e3", size = 181958 },
    { url = "https://files.pythonhosted.org/packages/08/ff/e9eed2ee5fed6f76fdd6032ca5cd38c57ca9661430bb3d5fb2872dc8703c/websockets-15.0.1-cp311-cp311-musllinux_1_2_x86_64.whl", hash = "sha256:54479983bd5fb469c38f2f5c7e3a24f9a4e70594cd68cd1fa6b9340dadaff7cf", size = 181918 },
    { url = "https://files.pythonhosted.org/packages/d8/75/994634a49b7e12532be6a42103597b71098fd25900f7437d6055ed39930a/websockets-15.0.1-cp311-cp311-win32.whl", hash = "sha256:16b6c1b3e57799b9d38427dda63edcbe4926352c47cf88588c0be4ace18dac85", size = 176388 },
    { url = "https://files.pythonhosted.org/packages/98/93/e36c73f78400a65f5e236cd376713c34182e6663f6889cd45a4a04d8f203/websockets-15.0.1-cp311-cp311-win_amd64.whl", hash = "sha256:27ccee0071a0e75d22cb35849b1db43f2ecd3e161041ac1ee9d2352ddf72f065", size = 176828 },
    { url = "https://files.pythonhosted.org/packages/51/6b/4545a0d843594f5d0771e86463606a3988b5a09ca5123136f8a76580dd63/websockets-15.0.1-cp312-cp312-macosx_10_13_universal2.whl", hash = "sha256:3e90baa811a5d73f3ca0bcbf32064d663ed81318ab225ee4f427ad4e26e5aff3", size = 175437 },
    { url = "https://files.pythonhosted.org/packages/f4/71/809a0f5f6a06522af902e0f2ea2757f71ead94610010cf570ab5c98e99ed/websockets-15.0.1-cp312-cp312-macosx_10_13_x86_64.whl", hash = "sha256:592f1a9fe869c778694f0aa806ba0374e97648ab57936f092fd9d87f8bc03665", size = 173096 },
    { url = "https://files.pythonhosted.org/packages/3d/69/1a681dd6f02180916f116894181eab8b2e25b31e484c5d0eae637ec01f7c/websockets-15.0.1-cp312-cp312-macosx_11_0_arm64.whl", hash = "sha256:0701bc3cfcb9164d04a14b149fd74be7347a530ad3bbf15ab2c678a2cd3dd9a2", size = 173332 },
    { url = "https://files.pythonhosted.org/packages/a6/02/0073b3952f5bce97eafbb35757f8d0d54812b6174ed8dd952aa08429bcc3/websockets-15.0.1-cp312-cp312-manylinux_2_17_aarch64.manylinux2014_aarch64.whl", hash = "sha256:e8b56bdcdb4505c8078cb6c7157d9811a85790f2f2b3632c7d1462ab5783d215", size = 183152 },
    { url = "https://files.pythonhosted.org/packages/74/45/c205c8480eafd114b428284840da0b1be9ffd0e4f87338dc95dc6ff961a1/websockets-15.0.1-cp312-cp312-manylinux_2_5_i686.manylinux1_i686.manylinux_2_17_i686.manylinux2014_i686.whl", hash = "sha256:0af68c55afbd5f07986df82831c7bff04846928ea8d1fd7f30052638788bc9b5", size = 182096 },
    { url = "https://files.pythonhosted.org/packages/14/8f/aa61f528fba38578ec553c145857a181384c72b98156f858ca5c8e82d9d3/websockets-15.0.1-cp312-cp312-manylinux_2_5_x86_64.manylinux1_x86_64.manylinux_2_17_x86_64.manylinux2014_x86_64.whl", hash = "sha256:64dee438fed052b52e4f98f76c5790513235efaa1ef7f3f2192c392cd7c91b65", size = 182523 },
    { url = "https://files.pythonhosted.org/packages/ec/6d/0267396610add5bc0d0d3e77f546d4cd287200804fe02323797de77dbce9/websockets-15.0.1-cp312-cp312-musllinux_1_2_aarch64.whl", hash = "sha256:d5f6b181bb38171a8ad1d6aa58a67a6aa9d4b38d0f8c5f496b9e42561dfc62fe", size = 182790 },
    { url = "https://files.pythonhosted.org/packages/02/05/c68c5adbf679cf610ae2f74a9b871ae84564462955d991178f95a1ddb7dd/websockets-15.0.1-cp312-cp312-musllinux_1_2_i686.whl", hash = "sha256:5d54b09eba2bada6011aea5375542a157637b91029687eb4fdb2dab11059c1b4", size = 182165 },
    { url = "https://files.pythonhosted.org/packages/29/93/bb672df7b2f5faac89761cb5fa34f5cec45a4026c383a4b5761c6cea5c16/websockets-15.0.1-cp312-cp312-musllinux_1_2_x86_64.whl", hash = "sha256:3be571a8b5afed347da347bfcf27ba12b069d9d7f42cb8c7028b5e98bbb12597", size = 182160 },
    { url = "https://files.pythonhosted.org/packages/ff/83/de1f7709376dc3ca9b7eeb4b9a07b4526b14876b6d372a4dc62312bebee0/websockets-15.0.1-cp312-cp312-win32.whl", hash = "sha256:c338ffa0520bdb12fbc527265235639fb76e7bc7faafbb93f6ba80d9c06578a9", size = 176395 },
    { url = "https://files.pythonhosted.org/packages/7d/71/abf2ebc3bbfa40f391ce1428c7168fb20582d0ff57019b69ea20fa698043/websockets-15.0.1-cp312-cp312-win_amd64.whl", hash = "sha256:fcd5cf9e305d7b8338754470cf69cf81f420459dbae8a3b40cee57417f4614a7", size = 176841 },
    { url = "https://files.pythonhosted.org/packages/cb/9f/51f0cf64471a9d2b4d0fc6c534f323b664e7095640c34562f5182e5a7195/websockets-15.0.1-cp313-cp313-macosx_10_13_universal2.whl", hash = "sha256:ee443ef070bb3b6ed74514f5efaa37a252af57c90eb33b956d35c8e9c10a1931", size = 175440 },
    { url = "https://files.pythonhosted.org/packages/8a/05/aa116ec9943c718905997412c5989f7ed671bc0188ee2ba89520e8765d7b/websockets-15.0.1-cp313-cp313-macosx_10_13_x86_64.whl", hash = "sha256:5a939de6b7b4e18ca683218320fc67ea886038265fd1ed30173f5ce3f8e85675", size = 173098 },
    { url = "https://files.pythonhosted.org/packages/ff/0b/33cef55ff24f2d92924923c99926dcce78e7bd922d649467f0eda8368923/websockets-15.0.1-cp313-cp313-macosx_11_0_arm64.whl", hash = "sha256:746ee8dba912cd6fc889a8147168991d50ed70447bf18bcda7039f7d2e3d9151", size = 173329 },
    { url = "https://files.pythonhosted.org/packages/31/1d/063b25dcc01faa8fada1469bdf769de3768b7044eac9d41f734fd7b6ad6d/websockets-15.0.1-cp313-cp313-manylinux_2_17_aarch64.manylinux2014_aarch64.whl", hash = "sha256:595b6c3969023ecf9041b2936ac3827e4623bfa3ccf007575f04c5a6aa318c22", size = 183111 },
    { url = "https://files.pythonhosted.org/packages/93/53/9a87ee494a51bf63e4ec9241c1ccc4f7c2f45fff85d5bde2ff74fcb68b9e/websockets-15.0.1-cp313-cp313-manylinux_2_5_i686.manylinux1_i686.manylinux_2_17_i686.manylinux2014_i686.whl", hash = "sha256:3c714d2fc58b5ca3e285461a4cc0c9a66bd0e24c5da9911e30158286c9b5be7f", size = 182054 },
    { url = "https://files.pythonhosted.org/packages/ff/b2/83a6ddf56cdcbad4e3d841fcc55d6ba7d19aeb89c50f24dd7e859ec0805f/websockets-15.0.1-cp313-cp313-manylinux_2_5_x86_64.manylinux1_x86_64.manylinux_2_17_x86_64.manylinux2014_x86_64.whl", hash = "sha256:0f3c1e2ab208db911594ae5b4f79addeb3501604a165019dd221c0bdcabe4db8", size = 182496 },
    { url = "https://files.pythonhosted.org/packages/98/41/e7038944ed0abf34c45aa4635ba28136f06052e08fc2168520bb8b25149f/websockets-15.0.1-cp313-cp313-musllinux_1_2_aarch64.whl", hash = "sha256:229cf1d3ca6c1804400b0a9790dc66528e08a6a1feec0d5040e8b9eb14422375", size = 182829 },
    { url = "https://files.pythonhosted.org/packages/e0/17/de15b6158680c7623c6ef0db361da965ab25d813ae54fcfeae2e5b9ef910/websockets-15.0.1-cp313-cp313-musllinux_1_2_i686.whl", hash = "sha256:756c56e867a90fb00177d530dca4b097dd753cde348448a1012ed6c5131f8b7d", size = 182217 },
    { url = "https://files.pythonhosted.org/packages/33/2b/1f168cb6041853eef0362fb9554c3824367c5560cbdaad89ac40f8c2edfc/websockets-15.0.1-cp313-cp313-musllinux_1_2_x86_64.whl", hash = "sha256:558d023b3df0bffe50a04e710bc87742de35060580a293c2a984299ed83bc4e4", size = 182195 },
    { url = "https://files.pythonhosted.org/packages/86/eb/20b6cdf273913d0ad05a6a14aed4b9a85591c18a987a3d47f20fa13dcc47/websockets-15.0.1-cp313-cp313-win32.whl", hash = "sha256:ba9e56e8ceeeedb2e080147ba85ffcd5cd0711b89576b83784d8605a7df455fa", size = 176393 },
    { url = "https://files.pythonhosted.org/packages/1b/6c/c65773d6cab416a64d191d6ee8a8b1c68a09970ea6909d16965d26bfed1e/websockets-15.0.1-cp313-cp313-win_amd64.whl", hash = "sha256:e09473f095a819042ecb2ab9465aee615bd9c2028e4ef7d933600a8401c79561", size = 176837 },
    { url = "https://files.pythonhosted.org/packages/fa/a8/5b41e0da817d64113292ab1f8247140aac61cbf6cfd085d6a0fa77f4984f/websockets-15.0.1-py3-none-any.whl", hash = "sha256:f7a866fbc1e97b5c617ee4116daaa09b722101d4a3c170c787450ba409f9736f", size = 169743 },
]

[[package]]
name = "werkzeug"
version = "3.1.3"
source = { registry = "https://pypi.org/simple" }
dependencies = [
    { name = "markupsafe" },
]
sdist = { url = "https://files.pythonhosted.org/packages/9f/69/83029f1f6300c5fb2471d621ab06f6ec6b3324685a2ce0f9777fd4a8b71e/werkzeug-3.1.3.tar.gz", hash = "sha256:60723ce945c19328679790e3282cc758aa4a6040e4bb330f53d30fa546d44746", size = 806925 }
wheels = [
    { url = "https://files.pythonhosted.org/packages/52/24/ab44c871b0f07f491e5d2ad12c9bd7358e527510618cb1b803a88e986db1/werkzeug-3.1.3-py3-none-any.whl", hash = "sha256:54b78bf3716d19a65be4fceccc0d1d7b89e608834989dfae50ea87564639213e", size = 224498 },
]

[[package]]
name = "widgetsnbextension"
version = "4.0.14"
source = { registry = "https://pypi.org/simple" }
sdist = { url = "https://files.pythonhosted.org/packages/41/53/2e0253c5efd69c9656b1843892052a31c36d37ad42812b5da45c62191f7e/widgetsnbextension-4.0.14.tar.gz", hash = "sha256:a3629b04e3edb893212df862038c7232f62973373869db5084aed739b437b5af", size = 1097428 }
wheels = [
    { url = "https://files.pythonhosted.org/packages/ca/51/5447876806d1088a0f8f71e16542bf350918128d0a69437df26047c8e46f/widgetsnbextension-4.0.14-py3-none-any.whl", hash = "sha256:4875a9eaf72fbf5079dc372a51a9f268fc38d46f767cbf85c43a36da5cb9b575", size = 2196503 },
]

[[package]]
name = "wrapt"
version = "1.17.2"
source = { registry = "https://pypi.org/simple" }
sdist = { url = "https://files.pythonhosted.org/packages/c3/fc/e91cc220803d7bc4db93fb02facd8461c37364151b8494762cc88b0fbcef/wrapt-1.17.2.tar.gz", hash = "sha256:41388e9d4d1522446fe79d3213196bd9e3b301a336965b9e27ca2788ebd122f3", size = 55531 }
wheels = [
    { url = "https://files.pythonhosted.org/packages/cd/f7/a2aab2cbc7a665efab072344a8949a71081eed1d2f451f7f7d2b966594a2/wrapt-1.17.2-cp311-cp311-macosx_10_9_universal2.whl", hash = "sha256:ff04ef6eec3eee8a5efef2401495967a916feaa353643defcc03fc74fe213b58", size = 53308 },
    { url = "https://files.pythonhosted.org/packages/50/ff/149aba8365fdacef52b31a258c4dc1c57c79759c335eff0b3316a2664a64/wrapt-1.17.2-cp311-cp311-macosx_10_9_x86_64.whl", hash = "sha256:4db983e7bca53819efdbd64590ee96c9213894272c776966ca6306b73e4affda", size = 38488 },
    { url = "https://files.pythonhosted.org/packages/65/46/5a917ce85b5c3b490d35c02bf71aedaa9f2f63f2d15d9949cc4ba56e8ba9/wrapt-1.17.2-cp311-cp311-macosx_11_0_arm64.whl", hash = "sha256:9abc77a4ce4c6f2a3168ff34b1da9b0f311a8f1cfd694ec96b0603dff1c79438", size = 38776 },
    { url = "https://files.pythonhosted.org/packages/ca/74/336c918d2915a4943501c77566db41d1bd6e9f4dbc317f356b9a244dfe83/wrapt-1.17.2-cp311-cp311-manylinux_2_17_aarch64.manylinux2014_aarch64.whl", hash = "sha256:0b929ac182f5ace000d459c59c2c9c33047e20e935f8e39371fa6e3b85d56f4a", size = 83776 },
    { url = "https://files.pythonhosted.org/packages/09/99/c0c844a5ccde0fe5761d4305485297f91d67cf2a1a824c5f282e661ec7ff/wrapt-1.17.2-cp311-cp311-manylinux_2_5_i686.manylinux1_i686.manylinux_2_17_i686.manylinux2014_i686.whl", hash = "sha256:f09b286faeff3c750a879d336fb6d8713206fc97af3adc14def0cdd349df6000", size = 75420 },
    { url = "https://files.pythonhosted.org/packages/b4/b0/9fc566b0fe08b282c850063591a756057c3247b2362b9286429ec5bf1721/wrapt-1.17.2-cp311-cp311-manylinux_2_5_x86_64.manylinux1_x86_64.manylinux_2_17_x86_64.manylinux2014_x86_64.whl", hash = "sha256:1a7ed2d9d039bd41e889f6fb9364554052ca21ce823580f6a07c4ec245c1f5d6", size = 83199 },
    { url = "https://files.pythonhosted.org/packages/9d/4b/71996e62d543b0a0bd95dda485219856def3347e3e9380cc0d6cf10cfb2f/wrapt-1.17.2-cp311-cp311-musllinux_1_2_aarch64.whl", hash = "sha256:129a150f5c445165ff941fc02ee27df65940fcb8a22a61828b1853c98763a64b", size = 82307 },
    { url = "https://files.pythonhosted.org/packages/39/35/0282c0d8789c0dc9bcc738911776c762a701f95cfe113fb8f0b40e45c2b9/wrapt-1.17.2-cp311-cp311-musllinux_1_2_i686.whl", hash = "sha256:1fb5699e4464afe5c7e65fa51d4f99e0b2eadcc176e4aa33600a3df7801d6662", size = 75025 },
    { url = "https://files.pythonhosted.org/packages/4f/6d/90c9fd2c3c6fee181feecb620d95105370198b6b98a0770cba090441a828/wrapt-1.17.2-cp311-cp311-musllinux_1_2_x86_64.whl", hash = "sha256:9a2bce789a5ea90e51a02dfcc39e31b7f1e662bc3317979aa7e5538e3a034f72", size = 81879 },
    { url = "https://files.pythonhosted.org/packages/8f/fa/9fb6e594f2ce03ef03eddbdb5f4f90acb1452221a5351116c7c4708ac865/wrapt-1.17.2-cp311-cp311-win32.whl", hash = "sha256:4afd5814270fdf6380616b321fd31435a462019d834f83c8611a0ce7484c7317", size = 36419 },
    { url = "https://files.pythonhosted.org/packages/47/f8/fb1773491a253cbc123c5d5dc15c86041f746ed30416535f2a8df1f4a392/wrapt-1.17.2-cp311-cp311-win_amd64.whl", hash = "sha256:acc130bc0375999da18e3d19e5a86403667ac0c4042a094fefb7eec8ebac7cf3", size = 38773 },
    { url = "https://files.pythonhosted.org/packages/a1/bd/ab55f849fd1f9a58ed7ea47f5559ff09741b25f00c191231f9f059c83949/wrapt-1.17.2-cp312-cp312-macosx_10_13_universal2.whl", hash = "sha256:d5e2439eecc762cd85e7bd37161d4714aa03a33c5ba884e26c81559817ca0925", size = 53799 },
    { url = "https://files.pythonhosted.org/packages/53/18/75ddc64c3f63988f5a1d7e10fb204ffe5762bc663f8023f18ecaf31a332e/wrapt-1.17.2-cp312-cp312-macosx_10_13_x86_64.whl", hash = "sha256:3fc7cb4c1c744f8c05cd5f9438a3caa6ab94ce8344e952d7c45a8ed59dd88392", size = 38821 },
    { url = "https://files.pythonhosted.org/packages/48/2a/97928387d6ed1c1ebbfd4efc4133a0633546bec8481a2dd5ec961313a1c7/wrapt-1.17.2-cp312-cp312-macosx_11_0_arm64.whl", hash = "sha256:8fdbdb757d5390f7c675e558fd3186d590973244fab0c5fe63d373ade3e99d40", size = 38919 },
    { url = "https://files.pythonhosted.org/packages/73/54/3bfe5a1febbbccb7a2f77de47b989c0b85ed3a6a41614b104204a788c20e/wrapt-1.17.2-cp312-cp312-manylinux_2_17_aarch64.manylinux2014_aarch64.whl", hash = "sha256:5bb1d0dbf99411f3d871deb6faa9aabb9d4e744d67dcaaa05399af89d847a91d", size = 88721 },
    { url = "https://files.pythonhosted.org/packages/25/cb/7262bc1b0300b4b64af50c2720ef958c2c1917525238d661c3e9a2b71b7b/wrapt-1.17.2-cp312-cp312-manylinux_2_5_i686.manylinux1_i686.manylinux_2_17_i686.manylinux2014_i686.whl", hash = "sha256:d18a4865f46b8579d44e4fe1e2bcbc6472ad83d98e22a26c963d46e4c125ef0b", size = 80899 },
    { url = "https://files.pythonhosted.org/packages/2a/5a/04cde32b07a7431d4ed0553a76fdb7a61270e78c5fd5a603e190ac389f14/wrapt-1.17.2-cp312-cp312-manylinux_2_5_x86_64.manylinux1_x86_64.manylinux_2_17_x86_64.manylinux2014_x86_64.whl", hash = "sha256:bc570b5f14a79734437cb7b0500376b6b791153314986074486e0b0fa8d71d98", size = 89222 },
    { url = "https://files.pythonhosted.org/packages/09/28/2e45a4f4771fcfb109e244d5dbe54259e970362a311b67a965555ba65026/wrapt-1.17.2-cp312-cp312-musllinux_1_2_aarch64.whl", hash = "sha256:6d9187b01bebc3875bac9b087948a2bccefe464a7d8f627cf6e48b1bbae30f82", size = 86707 },
    { url = "https://files.pythonhosted.org/packages/c6/d2/dcb56bf5f32fcd4bd9aacc77b50a539abdd5b6536872413fd3f428b21bed/wrapt-1.17.2-cp312-cp312-musllinux_1_2_i686.whl", hash = "sha256:9e8659775f1adf02eb1e6f109751268e493c73716ca5761f8acb695e52a756ae", size = 79685 },
    { url = "https://files.pythonhosted.org/packages/80/4e/eb8b353e36711347893f502ce91c770b0b0929f8f0bed2670a6856e667a9/wrapt-1.17.2-cp312-cp312-musllinux_1_2_x86_64.whl", hash = "sha256:e8b2816ebef96d83657b56306152a93909a83f23994f4b30ad4573b00bd11bb9", size = 87567 },
    { url = "https://files.pythonhosted.org/packages/17/27/4fe749a54e7fae6e7146f1c7d914d28ef599dacd4416566c055564080fe2/wrapt-1.17.2-cp312-cp312-win32.whl", hash = "sha256:468090021f391fe0056ad3e807e3d9034e0fd01adcd3bdfba977b6fdf4213ea9", size = 36672 },
    { url = "https://files.pythonhosted.org/packages/15/06/1dbf478ea45c03e78a6a8c4be4fdc3c3bddea5c8de8a93bc971415e47f0f/wrapt-1.17.2-cp312-cp312-win_amd64.whl", hash = "sha256:ec89ed91f2fa8e3f52ae53cd3cf640d6feff92ba90d62236a81e4e563ac0e991", size = 38865 },
    { url = "https://files.pythonhosted.org/packages/ce/b9/0ffd557a92f3b11d4c5d5e0c5e4ad057bd9eb8586615cdaf901409920b14/wrapt-1.17.2-cp313-cp313-macosx_10_13_universal2.whl", hash = "sha256:6ed6ffac43aecfe6d86ec5b74b06a5be33d5bb9243d055141e8cabb12aa08125", size = 53800 },
    { url = "https://files.pythonhosted.org/packages/c0/ef/8be90a0b7e73c32e550c73cfb2fa09db62234227ece47b0e80a05073b375/wrapt-1.17.2-cp313-cp313-macosx_10_13_x86_64.whl", hash = "sha256:35621ae4c00e056adb0009f8e86e28eb4a41a4bfa8f9bfa9fca7d343fe94f998", size = 38824 },
    { url = "https://files.pythonhosted.org/packages/36/89/0aae34c10fe524cce30fe5fc433210376bce94cf74d05b0d68344c8ba46e/wrapt-1.17.2-cp313-cp313-macosx_11_0_arm64.whl", hash = "sha256:a604bf7a053f8362d27eb9fefd2097f82600b856d5abe996d623babd067b1ab5", size = 38920 },
    { url = "https://files.pythonhosted.org/packages/3b/24/11c4510de906d77e0cfb5197f1b1445d4fec42c9a39ea853d482698ac681/wrapt-1.17.2-cp313-cp313-manylinux_2_17_aarch64.manylinux2014_aarch64.whl", hash = "sha256:5cbabee4f083b6b4cd282f5b817a867cf0b1028c54d445b7ec7cfe6505057cf8", size = 88690 },
    { url = "https://files.pythonhosted.org/packages/71/d7/cfcf842291267bf455b3e266c0c29dcb675b5540ee8b50ba1699abf3af45/wrapt-1.17.2-cp313-cp313-manylinux_2_5_i686.manylinux1_i686.manylinux_2_17_i686.manylinux2014_i686.whl", hash = "sha256:49703ce2ddc220df165bd2962f8e03b84c89fee2d65e1c24a7defff6f988f4d6", size = 80861 },
    { url = "https://files.pythonhosted.org/packages/d5/66/5d973e9f3e7370fd686fb47a9af3319418ed925c27d72ce16b791231576d/wrapt-1.17.2-cp313-cp313-manylinux_2_5_x86_64.manylinux1_x86_64.manylinux_2_17_x86_64.manylinux2014_x86_64.whl", hash = "sha256:8112e52c5822fc4253f3901b676c55ddf288614dc7011634e2719718eaa187dc", size = 89174 },
    { url = "https://files.pythonhosted.org/packages/a7/d3/8e17bb70f6ae25dabc1aaf990f86824e4fd98ee9cadf197054e068500d27/wrapt-1.17.2-cp313-cp313-musllinux_1_2_aarch64.whl", hash = "sha256:9fee687dce376205d9a494e9c121e27183b2a3df18037f89d69bd7b35bcf59e2", size = 86721 },
    { url = "https://files.pythonhosted.org/packages/6f/54/f170dfb278fe1c30d0ff864513cff526d624ab8de3254b20abb9cffedc24/wrapt-1.17.2-cp313-cp313-musllinux_1_2_i686.whl", hash = "sha256:18983c537e04d11cf027fbb60a1e8dfd5190e2b60cc27bc0808e653e7b218d1b", size = 79763 },
    { url = "https://files.pythonhosted.org/packages/4a/98/de07243751f1c4a9b15c76019250210dd3486ce098c3d80d5f729cba029c/wrapt-1.17.2-cp313-cp313-musllinux_1_2_x86_64.whl", hash = "sha256:703919b1633412ab54bcf920ab388735832fdcb9f9a00ae49387f0fe67dad504", size = 87585 },
    { url = "https://files.pythonhosted.org/packages/f9/f0/13925f4bd6548013038cdeb11ee2cbd4e37c30f8bfd5db9e5a2a370d6e20/wrapt-1.17.2-cp313-cp313-win32.whl", hash = "sha256:abbb9e76177c35d4e8568e58650aa6926040d6a9f6f03435b7a522bf1c487f9a", size = 36676 },
    { url = "https://files.pythonhosted.org/packages/bf/ae/743f16ef8c2e3628df3ddfd652b7d4c555d12c84b53f3d8218498f4ade9b/wrapt-1.17.2-cp313-cp313-win_amd64.whl", hash = "sha256:69606d7bb691b50a4240ce6b22ebb319c1cfb164e5f6569835058196e0f3a845", size = 38871 },
    { url = "https://files.pythonhosted.org/packages/3d/bc/30f903f891a82d402ffb5fda27ec1d621cc97cb74c16fea0b6141f1d4e87/wrapt-1.17.2-cp313-cp313t-macosx_10_13_universal2.whl", hash = "sha256:4a721d3c943dae44f8e243b380cb645a709ba5bd35d3ad27bc2ed947e9c68192", size = 56312 },
    { url = "https://files.pythonhosted.org/packages/8a/04/c97273eb491b5f1c918857cd26f314b74fc9b29224521f5b83f872253725/wrapt-1.17.2-cp313-cp313t-macosx_10_13_x86_64.whl", hash = "sha256:766d8bbefcb9e00c3ac3b000d9acc51f1b399513f44d77dfe0eb026ad7c9a19b", size = 40062 },
    { url = "https://files.pythonhosted.org/packages/4e/ca/3b7afa1eae3a9e7fefe499db9b96813f41828b9fdb016ee836c4c379dadb/wrapt-1.17.2-cp313-cp313t-macosx_11_0_arm64.whl", hash = "sha256:e496a8ce2c256da1eb98bd15803a79bee00fc351f5dfb9ea82594a3f058309e0", size = 40155 },
    { url = "https://files.pythonhosted.org/packages/89/be/7c1baed43290775cb9030c774bc53c860db140397047cc49aedaf0a15477/wrapt-1.17.2-cp313-cp313t-manylinux_2_17_aarch64.manylinux2014_aarch64.whl", hash = "sha256:40d615e4fe22f4ad3528448c193b218e077656ca9ccb22ce2cb20db730f8d306", size = 113471 },
    { url = "https://files.pythonhosted.org/packages/32/98/4ed894cf012b6d6aae5f5cc974006bdeb92f0241775addad3f8cd6ab71c8/wrapt-1.17.2-cp313-cp313t-manylinux_2_5_i686.manylinux1_i686.manylinux_2_17_i686.manylinux2014_i686.whl", hash = "sha256:a5aaeff38654462bc4b09023918b7f21790efb807f54c000a39d41d69cf552cb", size = 101208 },
    { url = "https://files.pythonhosted.org/packages/ea/fd/0c30f2301ca94e655e5e057012e83284ce8c545df7661a78d8bfca2fac7a/wrapt-1.17.2-cp313-cp313t-manylinux_2_5_x86_64.manylinux1_x86_64.manylinux_2_17_x86_64.manylinux2014_x86_64.whl", hash = "sha256:9a7d15bbd2bc99e92e39f49a04653062ee6085c0e18b3b7512a4f2fe91f2d681", size = 109339 },
    { url = "https://files.pythonhosted.org/packages/75/56/05d000de894c4cfcb84bcd6b1df6214297b8089a7bd324c21a4765e49b14/wrapt-1.17.2-cp313-cp313t-musllinux_1_2_aarch64.whl", hash = "sha256:e3890b508a23299083e065f435a492b5435eba6e304a7114d2f919d400888cc6", size = 110232 },
    { url = "https://files.pythonhosted.org/packages/53/f8/c3f6b2cf9b9277fb0813418e1503e68414cd036b3b099c823379c9575e6d/wrapt-1.17.2-cp313-cp313t-musllinux_1_2_i686.whl", hash = "sha256:8c8b293cd65ad716d13d8dd3624e42e5a19cc2a2f1acc74b30c2c13f15cb61a6", size = 100476 },
    { url = "https://files.pythonhosted.org/packages/a7/b1/0bb11e29aa5139d90b770ebbfa167267b1fc548d2302c30c8f7572851738/wrapt-1.17.2-cp313-cp313t-musllinux_1_2_x86_64.whl", hash = "sha256:4c82b8785d98cdd9fed4cac84d765d234ed3251bd6afe34cb7ac523cb93e8b4f", size = 106377 },
    { url = "https://files.pythonhosted.org/packages/6a/e1/0122853035b40b3f333bbb25f1939fc1045e21dd518f7f0922b60c156f7c/wrapt-1.17.2-cp313-cp313t-win32.whl", hash = "sha256:13e6afb7fe71fe7485a4550a8844cc9ffbe263c0f1a1eea569bc7091d4898555", size = 37986 },
    { url = "https://files.pythonhosted.org/packages/09/5e/1655cf481e079c1f22d0cabdd4e51733679932718dc23bf2db175f329b76/wrapt-1.17.2-cp313-cp313t-win_amd64.whl", hash = "sha256:eaf675418ed6b3b31c7a989fd007fa7c3be66ce14e5c3b27336383604c9da85c", size = 40750 },
    { url = "https://files.pythonhosted.org/packages/2d/82/f56956041adef78f849db6b289b282e72b55ab8045a75abad81898c28d19/wrapt-1.17.2-py3-none-any.whl", hash = "sha256:b18f2d1533a71f069c7f82d524a52599053d4c7166e9dd374ae2136b7f40f7c8", size = 23594 },
]

[[package]]
name = "xmltodict"
version = "0.14.2"
source = { registry = "https://pypi.org/simple" }
sdist = { url = "https://files.pythonhosted.org/packages/50/05/51dcca9a9bf5e1bce52582683ce50980bcadbc4fa5143b9f2b19ab99958f/xmltodict-0.14.2.tar.gz", hash = "sha256:201e7c28bb210e374999d1dde6382923ab0ed1a8a5faeece48ab525b7810a553", size = 51942 }
wheels = [
    { url = "https://files.pythonhosted.org/packages/d6/45/fc303eb433e8a2a271739c98e953728422fa61a3c1f36077a49e395c972e/xmltodict-0.14.2-py2.py3-none-any.whl", hash = "sha256:20cc7d723ed729276e808f26fb6b3599f786cbc37e06c65e192ba77c40f20aac", size = 9981 },
]

[[package]]
name = "zipp"
version = "3.21.0"
source = { registry = "https://pypi.org/simple" }
sdist = { url = "https://files.pythonhosted.org/packages/3f/50/bad581df71744867e9468ebd0bcd6505de3b275e06f202c2cb016e3ff56f/zipp-3.21.0.tar.gz", hash = "sha256:2c9958f6430a2040341a52eb608ed6dd93ef4392e02ffe219417c1b28b5dd1f4", size = 24545 }
wheels = [
    { url = "https://files.pythonhosted.org/packages/b7/1a/7e4798e9339adc931158c9d69ecc34f5e6791489d469f5e50ec15e35f458/zipp-3.21.0-py3-none-any.whl", hash = "sha256:ac1bbe05fd2991f160ebce24ffbac5f6d11d83dc90891255885223d42b3cd931", size = 9630 },
]<|MERGE_RESOLUTION|>--- conflicted
+++ resolved
@@ -1,4 +1,5 @@
 version = 1
+revision = 1
 requires-python = ">=3.11, <3.14"
 resolution-markers = [
     "python_full_version >= '3.13'",
@@ -1493,10 +1494,7 @@
     { name = "streamlit", marker = "extra == 'eval'", specifier = ">=1.45.0" },
     { name = "tomli", marker = "extra == 'server'", specifier = ">=2.0.1" },
 ]
-<<<<<<< HEAD
 provides-extras = ["server", "eval"]
-=======
->>>>>>> c6548daf
 
 [package.metadata.requires-dev]
 dev = [
