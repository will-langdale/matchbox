"""SourceConfig API routes for the Matchbox server."""

from fastapi import (
    APIRouter,
    Depends,
    HTTPException,
    status,
)

from matchbox.common.dtos import (
    BackendResourceType,
    NotFoundError,
    UploadStatus,
)
from matchbox.common.exceptions import (
    MatchboxResolutionNotFoundError,
    MatchboxSourceNotFoundError,
)
from matchbox.common.graph import ResolutionName, SourceResolutionName
from matchbox.common.sources import SourceConfig
from matchbox.server.api.dependencies import (
    BackendDependency,
<<<<<<< HEAD
    UploadTrackerDependency,
    validate_api_key,
=======
    MetadataStoreDependency,
    authorisation_dependencies,
>>>>>>> 2bfd5645
)

router = APIRouter(prefix="/sources", tags=["sources"])


@router.post(
    "",
    status_code=status.HTTP_202_ACCEPTED,
    dependencies=[Depends(authorisation_dependencies)],
)
def add_source(
    upload_tracker: UploadTrackerDependency, source: SourceConfig
) -> UploadStatus:
    """Create an upload and insert task for indexed source data."""
    upload_id = upload_tracker.add_source(metadata=source)
    return upload_tracker.get(upload_id=upload_id).status


@router.get(
    "/{name}",
    responses={404: {"model": NotFoundError}},
)
def get_source_config(
    backend: BackendDependency,
    name: SourceResolutionName,
) -> SourceConfig:
    """Get a source from the backend."""
    try:
        return backend.get_source_config(name=name)
    except MatchboxSourceNotFoundError as e:
        raise HTTPException(
            status_code=404,
            detail=NotFoundError(
                details=str(e), entity=BackendResourceType.SOURCE
            ).model_dump(),
        ) from e


@router.get(
    "",
    responses={404: {"model": NotFoundError}},
)
def get_resolution_source_configs(
    backend: BackendDependency,
    name: ResolutionName,
) -> list[SourceConfig]:
    """Get all sources in scope for a resolution."""
    try:
        return backend.get_resolution_source_configs(name=name)
    except MatchboxResolutionNotFoundError as e:
        raise HTTPException(
            status_code=404,
            detail=NotFoundError(
                details=str(e), entity=BackendResourceType.RESOLUTION
            ).model_dump(),
        ) from e<|MERGE_RESOLUTION|>--- conflicted
+++ resolved
@@ -20,13 +20,8 @@
 from matchbox.common.sources import SourceConfig
 from matchbox.server.api.dependencies import (
     BackendDependency,
-<<<<<<< HEAD
     UploadTrackerDependency,
-    validate_api_key,
-=======
-    MetadataStoreDependency,
     authorisation_dependencies,
->>>>>>> 2bfd5645
 )
 
 router = APIRouter(prefix="/sources", tags=["sources"])
