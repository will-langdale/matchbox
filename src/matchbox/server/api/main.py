"""API routes for the Matchbox server."""

from datetime import datetime
from importlib.metadata import version
from pathlib import Path
from typing import Annotated

import pyarrow.parquet as pq
from fastapi import (
    BackgroundTasks,
    Depends,
    FastAPI,
    HTTPException,
    Query,
    Request,
    Response,
    UploadFile,
    status,
)
from fastapi.encoders import jsonable_encoder
from fastapi.openapi.docs import (
    get_swagger_ui_html,
    get_swagger_ui_oauth2_redirect_html,
)
from fastapi.responses import JSONResponse
<<<<<<< HEAD
from fastapi.staticfiles import StaticFiles
=======
from pyarrow import ArrowInvalid
>>>>>>> 5de0049d
from starlette.exceptions import HTTPException as StarletteHTTPException

from matchbox.common.arrow import table_to_buffer
from matchbox.common.dtos import (
    BackendCountableType,
    BackendResourceType,
    BackendUploadType,
    CountResult,
    LoginAttempt,
    LoginResult,
    Match,
    NotFoundError,
    OKMessage,
    UploadStage,
    UploadStatus,
)
from matchbox.common.exceptions import (
    MatchboxDeletionNotConfirmed,
    MatchboxResolutionNotFoundError,
    MatchboxServerFileError,
)
from matchbox.common.graph import ResolutionGraph, ResolutionName, SourceResolutionName
from matchbox.server.api.dependencies import (
    BackendDependency,
    ParquetResponse,
    SettingsDependency,
    UploadTrackerDependency,
    authorisation_dependencies,
    lifespan,
)
from matchbox.server.api.routers import eval, resolution
from matchbox.server.uploads import process_upload, process_upload_celery, table_to_s3

app = FastAPI(
    title="matchbox API",
    version=version("matchbox_db"),
    lifespan=lifespan,
    docs_url=None,
    redoc_url=None,
)
app.include_router(resolution.router)
app.include_router(eval.router)

static_dir = Path(__file__).parent / "static"
app.mount("/static", StaticFiles(directory=static_dir), name="static")


@app.exception_handler(StarletteHTTPException)
async def http_exception_handler(request, exc):
    """Overwrite the default JSON schema for an `HTTPException`."""
    return JSONResponse(
        content=jsonable_encoder(exc.detail), status_code=exc.status_code
    )


@app.middleware("http")
async def add_security_headers(request: Request, call_next):
    """Improve security by adding headers to all responses."""
    response: Response = await call_next(request)
    response.headers["Cache-control"] = "no-store, no-cache"
    response.headers["Content-Security-Policy"] = (
        # Restrict by default
        "default-src 'none'; frame-ancestors 'none'; form-action 'none';"
        # Load Swagger CSS, favicon and openapi.json
        "style-src 'self'; img-src 'self' data:; connect-src 'self'; "
        # Load Swagger JS, hard-coding the expected file hash
        "script-src 'self' 'sha256-QOOQu4W1oxGqd2nbXbxiA1Di6OHQOLQD+o+G9oWL8YY='"
    )
    response.headers["Strict-Transport-Security"] = (
        "max-age=31536000; includeSubDomains"
    )
    response.headers["X-Frame-Options"] = "DENY"
    response.headers["X-Content-Type-Options"] = "nosniff"
    return response


@app.get("/health")
async def healthcheck() -> OKMessage:
    """Perform a health check and return the status."""
    return OKMessage()


@app.post(
    "/login",
)
def login(
    backend: BackendDependency,
    credentials: LoginAttempt,
) -> LoginResult:
    """Receives a user name and returns a user ID."""
    return LoginResult(user_id=backend.login(credentials.user_name))


@app.post(
    "/upload/{upload_id}",
    responses={
        400: {"model": UploadStatus, **UploadStatus.status_400_examples()},
    },
    status_code=status.HTTP_202_ACCEPTED,
    dependencies=[Depends(authorisation_dependencies)],
)
def upload_file(
    backend: BackendDependency,
    upload_tracker: UploadTrackerDependency,
    settings: SettingsDependency,
    background_tasks: BackgroundTasks,
    upload_id: str,
    file: UploadFile,
) -> UploadStatus:
    """Upload and process a file based on metadata type.

    The file is uploaded to S3 and then processed in a background task.
    Status can be checked using the /upload/{upload_id}/status endpoint.

    Raises HTTP 400 if:

    * Upload ID not found or expired (entries expire after 30 minutes of inactivity)
    * Upload is already being processed
    * Uploaded data doesn't match the metadata schema
    """
    # Validate file
    if ".parquet" not in file.filename:
        raise HTTPException(
            status_code=400,
            detail=UploadStatus(
                id=upload_id,
                update_timestamp=datetime.now(),
                stage=UploadStage.READY,
                details=(
                    f"Server expected .parquet file, got {file.filename.split('.')[-1]}"
                ),
            ).model_dump(),
        )

    # pyarrow validates Parquet magic numbers when loading file
    try:
        pq.ParquetFile(file.file)
    except ArrowInvalid as e:
        raise HTTPException(
            status_code=400,
            detail=UploadStatus(
                id=upload_id,
                update_timestamp=datetime.now(),
                stage=UploadStage.READY,
                details=(f"Invalid Parquet file: {str(e)}"),
            ).model_dump(),
        ) from e

    # Get and validate cache entry
    upload_entry = upload_tracker.get(upload_id=upload_id)
    if not upload_entry:
        raise HTTPException(
            status_code=400,
            detail=UploadStatus(
                id=upload_id,
                update_timestamp=datetime.now(),
                stage=UploadStage.UNKNOWN,
                details=(
                    "Upload ID not found or expired. Entries expire after 30 minutes "
                    "of inactivity, including failed processes."
                ),
            ).model_dump(),
        )

    # Ensure tracker is expecting file
    if upload_entry.status.stage != UploadStage.AWAITING_UPLOAD:
        raise HTTPException(
            status_code=400,
            detail=upload_entry.status.model_dump(),
        )

    # Upload to S3
    client = backend.settings.datastore.get_client()
    bucket = backend.settings.datastore.cache_bucket_name
    key = f"{upload_id}.parquet"

    try:
        table_to_s3(
            client=client,
            bucket=bucket,
            key=key,
            file=file,
            expected_schema=upload_entry.status.entity.schema,
        )
    except MatchboxServerFileError as e:
        upload_tracker.update(upload_id, UploadStage.FAILED, details=str(e))
        updated_entry = upload_tracker.get(upload_id)
        raise HTTPException(
            status_code=400,
            detail=updated_entry.status.model_dump(),
        ) from e

    upload_tracker.update(upload_id, UploadStage.QUEUED)

    # Start background processing
    match settings.task_runner:
        case "api":
            background_tasks.add_task(
                process_upload,
                backend=backend,
                tracker=upload_tracker,
                s3_client=client,
                upload_type=upload_entry.status.entity,
                resolution_name=upload_entry.metadata.name,
                upload_id=upload_id,
                bucket=bucket,
                filename=key,
            )
        case "celery":
            process_upload_celery.delay(
                upload_type=upload_entry.status.entity,
                resolution_name=upload_entry.metadata.name,
                upload_id=upload_id,
                bucket=bucket,
                filename=key,
            )
        case _:
            raise RuntimeError("Unsupported task runner.")

    source_upload = upload_tracker.get(upload_id)

    # Check for error in async task
    if source_upload.status.stage == UploadStage.FAILED:
        raise HTTPException(
            status_code=400,
            detail=source_upload.status.model_dump(),
        )
    else:
        return source_upload.status


@app.get(
    "/upload/{upload_id}/status",
    responses={
        400: {"model": UploadStatus, **UploadStatus.status_400_examples()},
    },
    status_code=status.HTTP_200_OK,
)
def get_upload_status(
    upload_tracker: UploadTrackerDependency,
    upload_id: str,
) -> UploadStatus:
    """Get the status of an upload process.

    Returns the current status of the upload and processing task.

    Raises HTTP 400 if:
    * Upload ID not found or expired (entries expire after 30 minutes of inactivity)
    """
    source_upload = upload_tracker.get(upload_id=upload_id)
    if not source_upload:
        raise HTTPException(
            status_code=400,
            detail=UploadStatus(
                id=upload_id,
                stage=UploadStage.UNKNOWN,
                update_timestamp=datetime.now(),
                details=(
                    "Upload ID not found or expired. Entries expire after 30 minutes "
                    "of inactivity, including failed processes."
                ),
                entity=BackendUploadType.INDEX,
            ).model_dump(),
        )

    return source_upload.status


# Retrieval


@app.get(
    "/query",
    responses={404: {"model": NotFoundError}},
)
def query(
    backend: BackendDependency,
    source: SourceResolutionName,
    return_leaf_id: bool,
    resolution: ResolutionName | None = None,
    threshold: int | None = None,
    limit: int | None = None,
) -> ParquetResponse:
    """Query Matchbox for matches based on a source resolution name."""
    try:
        res = backend.query(
            source=source,
            resolution=resolution,
            threshold=threshold,
            return_leaf_id=return_leaf_id,
            limit=limit,
        )
    except MatchboxResolutionNotFoundError as e:
        raise HTTPException(
            status_code=404,
            detail=NotFoundError(
                details=str(e), entity=BackendResourceType.RESOLUTION
            ).model_dump(),
        ) from e

    buffer = table_to_buffer(res)
    return ParquetResponse(buffer.getvalue())


@app.get(
    "/match",
    responses={404: {"model": NotFoundError}},
)
def match(
    backend: BackendDependency,
    targets: Annotated[list[SourceResolutionName], Query()],
    source: SourceResolutionName,
    key: str,
    resolution: ResolutionName,
    threshold: int | None = None,
) -> list[Match]:
    """Match a source key against a list of target source resolutions."""
    try:
        res = backend.match(
            key=key,
            source=source,
            targets=targets,
            resolution=resolution,
            threshold=threshold,
        )
    except MatchboxResolutionNotFoundError as e:
        raise HTTPException(
            status_code=404,
            detail=NotFoundError(
                details=str(e), entity=BackendResourceType.RESOLUTION
            ).model_dump(),
        ) from e

    return res


# Admin


@app.get("/report/resolutions")
def get_resolutions(backend: BackendDependency) -> ResolutionGraph:
    """Get the resolution graph."""
    return backend.get_resolution_graph()


@app.get("/database/count")
def count_backend_items(
    backend: BackendDependency,
    entity: BackendCountableType | None = None,
) -> CountResult:
    """Count the number of various entities in the backend."""

    def get_count(e: BackendCountableType) -> int:
        return getattr(backend, str(e)).count()

    if entity is not None:
        return CountResult(entities={str(entity): get_count(entity)})
    else:
        res = {str(e): get_count(e) for e in BackendCountableType}
        return CountResult(entities=res)


@app.delete(
    "/database",
    responses={409: {"model": str}},
    dependencies=[Depends(authorisation_dependencies)],
)
def clear_database(
    backend: BackendDependency,
    certain: Annotated[
        bool,
        Query(
            description=(
                "Confirm deletion of all data in the database whilst retaining tables"
            )
        ),
    ] = False,
) -> OKMessage:
    """Delete all data from the backend whilst retaining tables."""
    try:
        backend.clear(certain=certain)
        return OKMessage()
    except MatchboxDeletionNotConfirmed as e:
        raise HTTPException(
            status_code=409,
            detail=str(e),
        ) from e


# Swagger UI


@app.get("/docs", include_in_schema=False)
async def custom_swagger_ui_html():
    """Get locally hosted docs."""
    return get_swagger_ui_html(
        openapi_url=app.openapi_url,
        title=app.title + " - Swagger UI",
        oauth2_redirect_url=app.swagger_ui_oauth2_redirect_url,
        swagger_js_url="/static/swagger-ui-bundle.js",
        swagger_css_url="/static/swagger-ui.css",
        swagger_favicon_url="/static/favicon.png",
    )


@app.get(app.swagger_ui_oauth2_redirect_url, include_in_schema=False)
async def swagger_ui_redirect():
    """Helper for OAuth2."""
    return get_swagger_ui_oauth2_redirect_html()<|MERGE_RESOLUTION|>--- conflicted
+++ resolved
@@ -23,11 +23,8 @@
     get_swagger_ui_oauth2_redirect_html,
 )
 from fastapi.responses import JSONResponse
-<<<<<<< HEAD
 from fastapi.staticfiles import StaticFiles
-=======
 from pyarrow import ArrowInvalid
->>>>>>> 5de0049d
 from starlette.exceptions import HTTPException as StarletteHTTPException
 
 from matchbox.common.arrow import table_to_buffer
