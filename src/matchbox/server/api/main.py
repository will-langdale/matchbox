--- conflicted
+++ resolved
@@ -41,11 +41,8 @@
 from matchbox.server.api.dependencies import (
     BackendDependency,
     ParquetResponse,
-<<<<<<< HEAD
     UploadTrackerDependency,
-=======
     authorisation_dependencies,
->>>>>>> 2bfd5645
     lifespan,
 )
 from matchbox.server.api.routers import eval, models, resolutions, sources
