--- conflicted
+++ resolved
@@ -18,7 +18,6 @@
         string resolution_name
         string full_name
         bytes warehouse_hash
-<<<<<<< HEAD
         string db_pk
     }
     SourceColumns {
@@ -26,13 +25,7 @@
         bigint source_id FK
         int column_index
         string column_name
-        string column_alias
         string column_type
-=======
-        string id
-        array[string] column_names
-        array[string] column_types
->>>>>>> 0805c65c
     }
     Clusters {
         bigint cluster_id PK
