"""Generate tables for benchmarking PostgreSQL backend."""

from itertools import chain
from pathlib import Path
from typing import Iterable

import click
import numpy as np
import pyarrow as pa
import pyarrow.compute as pc
import pyarrow.parquet as pq

from matchbox.common.factories.models import generate_dummy_probabilities
from matchbox.common.hash import HASH_FUNC, hash_data, hash_values
from matchbox.common.logging import get_console
from matchbox.common.transform import (
    attach_components_to_probabilities,
    to_hierarchical_clusters,
)
from matchbox.server.postgresql.utils.insert import HashIDMap

PRESETS = {
    "xs": {
        "source_len": 10_000,
        "dedupe_components": 8000,
        "dedupe_len": 2000,
        "link_components": 6000,
        "link_len": 10_000,
    },
    "s": {
        "source_len": 100_000,
        "dedupe_components": 80_000,
        "dedupe_len": 20_000,
        "link_components": 60_000,
        "link_len": 100_000,
    },
    "m": {
        "source_len": 1_000_000,
        "dedupe_components": 800_000,
        "dedupe_len": 200_000,
        "link_components": 600_000,
        "link_len": 1_000_000,
    },
    "l": {
        "source_len": 10_000_000,
        "dedupe_components": 8_000_000,
        "dedupe_len": 2_000_000,
        "link_components": 6_000_000,
        "link_len": 10_000_000,
    },
    "xl": {
        "source_len": 100_000_000,
        "dedupe_components": 80_000_000,
        "dedupe_len": 20_000_000,
        "link_components": 60_000_000,
        "link_len": 100_000_000,
    },
}


def _hash_list_int(li: list[int]) -> list[bytes]:
    return [HASH_FUNC(str(i).encode("utf-8")).digest() for i in li]


def generate_sources(
    dataset_start_id: int = 1,
) -> tuple[pa.Table, pa.Table]:
    """Generate sources and source_columns tables.

    Args:
        dataset_start_id: Starting ID for dataset resolution IDs

    Returns:
        Tuple of (sources_table, source_columns_table) as PyArrow tables
    """
    # Sources data
    sources_resolution_id = [dataset_start_id, dataset_start_id + 1]
    sources_resolution_names = ["source1@warehouse", "source2@warehouse"]
    sources_full_names = ["dbt.companies_house", "dbt.hmrc_exporters"]
    sources_id = ["company_number", "id"]
<<<<<<< HEAD
=======

    column_names = [["col1"], ["col2"]]
    column_types = [["TEXT"], ["TEXT"]]
>>>>>>> 0805c65c
    warehouse_hashes = [bytes("foo".encode("ascii"))] * 2

    # Create sources table without column arrays
    sources_table = pa.table(
        {
            "resolution_id": pa.array(sources_resolution_id, type=pa.uint64()),
            "resolution_name": pa.array(sources_resolution_names, type=pa.string()),
            "full_name": pa.array(sources_full_names, type=pa.string()),
            "warehouse_hash": pa.array(warehouse_hashes, type=pa.large_binary()),
<<<<<<< HEAD
            "db_pk": pa.array(sources_id, type=pa.string()),
=======
            "id": pa.array(sources_id, type=pa.string()),
            "column_names": pa.array(column_names, type=pa.list_(pa.string())),
            "column_types": pa.array(column_types, type=pa.list_(pa.string())),
>>>>>>> 0805c65c
        }
    )

    # Column data
    column_names = [["col1"], ["col2"]]
    column_aliases = [["col1"], ["col2"]]
    column_types = [["TEXT"], ["TEXT"]]

    # Create flattened data for source_columns table
    column_ids = []
    source_ids = []
    column_indices = []
    column_name_values = []
    column_alias_values = []
    column_type_values = []

    # Start with column_id = 1
    next_column_id = 1

    # Process each source and its columns
    for i, source_id in enumerate(sources_resolution_id):
        for j, (name, alias, type_val) in enumerate(
            zip(column_names[i], column_aliases[i], column_types[i], strict=True)
        ):
            column_ids.append(next_column_id)
            next_column_id += 1
            source_ids.append(source_id)
            column_indices.append(j)
            column_name_values.append(name)
            column_alias_values.append(alias)
            column_type_values.append(type_val)

    # Create source_columns table
    source_columns_table = pa.table(
        {
            "column_id": pa.array(column_ids, type=pa.uint64()),
            "source_id": pa.array(source_ids, type=pa.uint64()),
            "column_index": pa.array(column_indices, type=pa.int32()),
            "column_name": pa.array(column_name_values, type=pa.string()),
            "column_alias": pa.array(column_alias_values, type=pa.string()),
            "column_type": pa.array(column_type_values, type=pa.string()),
        }
    )

    return sources_table, source_columns_table


def generate_resolutions(dataset_start_id: int = 1) -> pa.Table:
    """Generate resolutions table.

    Args:
        dataset_start_id: Starting ID for dataset resolution IDs

    Returns:
        PyArrow resolutions table
    """
    base_id = dataset_start_id
    resolutions_resolution_id = [
        base_id,
        base_id + 1,
        base_id + 2,
        base_id + 3,
        base_id + 4,
    ]
    resolutions_name = ["source1", "source2", "dedupe1", "dedupe2", "link"]
    resolutions_resolution_hash = [
        HASH_FUNC(rid.encode("utf-8")).digest() for rid in resolutions_name
    ]
    resolutions_type = ["dataset", "dataset", "model", "model", "model"]
    resolutions_float = [None, None, 0.8, 0.8, 0.9]

    return pa.table(
        {
            "resolution_id": pa.array(resolutions_resolution_id, type=pa.uint64()),
            "resolution_hash": pa.array(
                resolutions_resolution_hash, type=pa.large_binary()
            ),
            "type": pa.array(resolutions_type, type=pa.string()),
            "name": pa.array(resolutions_name, type=pa.string()),
            "description": pa.array(resolutions_name, type=pa.string()),
            "truth": pa.array(resolutions_float, type=pa.float64()),
        }
    )


def generate_resolution_from(dataset_start_id: int = 1) -> pa.Table:
    """Generate resolution_from table.

    Args:
        dataset_start_id: Starting ID for dataset resolution IDs

    Returns:
        PyArrow resolution_from table
    """
    base_id = dataset_start_id
    # 1 and 2 are sources; 3 and 4 are dedupers; 5 is a linker
    resolution_parent = [
        base_id,
        base_id,
        base_id + 2,
        base_id + 1,
        base_id + 1,
        base_id + 3,
    ]
    resolution_child = [
        base_id + 2,
        base_id + 4,
        base_id + 4,
        base_id + 3,
        base_id + 4,
        base_id + 4,
    ]
    resolution_level = [1, 2, 1, 1, 2, 1]
    resolution_truth_cache = [None, None, 70, None, None, 70]

    return pa.table(
        {
            "parent": pa.array(resolution_parent, type=pa.uint64()),
            "child": pa.array(resolution_child, type=pa.uint64()),
            "level": pa.array(resolution_level, type=pa.uint32()),
            "truth_cache": pa.array(resolution_truth_cache, type=pa.uint8()),
        }
    )


def generate_cluster_source(
    range_left: int,
    range_right: int,
    resolution_source: int,
    cluster_start_id: int = 0,
    pk_start_id: int = 0,  # Need to track the global pk_id to ensure uniqueness
) -> tuple[pa.Table, pa.Table]:
    """Generate both Clusters and ClusterSourcePK tables for source rows.

    Args:
        range_left: first ID to generate
        range_right: last ID to generate, plus one
        resolution_source: resolution ID for the source
        cluster_start_id: Starting ID for clusters
        pk_start_id: Starting ID for primary keys

    Returns:
        Tuple of (Clusters table, ClusterSourcePK table)
    """
    # Generate cluster IDs
    source = list(range(cluster_start_id + range_left, cluster_start_id + range_right))

    # Create the Clusters table (without dataset column)
    clusters_table = pa.table(
        {
            "cluster_id": pa.array(source, type=pa.uint64()),
            "cluster_hash": pa.array(_hash_list_int(source), type=pa.large_binary()),
        }
    )

    # Generate data and create ClusterSourcePK table
    pk_ids = []
    cluster_ids = []
    source_ids = []
    source_pks = []

    for i, cluster_id in enumerate(source):
        # Create a single source_pk entry for each cluster
        pk_ids.append(pk_start_id + i)
        cluster_ids.append(cluster_id)
        source_ids.append(resolution_source)
        source_pks.append(str(cluster_id))

    cluster_source_pks_table = pa.table(
        {
            "pk_id": pa.array(pk_ids, type=pa.int32()),
            "cluster_id": pa.array(cluster_ids, type=pa.uint64()),
            "source_id": pa.array(source_ids, type=pa.uint64()),
            "source_pk": pa.array(source_pks, type=pa.string()),
        }
    )

    return clusters_table, cluster_source_pks_table


def generate_result_tables(
    left_ids: Iterable[int],
    right_ids: Iterable[int] | None,
    resolution_id: int,
    next_id: int,
    n_components: int,
    n_probs: int,
    prob_min: float = 0.6,
    prob_max: float = 1,
) -> tuple[list[int], pa.Table, pa.Table, pa.Table, int]:
    """Generate probabilities, contains and clusters tables.

    Args:
        left_ids: list of IDs for rows to dedupe, or for left rows to link
        right_ids: list of IDs for right rows to link
        resolution_id: ID of resolution for this dedupe or link model
        next_id: the next ID to use when generating IDs
        n_components: number of implied connected components
        n_probs: total number of probability edges to be generated
        prob_min: minimum value for probabilities to be generated
        prob_max: maximum value for probabilities to be generated

    Returns:
        Tuple with 1 list of top-level clusters, 3 PyArrow tables, for probabilities,
        contains, and clusters, and the next ID to use for future calls
    """
    probs = generate_dummy_probabilities(
        tuple(left_ids),
        tuple(right_ids) if right_ids else None,
        (prob_min, prob_max),
        n_components,
        n_probs,
    )

    # Create a lookup table for hashes
    all_probs = pa.concat_arrays(
        [probs["left_id"].combine_chunks(), probs["right_id"].combine_chunks()]
    )

    lookup = pa.table(
        {
            "id": all_probs,
            "hash": pa.array(
                [hash_data(p) for p in all_probs.to_pylist()], type=pa.large_binary()
            ),
        }
    )

    hm = HashIDMap(start=next_id, lookup=lookup)

    # Join hashes, probabilities and components
    probs_with_ccs = attach_components_to_probabilities(
        pa.table(
            {
                "left_id": hm.get_hashes(probs["left_id"]),
                "right_id": hm.get_hashes(probs["right_id"]),
                "probability": probs["probability"],
            }
        )
    )

    # Calculate hierarchies
    hierarchy = to_hierarchical_clusters(
        probabilities=probs_with_ccs,
        hash_func=hash_values,
        dtype=pa.large_binary,
    )

    # Shape into tables
    new_hierarchy_schema = pa.schema(
        [
            pa.field("parent", pa.uint64()),
            pa.field("child", pa.uint64()),
            pa.field("probability", pa.uint8()),
        ]
    )
    hierarchy = pa.Table.from_arrays(
        [
            pa.array(hm.get_ids(hierarchy["parent"]), type=pa.uint64()),
            pa.array(hm.get_ids(hierarchy["child"]), type=pa.uint64()),
            hierarchy["probability"],
        ],
        schema=new_hierarchy_schema,
    ).sort_by([("parent", "ascending")])

    prev_parent = None
    unique_indices = []
    i = -1
    for batch in hierarchy.to_batches():
        d = batch.to_pydict()
        for parent in d["parent"]:
            i += 1
            if parent != prev_parent:
                unique_indices.append(i)
                prev_parent = parent

    mask = np.full((len(hierarchy)), False)
    mask[unique_indices] = True
    unique_parent_hierarchy = hierarchy.filter(mask=mask)
    unique_parent_ids = unique_parent_hierarchy["parent"].combine_chunks()

    parent_ids = hierarchy["parent"]
    child_ids = hierarchy["child"]
    unique_child_ids = pc.unique(child_ids)

    probabilities_table = pa.table(
        {
            "resolution": pa.array(
                [resolution_id] * len(unique_parent_ids), type=pa.uint64()
            ),
            "cluster": unique_parent_ids,
            "probability": unique_parent_hierarchy["probability"],
        }
    )

    contains_table = pa.table(
        {
            "parent": parent_ids,
            "child": child_ids,
        }
    )

    clusters_table = pa.table(
        {
            "cluster_id": unique_parent_ids,
            "cluster_hash": hm.get_hashes(unique_parent_ids),
        }
    )

    # Compute top clusters
    parents_not_children = pc.filter(
        unique_parent_ids, pc.invert(pc.is_in(unique_parent_ids, unique_child_ids))
    )
    right_ids_or_empty = [] if not right_ids else right_ids
    all_sources = pa.array(chain(left_ids, right_ids_or_empty), type=pa.uint64())

    sources_not_children = pc.filter(
        all_sources, pc.invert(pc.is_in(all_sources, unique_child_ids))
    )
    top_clusters = pc.unique(
        pa.concat_arrays([parents_not_children, sources_not_children])
    )

    return (
        top_clusters,
        probabilities_table,
        contains_table,
        clusters_table,
        hm.next_int,
    )


def generate_all_tables(
    source_len: int,
    dedupe_components: int,
    dedupe_len: int,
    link_components: int,
    link_len: int,
    cluster_start_id: int = 0,
    dataset_start_id: int = 1,
    pk_start_id: int = 0,
) -> dict[str, pa.Table]:
    """Make all six PostgreSQL backend tables.

    It will create two sources, one deduper for each, and one linker from
    each deduper.

    Args:
        source_len: length of each data source
        dedupe_components: number of connected components implied by each deduper
        dedupe_len: probabilities generated by each deduper
        link_components: number of connected components implied by each linker
        link_len: probabilities generated by each linker
        cluster_start_id: Starting ID for clusters
        dataset_start_id: Starting ID for dataset resolution IDs
        pk_start_id: Starting ID for primary keys (globally unique)

    Returns:
        A dictionary where keys are table names and values are PyArrow tables
    """
    console = get_console()

    console.log("Generating sources")
    resolutions = generate_resolutions(dataset_start_id)
    resolution_from = generate_resolution_from(dataset_start_id)
    sources, columns = generate_sources(dataset_start_id)

    clusters_source1, source_pks1 = generate_cluster_source(
        range_left=0,
        range_right=source_len,
        resolution_source=dataset_start_id,
        cluster_start_id=cluster_start_id,
        pk_start_id=pk_start_id,
    )

    current_pk_id = pk_start_id + len(source_pks1)

    clusters_source2, source_pks2 = generate_cluster_source(
        range_left=source_len,
        range_right=source_len * 2,
        resolution_source=dataset_start_id + 1,
        cluster_start_id=cluster_start_id,
        pk_start_id=current_pk_id,
    )

    current_pk_id += len(source_pks2)

    initial_next_id = cluster_start_id + (source_len * 2)

    console.log("Generating the deduplication tables")
    (
        top_clusters1,
        probabilities_dedupe1,
        contains_dedupe1,
        clusters_dedupe1,
        next_id1,
    ) = generate_result_tables(
        left_ids=clusters_source1["cluster_id"].to_pylist(),
        right_ids=None,
        resolution_id=dataset_start_id + 2,
        next_id=initial_next_id,
        n_components=dedupe_components,
        n_probs=dedupe_len,
    )

    (
        top_clusters2,
        probabilities_dedupe2,
        contains_dedupe2,
        clusters_dedupe2,
        next_id2,
    ) = generate_result_tables(
        left_ids=clusters_source2["cluster_id"].to_pylist(),
        right_ids=None,
        resolution_id=dataset_start_id + 3,
        next_id=next_id1,
        n_components=dedupe_components,
        n_probs=dedupe_len,
    )

    console.log("Generating the link tables")
    _, probabilities_link, contains_link, clusters_link, final_next_id = (
        generate_result_tables(
            left_ids=top_clusters1,
            right_ids=top_clusters2,
            resolution_id=dataset_start_id + 4,
            next_id=next_id2,
            n_components=link_components,
            n_probs=link_len,
        )
    )

    probabilities = pa.concat_tables(
        [probabilities_dedupe1, probabilities_dedupe2, probabilities_link]
    ).combine_chunks()
    contains = pa.concat_tables(
        [contains_dedupe1, contains_dedupe2, contains_link]
    ).combine_chunks()
    clusters = pa.concat_tables(
        [
            clusters_source1,
            clusters_source2,
            clusters_dedupe1,
            clusters_dedupe2,
            clusters_link,
        ]
    ).combine_chunks()

    # Combine the source primary keys tables
    cluster_source_pks = pa.concat_tables([source_pks1, source_pks2]).combine_chunks()

    console.log("Generation complete.")
    console.log(f"Next dataset id: {dataset_start_id + 5}")
    console.log(f"Next cluster id: {final_next_id}")
    console.log(f"Next pk id: {current_pk_id}")

    return {
        "resolutions": resolutions,
        "resolution_from": resolution_from,
        "sources": sources,
        "source_columns": columns,
        "clusters": clusters,
        "cluster_source_pks": cluster_source_pks,
        "contains": contains,
        "probabilities": probabilities,
    }


@click.command()
@click.option("-s", "--settings", type=str, required=True, help="Settings dict to use.")
@click.option(
    "-o",
    "--output-dir",
    type=click.Path(exists=True, path_type=Path),
    help="Directory to save parquets to.",
)
@click.option(
    "-c", "--cluster-start-id", type=int, default=0, help="Starting ID for clusters"
)
@click.option(
    "-d",
    "--dataset-start-id",
    type=int,
    default=1,
    help="Starting ID for dataset resolution IDs",
)
def main(
    settings: str,
    output_dir: Path,
    cluster_start_id: int,
    dataset_start_id: int,
) -> None:
    """Command line tool for generating data.

    Args:
        settings: The key of the settings dictionary to use
        output_dir: Where to save the output files
        cluster_start_id: The first integer to use for clusters
        dataset_start_id: The first integer to use for datasets

    Examples:
        ```shell
        generate_tables.py \
            --settings xl \
            --output-dir data/v4 \
            --dataset-start-id 6742 \
            --cluster-start-id 7
        ```
        ```shell
        generate_tables.py -s s -o data/v4 -d 1 -c 0
        ```
    """
    console = get_console()

    if not output_dir:
        output_dir = Path.cwd() / "data" / "all_tables"
    if settings not in PRESETS:
        raise ValueError(f"Settings {settings} are invalid")

    config = PRESETS[settings]
    source_len = config["source_len"]
    dedupe_components = config["dedupe_components"]
    dedupe_len = config["dedupe_len"]
    link_len = config["link_len"]
    link_components = config["link_components"]

    all_tables = generate_all_tables(
        source_len=source_len,
        dedupe_components=dedupe_components,
        dedupe_len=dedupe_len,
        link_components=link_components,
        link_len=link_len,
        cluster_start_id=cluster_start_id,
        dataset_start_id=dataset_start_id,
    )

    output_dir /= settings
    output_dir.mkdir(parents=True, exist_ok=True)

    console.log("Writing to disk")
    for name, table in all_tables.items():
        pq.write_table(table, output_dir / f"{name}.parquet")

    console.log("Complete")


if __name__ == "__main__":
    main()<|MERGE_RESOLUTION|>--- conflicted
+++ resolved
@@ -78,12 +78,6 @@
     sources_resolution_names = ["source1@warehouse", "source2@warehouse"]
     sources_full_names = ["dbt.companies_house", "dbt.hmrc_exporters"]
     sources_id = ["company_number", "id"]
-<<<<<<< HEAD
-=======
-
-    column_names = [["col1"], ["col2"]]
-    column_types = [["TEXT"], ["TEXT"]]
->>>>>>> 0805c65c
     warehouse_hashes = [bytes("foo".encode("ascii"))] * 2
 
     # Create sources table without column arrays
@@ -93,19 +87,12 @@
             "resolution_name": pa.array(sources_resolution_names, type=pa.string()),
             "full_name": pa.array(sources_full_names, type=pa.string()),
             "warehouse_hash": pa.array(warehouse_hashes, type=pa.large_binary()),
-<<<<<<< HEAD
             "db_pk": pa.array(sources_id, type=pa.string()),
-=======
-            "id": pa.array(sources_id, type=pa.string()),
-            "column_names": pa.array(column_names, type=pa.list_(pa.string())),
-            "column_types": pa.array(column_types, type=pa.list_(pa.string())),
->>>>>>> 0805c65c
         }
     )
 
     # Column data
     column_names = [["col1"], ["col2"]]
-    column_aliases = [["col1"], ["col2"]]
     column_types = [["TEXT"], ["TEXT"]]
 
     # Create flattened data for source_columns table
@@ -113,7 +100,6 @@
     source_ids = []
     column_indices = []
     column_name_values = []
-    column_alias_values = []
     column_type_values = []
 
     # Start with column_id = 1
@@ -121,15 +107,14 @@
 
     # Process each source and its columns
     for i, source_id in enumerate(sources_resolution_id):
-        for j, (name, alias, type_val) in enumerate(
-            zip(column_names[i], column_aliases[i], column_types[i], strict=True)
+        for j, (name, type_val) in enumerate(
+            zip(column_names[i], column_types[i], strict=True)
         ):
             column_ids.append(next_column_id)
             next_column_id += 1
             source_ids.append(source_id)
             column_indices.append(j)
             column_name_values.append(name)
-            column_alias_values.append(alias)
             column_type_values.append(type_val)
 
     # Create source_columns table
@@ -139,7 +124,6 @@
             "source_id": pa.array(source_ids, type=pa.uint64()),
             "column_index": pa.array(column_indices, type=pa.int32()),
             "column_name": pa.array(column_name_values, type=pa.string()),
-            "column_alias": pa.array(column_alias_values, type=pa.string()),
             "column_type": pa.array(column_type_values, type=pa.string()),
         }
     )
