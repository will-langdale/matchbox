import json
from pathlib import Path
from typing import Iterable

import click
import pyarrow as pa
import pyarrow.compute as pc
import pyarrow.parquet as pq

from matchbox.common.factories import generate_dummy_probabilities
from matchbox.common.hash import HASH_FUNC, hash_data, hash_values
from matchbox.common.transform import (
    attach_components_to_probabilities,
    to_hierarchical_clusters,
)
from matchbox.server.postgresql.utils.insert import HashIDMap


def _hash_list_int(li: list[int]) -> list[bytes]:
    return [HASH_FUNC(str(i).encode("utf-8")).digest() for i in li]


def generate_sources() -> pa.Table:
    """
    Generate sources table.

    Returns:
        PyArrow sources table
    """
    sources_resolution_id = [1, 2]
    sources_alias = ["alias1", "alias2"]
    sources_schema = ["dbt", "dbt"]
    sources_table = ["companies_house", "hmrc_exporters"]
    sources_id = ["company_number", "id"]
    sources_indices = [
        {
            "literal": ["col1", "col2", "col3"],
            "alias": ["col1", "col2", "col3"],
        },
        {
            "literal": ["col1", "col2", "col3"],
            "alias": ["col1", "col2", "col3"],
        },
    ]
    sources_indices = [json.dumps(si) for si in sources_indices]
    return pa.table(
        {
            "resolution_id": pa.array(sources_resolution_id, type=pa.uint64()),
            "alias": pa.array(sources_alias, type=pa.string()),
            "schema": pa.array(sources_schema, type=pa.string()),
            "table": pa.array(sources_table, type=pa.string()),
            "id": pa.array(sources_id, type=pa.string()),
            "indices": pa.array(sources_indices, type=pa.string()),
        }
    )


def generate_resolutions() -> pa.Table:
    """
    Generate resolutions table.

    Returns:
        PyArrow resolutions table
    """
    resolutions_resolution_id = [1, 2, 3, 4, 5]
    resolutions_name = ["source1", "source2", "dedupe1", "dedupe2", "link"]
    resolutions_resolution_hash = [
        HASH_FUNC(rid.encode("utf-8")).digest() for rid in resolutions_name
    ]
    resolutions_type = ["dataset", "dataset", "model", "model", "model"]
    resolutions_float = [None, None, 0.8, 0.8, 0.9]

    return pa.table(
        {
            "resolution_id": pa.array(resolutions_resolution_id, type=pa.uint64()),
            "resolution_hash": pa.array(resolutions_resolution_hash, type=pa.binary()),
            "type": pa.array(resolutions_type, type=pa.string()),
            "name": pa.array(resolutions_name, type=pa.string()),
            "description": pa.array(resolutions_name, type=pa.string()),
            "truth": pa.array(resolutions_float, type=pa.float64()),
        }
    )


def generate_resolution_from() -> pa.Table:
    """
    Generate resolution_from table.

    Returns:
        PyArrow resolution_from table
    """
    # 1 and 2 are sources; 3 and 4 are dedupers; 5 is a linker
    resolution_parent = [1, 1, 3, 2, 2, 4]
    resolution_child = [3, 5, 5, 4, 5, 5]
    resolution_level = [1, 2, 1, 1, 2, 1]
    resolution_truth_cache = [None, None, 0.7, None, None, 0.7]

    return pa.table(
        {
            "parent": pa.array(resolution_parent, type=pa.uint64()),
            "child": pa.array(resolution_child, type=pa.uint64()),
            "level": pa.array(resolution_level, type=pa.uint32()),
            "truth_cache": pa.array(resolution_truth_cache, type=pa.float64()),
        }
    )


def generate_cluster_source(range_left: int, range_right: int) -> pa.Table:
    """
    Generate cluster table containing rows for source rows.

    Args:
        range_left: first ID to generate
        range_right: last ID to generate, plus one
    Returns:
        PyArrow cluster table
    """

    def create_source_pk(li: list[int]) -> list[list[str]]:
        return [[str(i)] for i in li]

    source = list(range(range_left, range_right))

    return pa.table(
        {
            "cluster_id": pa.array(source, type=pa.uint64()),
            "cluster_hash": pa.array(_hash_list_int(source), type=pa.binary()),
            "dataset": pa.array([1] * len(source), type=pa.uint64()),
            "source_pk": pa.array(create_source_pk(source), type=pa.list_(pa.string())),
        }
    )


def generate_result_tables(
    left_ids: Iterable[int],
    right_ids: Iterable[int] | None,
    resolution_id: int,
    next_id: int,
    n_components: int,
    n_probs: int,
    prob_min: float = 0.6,
    prob_max: float = 1,
) -> tuple[list[int], pa.Table, pa.Table, pa.Table, int]:
    """
    Generate probabilities, contains and clusters tables.

    Args:
        left_ids: list of IDs for rows to dedupe, or for left rows to link
        right_ids: list of IDs for right rows to link
        resolution_id: ID of resolution for this dedupe or link model
        next_id: the next ID to use when generating IDs
        n_components: number of implied connected components
        n_probs: total number of probability edges to be generated
        prob_min: minimum value for probabilities to be generated
        prob_max: maximum value for probabilities to be generated

    Returns:
        Tuple with 1 list of top-level clusters, 3 PyArrow tables, for probabilities,
        contains and clusters, and the next ID to use for future calls
    """
    probs = generate_dummy_probabilities(
        left_ids, right_ids, [prob_min, prob_max], n_components, n_probs
    )

    # Create a lookup table for hashes
    all_probs = pa.concat_arrays(
        [probs["left"].combine_chunks(), probs["right"].combine_chunks()]
    )

    lookup = pa.table(
        {
            "id": all_probs,
            "hash": pa.array(
                [hash_data(p) for p in all_probs.to_pylist()], type=pa.binary()
            ),
        }
    )

    hm = HashIDMap(start=next_id, lookup=lookup)

    # Join hashes, probabilities and components
    probs_with_ccs = attach_components_to_probabilities(
        pa.table(
            {
                "left": hm.get_hashes(probs["left"]),
                "right": hm.get_hashes(probs["right"]),
                "probability": probs["probability"],
            }
        )
    )

    # Calculate hierarchies
    hierarchy = to_hierarchical_clusters(
        probabilities=probs_with_ccs,
        hash_func=hash_values,
        dtype=pa.binary,
    )

    # Shape into tables
    parent_ids = hm.get_ids(hierarchy["parent"])
    child_ids = hm.get_ids(hierarchy["child"])
    unique_parent_ids = pc.unique(parent_ids)
<<<<<<< HEAD
    candidate_top_clusters = pa.concat_arrays(
        [
            unique_parent_ids,
            pa.array(left_ids, type=pa.uint64()),
            pa.array([] if not right_ids else right_ids, type=pa.uint64()),
        ]
    )
    mask = pc.invert(pc.is_in(candidate_top_clusters, pc.unique(child_ids)))
    top_clusters = pc.filter(candidate_top_clusters, mask)
=======
    unique_child_ids = pc.unique(child_ids)
>>>>>>> f42e66ad

    probabilities_table = pa.table(
        {
            "resolution": pa.array(
                [resolution_id] * hierarchy.shape[0], type=pa.uint64()
            ),
            "cluster": parent_ids,
            "probability": hierarchy["probability"],
        }
    )

    contains_table = pa.table(
        {
            "parent": parent_ids,
            "child": child_ids,
        }
    )

    clusters_table = pa.table(
        {
            "cluster_id": unique_parent_ids,
            "cluster_hash": hm.get_hashes(unique_parent_ids),
            "dataset": pa.array([None] * len(unique_parent_ids), type=pa.uint64()),
            "source_pk": pa.array(
                [None] * len(unique_parent_ids), type=pa.list_(pa.string())
            ),
        }
    )

    # Compute top clusters
    parents_not_children = pc.filter(
        unique_parent_ids, pc.invert(pc.is_in(unique_parent_ids, unique_child_ids))
    )
    sources_not_children = pc.filter(
        all_probs, pc.invert(pc.is_in(all_probs, unique_child_ids))
    )
    top_clusters = pc.unique(
        pa.concat_arrays([parents_not_children, sources_not_children])
    )

    return (
        top_clusters,
        probabilities_table,
        contains_table,
        clusters_table,
        hm.next_int,
    )


def generate_all_tables(
    source_len: int,
    dedupe_components: int,
    dedupe_len: int,
    link_components: int,
    link_len: int,
) -> dict[str, pa.Table]:
    """
    Make all 6 backend tables. It will create two sources, one deduper for each,
    and one linker from each deduper.

    Args:
        source_len: length of each data source
        dedupe_components: number of connected components implied by each deduper
        dedupe_len: probabilities generated by each deduper
        link_components: number of connected components implied by each linker
        link_len: probabilities generated by each linker
    Returns:
        A dictionary where keys are table names and values are PyArrow tables
    """
    resolutions = generate_resolutions()
    resolution_from = generate_resolution_from()
    sources = generate_sources()

    clusters_source1 = generate_cluster_source(0, source_len)
    clusters_source2 = generate_cluster_source(source_len, source_len * 2)

    (
        top_clusters1,
        probabilities_dedupe1,
        contains_dedupe1,
        clusters_dedupe1,
        next_id1,
    ) = generate_result_tables(
        left_ids=clusters_source1["cluster_id"].to_pylist(),
        right_ids=None,
        resolution_id=3,
        next_id=source_len * 2,
        n_components=dedupe_components,
        n_probs=dedupe_len,
    )

    (
        top_clusters2,
        probabilities_dedupe2,
        contains_dedupe2,
        clusters_dedupe2,
        next_id2,
    ) = generate_result_tables(
        left_ids=clusters_source2["cluster_id"].to_pylist(),
        right_ids=None,
        resolution_id=4,
        next_id=next_id1,
        n_components=dedupe_components,
        n_probs=dedupe_len,
    )

    _, probabilities_link, contains_link, clusters_link, _ = generate_result_tables(
        left_ids=top_clusters1,
        right_ids=top_clusters2,
        resolution_id=5,
        next_id=next_id2,
        n_components=link_components,
        n_probs=link_len,
    )

    probabilities = pa.concat_tables(
        [probabilities_dedupe1, probabilities_dedupe2, probabilities_link]
    )
    contains = pa.concat_tables([contains_dedupe1, contains_dedupe2, contains_link])
    clusters = pa.concat_tables(
        [
            clusters_source1,
            clusters_source2,
            clusters_dedupe1,
            clusters_dedupe2,
            clusters_link,
        ]
    )

    return {
        "resolutions": resolutions,
        "resolution_from": resolution_from,
        "sources": sources,
        "probabilities": probabilities,
        "contains": contains,
        "clusters": clusters,
    }


@click.command()
@click.option("-s", "--settings", type=str, required=True)
@click.option("-o", "--output_dir", type=click.Path(exists=True, path_type=Path))
def main(settings, output_dir):
    PRESETS = {
        "xs": {
            "source_len": 10_000,
            "dedupe_components": 8000,
            "dedupe_len": 2000,
            "link_components": 6000,
            "link_len": 10_000,
        },
        "s": {
            "source_len": 100_000,
            "dedupe_components": 80_000,
            "dedupe_len": 20_000,
            "link_components": 60_000,
            "link_len": 100_000,
        },
        "m": {
            "source_len": 1_000_000,
            "dedupe_components": 800_000,
            "dedupe_len": 200_000,
            "link_components": 600_000,
            "link_len": 1_000_000,
        },
        "l": {
            "source_len": 10_000_000,
            "dedupe_components": 8_000_000,
            "dedupe_len": 2_000_000,
            "link_components": 6_000_000,
            "link_len": 10_000_000,
        },
        "xl": {
            "source_len": 100_000_000,
            "dedupe_components": 80_000_000,
            "dedupe_len": 20_000_000,
            "link_components": 60_000_000,
            "link_len": 100_000_000,
        },
    }

    if not output_dir:
        output_dir = Path.cwd() / "data" / "all_tables"
    if settings not in PRESETS:
        raise ValueError(f"Settings {settings} are invalid")

    config = PRESETS[settings]
    source_len = config["source_len"]
    dedupe_components = config["dedupe_components"]
    dedupe_len = config["dedupe_len"]
    link_len = config["link_len"]
    link_components = config["link_components"]

    all_tables = generate_all_tables(
        source_len=source_len,
        dedupe_components=dedupe_components,
        dedupe_len=dedupe_len,
        link_components=link_components,
        link_len=link_len,
    )

    output_dir /= settings
    output_dir.mkdir(parents=True, exist_ok=True)
    for name, table in all_tables.items():
        pq.write_table(table, output_dir / f"{name}.parquet")


if __name__ == "__main__":
    main()<|MERGE_RESOLUTION|>--- conflicted
+++ resolved
@@ -200,19 +200,7 @@
     parent_ids = hm.get_ids(hierarchy["parent"])
     child_ids = hm.get_ids(hierarchy["child"])
     unique_parent_ids = pc.unique(parent_ids)
-<<<<<<< HEAD
-    candidate_top_clusters = pa.concat_arrays(
-        [
-            unique_parent_ids,
-            pa.array(left_ids, type=pa.uint64()),
-            pa.array([] if not right_ids else right_ids, type=pa.uint64()),
-        ]
-    )
-    mask = pc.invert(pc.is_in(candidate_top_clusters, pc.unique(child_ids)))
-    top_clusters = pc.filter(candidate_top_clusters, mask)
-=======
     unique_child_ids = pc.unique(child_ids)
->>>>>>> f42e66ad
 
     probabilities_table = pa.table(
         {
