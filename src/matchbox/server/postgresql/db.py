--- conflicted
+++ resolved
@@ -45,12 +45,6 @@
             metadata=MetaData(schema=settings.postgres.db_schema)
         )
 
-<<<<<<< HEAD
-    @property
-    def connection_string(self):
-        return (
-            f"postgresql://{self.settings.postgres.user}:{self.settings.postgres.password}"
-=======
     def connection_string(self, driver: bool = True) -> str:
         """Get the connection string for PostgreSQL."""
         driver_string = ""
@@ -58,7 +52,6 @@
             driver_string = "+psycopg"
         return (
             f"postgresql{driver_string}://{self.settings.postgres.user}:{self.settings.postgres.password}"
->>>>>>> def0b8d9
             f"@{self.settings.postgres.host}:{self.settings.postgres.port}/"
             f"{self.settings.postgres.database}"
         )
@@ -67,11 +60,7 @@
         """Connect to the database."""
         if not self.engine:
             self.engine = create_engine(
-<<<<<<< HEAD
-                url=self.connection_string, logging_name="mb_pg_db"
-=======
                 url=self.connection_string(), logging_name="matchbox.engine", echo=False
->>>>>>> def0b8d9
             )
             self.SessionLocal = sessionmaker(
                 autocommit=False, autoflush=False, bind=self.engine
