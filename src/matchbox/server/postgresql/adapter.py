from typing import TYPE_CHECKING, Any, Literal

from pydantic import BaseModel
from rustworkx import PyDiGraph
from sqlalchemy import Engine, and_, bindparam, delete, func, or_, select
from sqlalchemy.orm import Session

from matchbox.common.db import Source, SourceWarehouse
from matchbox.common.exceptions import (
    MatchboxDataError,
    MatchboxDatasetError,
    MatchboxModelError,
)
from matchbox.common.results import ClusterResults, ProbabilityResults, Results
from matchbox.server.base import MatchboxDBAdapter, MatchboxModelAdapter
<<<<<<< HEAD
from matchbox.server.models import Match, Source, SourceWarehouse
=======
>>>>>>> d48bd76c
from matchbox.server.postgresql.db import MBDB, MatchboxPostgresSettings
from matchbox.server.postgresql.orm import (
    Clusters,
    Contains,
    Models,
    ModelsFrom,
    Probabilities,
    Sources,
)
from matchbox.server.postgresql.utils.db import get_model_subgraph
from matchbox.server.postgresql.utils.insert import (
    insert_dataset,
    insert_model,
    insert_results,
)
from matchbox.server.postgresql.utils.query import match, query
from matchbox.server.postgresql.utils.results import (
    get_model_clusters,
    get_model_probabilities,
)

if TYPE_CHECKING:
    from pandas import DataFrame as PandasDataFrame
    from polars import DataFrame as PolarsDataFrame
    from pyarrow import Table as ArrowTable
else:
    PandasDataFrame = Any
    PolarsDataFrame = Any
    ArrowTable = Any


class FilteredClusters(BaseModel):
    """Wrapper class for filtered cluster queries"""

    has_dataset: bool | None = None

    def count(self) -> int:
        with MBDB.get_session() as session:
            query = session.query(func.count()).select_from(Clusters)
            if self.has_dataset is not None:
                if self.has_dataset:
                    query = query.filter(Clusters.dataset.isnot(None))
                else:
                    query = query.filter(Clusters.dataset.is_(None))
            return query.scalar()


class FilteredProbabilities(BaseModel):
    """Wrapper class for filtered probability queries"""

    over_truth: bool = False

    def count(self) -> int:
        with MBDB.get_session() as session:
            query = session.query(func.count()).select_from(Probabilities)

            if self.over_truth:
                query = query.join(Models, Probabilities.model == Models.hash).filter(
                    and_(
                        Models.truth.isnot(None),
                        Probabilities.probability > Models.truth,
                    )
                )
            return query.scalar()


class FilteredModels(BaseModel):
    """Wrapper class for filtered model queries"""

    datasets: bool = False
    humans: bool = False
    models: bool = False

    def count(self) -> int:
        with MBDB.get_session() as session:
            query = session.query(func.count()).select_from(Models)

            filter_list = []
            if self.datasets:
                filter_list.append(Models.type == "dataset")
            if self.humans:
                filter_list.append(Models.type == "human")
            if self.models:
                filter_list.append(Models.type == "model")

            if filter_list:
                query = query.filter(or_(*filter_list))

            return query.scalar()


class MatchboxPostgresModel(MatchboxModelAdapter):
    """An adapter for Matchbox models in PostgreSQL."""

    def __init__(self, model: Models, backend: "MatchboxPostgres"):
        self.model: Models = model
        self.backend: "MatchboxPostgres" = backend

    @property
    def hash(self) -> bytes:
        with Session(MBDB.get_engine()) as session:
            session.add(self.model)
            return self.model.hash

    @property
    def name(self) -> str:
        with Session(MBDB.get_engine()) as session:
            session.add(self.model)
            return self.model.name

    @property
    def probabilities(self) -> ProbabilityResults:
        """Retrieve probabilities for this model."""
        return get_model_probabilities(engine=MBDB.get_engine(), model=self.model)

    @property
    def clusters(self) -> ClusterResults:
        """Retrieve clusters for this model."""
        return get_model_clusters(engine=MBDB.get_engine(), model=self.model)

    @property
    def results(self) -> Results:
        """Retrieve results for this model."""
        return Results(probabilities=self.probabilities, clusters=self.clusters)

    @results.setter
    def results(self, results: Results) -> None:
        """Inserts results for this model."""
        insert_results(
            results=results,
            model=self.model,
            engine=MBDB.get_engine(),
            batch_size=self.backend.settings.batch_size,
        )

    @property
    def truth(self) -> float:
        """Gets the current truth threshold for this model."""
        with Session(MBDB.get_engine()) as session:
            session.add(self.model)
            return self.model.truth

    @truth.setter
    def truth(self, truth: float) -> None:
        """Sets the truth threshold for this model, changing the default clusters."""
        with Session(MBDB.get_engine()) as session:
            self.model.truth = truth
            session.add(self.model)
            session.commit()

    @property
    def ancestors(self) -> dict[str, float | None]:
        """
        Gets the current truth values of all ancestors.
        Returns a dict mapping model names to their current truth thresholds.

        Unlike ancestors_cache which returns cached values, this property returns
        the current truth values of all ancestor models.
        """
        with Session(MBDB.get_engine()) as session:
            session.add(self.model)
            return {model.name: model.truth for model in self.model.ancestors}

    @property
    def ancestors_cache(self) -> dict[str, float]:
        """
        Gets the cached ancestor thresholds, converting hashes to model names.

        Returns a dictionary mapping model names to their truth thresholds.

        This is required because each point of truth needs to be stable, so we choose
        when to update it, caching the ancestor's values in the model itself.
        """
        with Session(MBDB.get_engine()) as session:
            query = (
                select(Models.name, ModelsFrom.truth_cache)
                .join(Models, Models.hash == ModelsFrom.parent)
                .where(ModelsFrom.child == self.model.hash)
                .where(ModelsFrom.truth_cache.isnot(None))
            )

            return {
                name: truth_cache for name, truth_cache in session.execute(query).all()
            }

    @ancestors_cache.setter
    def ancestors_cache(self, new_values: dict[str, float]) -> None:
        """
        Updates the cached ancestor thresholds.

        Args:
            new_values: Dictionary mapping model names to their truth thresholds
        """

        with Session(MBDB.get_engine()) as session:
            model_names = list(new_values.keys())
            name_to_hash = dict(
                session.query(Models.name, Models.hash)
                .filter(Models.name.in_(model_names))
                .all()
            )

            for model_name, truth_value in new_values.items():
                parent_hash = name_to_hash.get(model_name)
                if parent_hash is None:
                    raise ValueError(f"Model '{model_name}' not found in database")

                session.execute(
                    ModelsFrom.__table__.update()
                    .where(ModelsFrom.parent == parent_hash)
                    .where(ModelsFrom.child == self.model.hash)
                    .values(truth_cache=truth_value)
                )

            session.commit()

    @classmethod
    def get_model(
        cls, model_name: str, backend: "MatchboxPostgres"
    ) -> "MatchboxPostgresModel":
        with Session(MBDB.get_engine()) as session:
            if model := session.query(Models).filter_by(name=model_name).first():
                return cls(model, backend=backend)
            else:
                raise MatchboxModelError(model_name=model_name)


class MatchboxPostgres(MatchboxDBAdapter):
    """A PostgreSQL adapter for Matchbox."""

    def __init__(self, settings: MatchboxPostgresSettings):
        self.settings = settings
        MBDB.settings = settings
        MBDB.create_database()

        self.datasets = Sources
        self.models = FilteredModels(datasets=False, humans=False, models=True)
        self.data = FilteredClusters(has_dataset=True)
        self.clusters = FilteredClusters(has_dataset=False)
        self.merges = Contains
        self.creates = FilteredProbabilities(over_truth=True)
        self.proposes = FilteredProbabilities()

    def query(
        self,
        selector: dict[str, list[str]],
        model: str | None = None,
        threshold: float | dict[str, float] | None = None,
        return_type: Literal["pandas", "arrow", "polars"] | None = None,
        limit: int = None,
    ) -> PandasDataFrame | ArrowTable | PolarsDataFrame:
        """Queries the database from an optional model of truth.

        Args:
            selector: the tables and fields to query
            return_type: the form to return data in, one of "pandas" or "arrow"
                Defaults to pandas for ease of use
            model (optional): the model to use for filtering results
            threshold (optional): the threshold to use for creating clusters
                If None, uses the models' default threshold
                If a float, uses that threshold for the specified model, and the
                model's cached thresholds for its ancestors
                If a dictionary, expects a shape similar to model.ancestors, keyed
                by model name and valued by the threshold to use for that model. Will
                use these threshold values instead of the cached thresholds
            limit (optional): the number to use in a limit clause. Useful for testing

        Returns:
            Data in the requested return type
        """
        return query(
            selector=selector,
            engine=MBDB.get_engine(),
            return_type=return_type if return_type else "pandas",
            model=model,
            threshold=threshold,
            limit=limit,
        )

    def match(
        self,
        source_id: str,
        source: str,
        target: str | list[str],
        model: str,
        threshold: float | dict[str, float] | None = None,
    ) -> Match | list[Match]:
        """Matches an ID in a source dataset and returns the keys in the targets.

        Args:
            source_id: The ID of the source to match.
            source: The name of the source dataset.
            target: The name of the target dataset(s).
            model: The name of the model to use for matching.
            threshold (optional): the threshold to use for creating clusters
                If None, uses the models' default threshold
                If a float, uses that threshold for the specified model, and the
                model's cached thresholds for its ancestors
                If a dictionary, expects a shape similar to model.ancestors, keyed
                by model name and valued by the threshold to use for that model. Will
                use these threshold values instead of the cached thresholds
        """
        return match(
            source_id=source_id,
            source=source,
            target=target,
            model=model,
            engine=MBDB.get_engine(),
            threshold=threshold,
        )

    def index(self, dataset: Source) -> None:
        """Indexes a data from your data warehouse within Matchbox.

        Args:
            dataset: The dataset to index.
            engine: The SQLAlchemy engine of your data warehouse.
        """
        insert_dataset(
            dataset=dataset,
            engine=MBDB.get_engine(),
            batch_size=self.settings.batch_size,
        )

    def validate_hashes(self, hashes: list[bytes]) -> None:
        """Validates a list of hashes exist in the database.

        Args:
            hashes: A list of hashes to validate.

        Raises:
            MatchboxDataError: If some items don't exist in the target table.
        """
        with Session(MBDB.get_engine()) as session:
            data_inner_join = (
                session.query(Clusters)
                .filter(
                    Clusters.hash.in_(
                        bindparam(
                            "ins_hashs",
                            hashes,
                            expanding=True,
                        )
                    )
                )
                .all()
            )

        existing_hashes = {item.hash for item in data_inner_join}
        missing_hashes = set(hashes) - existing_hashes

        if missing_hashes:
            raise MatchboxDataError(
                message="Some items don't exist in Clusters table.",
                table=Clusters.__tablename__,
                data=missing_hashes,
            )

    def get_dataset(self, db_schema: str, db_table: str, engine: Engine) -> Source:
        """Get a source dataset from the database.

        Args:
            db_schema: The schema of the dataset.
            db_table: The table of the dataset.
            engine: The engine to use to connect to your data warehouse.
        """
        with Session(MBDB.get_engine()) as session:
            dataset = (
                session.query(Sources)
                .filter_by(schema=db_schema, table=db_table)
                .first()
            )
            if dataset:
                return Source(
                    db_schema=dataset.schema,
                    db_table=dataset.table,
                    db_pk=dataset.id,
                    database=SourceWarehouse.from_engine(engine),
                )
            else:
                raise MatchboxDatasetError(db_schema=db_schema, db_table=db_table)

    def get_model_subgraph(self) -> PyDiGraph:
        """Get the full subgraph of a model."""
        return get_model_subgraph(engine=MBDB.get_engine())

    def get_model(self, model: str) -> MatchboxPostgresModel:
        """Get a model from the database.

        Args:
            model: The model to get.
        """
        with Session(MBDB.get_engine()) as session:
            if model := session.query(Models).filter_by(name=model).first():
                return MatchboxPostgresModel(model=model, backend=self)
            else:
                raise MatchboxModelError(model_name=model)

    def delete_model(self, model: str, certain: bool = False) -> None:
        """Delete a model from the database.

        Args:
            model: The model to delete.
            certain: Whether to delete the model without confirmation.
        """
        with Session(MBDB.get_engine()) as session:
            if model := session.query(Models).filter(Models.name == model).first():
                if certain:
                    delete_stmt = delete(Models).where(
                        Models.hash.in_(
                            [model.hash, *(d.hash for d in model.descendants)]
                        )
                    )
                    session.execute(delete_stmt)
                    session.delete(model)
                    session.commit()
                else:
                    childen = model.descendants
                    children_names = ", ".join([m.name for m in childen])
                    raise ValueError(
                        f"This operation will delete the models {children_names}, "
                        "as well as all probabilities they have created. \n\n"
                        "It won't delete validation associated with these "
                        "probabilities. \n\n"
                        "If you're sure you want to continue, rerun with certain=True"
                    )
            else:
                raise MatchboxModelError(model_name=model)

    def insert_model(
        self, model: str, left: str, description: str, right: str | None = None
    ) -> None:
        """Writes a model to Matchbox.

        Args:
            model: The name of the model
            left: The name of the model on the left side of this model's join, or the
                name of the dataset it deduplicates
            right: The name of the model on the right side of this model's join
                When deduplicating, this is None
            description: A description of the model

        Raises
            MatchboxDataError if, for a linker, the source models weren't found in
                the database
        """
        with Session(MBDB.get_engine()) as session:
            left_model = session.query(Models).filter(Models.name == left).first()
            if not left_model:
                raise MatchboxModelError(model_name=left)

            # Overwritten with actual right model if in a link job
            right_model = left_model
            if right:
                right_model = session.query(Models).filter(Models.name == right).first()
                if not right_model:
                    raise MatchboxModelError(model_name=right)

        insert_model(
            model=model,
            left=left_model,
            right=right_model,
            description=description,
            engine=MBDB.get_engine(),
        )

    def clear(self, certain: bool = False) -> None:
        """Clears all data from the database.

        Args:
            certain: Whether to clear the database without confirmation.
        """
        if certain:
            MBDB.clear_database()
        else:
            raise ValueError(
                "This operation will drop the entire database. "
                "It's principally used for testing. \n\n"
                "If you're sure you want to continue, rerun with certain=True"
            )<|MERGE_RESOLUTION|>--- conflicted
+++ resolved
@@ -5,7 +5,7 @@
 from sqlalchemy import Engine, and_, bindparam, delete, func, or_, select
 from sqlalchemy.orm import Session
 
-from matchbox.common.db import Source, SourceWarehouse
+from matchbox.common.db import Match, Source, SourceWarehouse
 from matchbox.common.exceptions import (
     MatchboxDataError,
     MatchboxDatasetError,
@@ -13,10 +13,6 @@
 )
 from matchbox.common.results import ClusterResults, ProbabilityResults, Results
 from matchbox.server.base import MatchboxDBAdapter, MatchboxModelAdapter
-<<<<<<< HEAD
-from matchbox.server.models import Match, Source, SourceWarehouse
-=======
->>>>>>> d48bd76c
 from matchbox.server.postgresql.db import MBDB, MatchboxPostgresSettings
 from matchbox.server.postgresql.orm import (
     Clusters,
