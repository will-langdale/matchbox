"""PostgreSQL adapter for Matchbox server."""

from typing import TYPE_CHECKING, Any, ParamSpec, TypeVar

from pyarrow import Table
from pydantic import BaseModel
from sqlalchemy import and_, bindparam, delete, func, or_, select

from matchbox.common.dtos import (
    ModelAncestor,
    ModelMetadata,
    ModelResolutionName,
    ModelType,
    ResolutionName,
    SourceResolutionName,
)
from matchbox.common.exceptions import (
    MatchboxDataNotFound,
    MatchboxDeletionNotConfirmed,
    MatchboxResolutionNotFoundError,
    MatchboxSourceNotFoundError,
)
from matchbox.common.graph import ResolutionGraph, ResolutionNodeType
from matchbox.common.sources import Match, SourceConfig
from matchbox.server.base import MatchboxDBAdapter, MatchboxSnapshot
from matchbox.server.postgresql.db import (
    MBDB,
    MatchboxBackends,
    MatchboxPostgresSettings,
)
from matchbox.server.postgresql.orm import (
    Clusters,
    ClusterSourceIdentifiers,
    Contains,
    PKSpace,
    Probabilities,
    ResolutionFrom,
    Resolutions,
    SourceConfigs,
)
from matchbox.server.postgresql.utils.db import (
    dump,
    get_resolution_graph,
    restore,
)
from matchbox.server.postgresql.utils.insert import (
    insert_dataset,
    insert_model,
    insert_results,
)
from matchbox.server.postgresql.utils.query import match, query
from matchbox.server.postgresql.utils.results import (
    get_model_metadata,
    get_model_results,
)

T = TypeVar("T")
P = ParamSpec("P")

if TYPE_CHECKING:
    from pyarrow import Table as ArrowTable
else:
    ArrowTable = Any


class FilteredClusters(BaseModel):
    """Wrapper class for filtered cluster queries."""

    has_dataset: bool | None = None

    def count(self) -> int:
        """Counts the number of clusters in the database."""
        with MBDB.get_session() as session:
            query = session.query(
                func.count(func.distinct(Clusters.cluster_id))
            ).select_from(Clusters)

            if self.has_dataset is not None:
                if self.has_dataset:
                    query = query.join(
                        ClusterSourceIdentifiers,
                        ClusterSourceIdentifiers.cluster_id == Clusters.cluster_id,
                    )
                else:
<<<<<<< HEAD
                    query = query.outerjoin(
                        ClusterSourceIdentifiers,
                        ClusterSourceIdentifiers.cluster_id == Clusters.cluster_id,
                    ).filter(ClusterSourceIdentifiers.cluster_id.is_(None))
=======
                    query = query.join(
                        Probabilities,
                        Probabilities.cluster == Clusters.cluster_id,
                    )
>>>>>>> 8e86d25c

            return query.scalar()


class FilteredProbabilities(BaseModel):
    """Wrapper class for filtered probability queries."""

    over_truth: bool = False

    def count(self) -> int:
        """Counts the number of probabilities in the database."""
        with MBDB.get_session() as session:
            query = session.query(func.count()).select_from(Probabilities)

            if self.over_truth:
                query = query.join(
                    Resolutions, Probabilities.resolution == Resolutions.resolution_id
                ).filter(
                    and_(
                        Resolutions.truth.isnot(None),
                        Probabilities.probability >= Resolutions.truth,
                    )
                )
            return query.scalar()


class FilteredResolutions(BaseModel):
    """Wrapper class for filtered resolution queries."""

    datasets: bool = False
    humans: bool = False
    models: bool = False

    def count(self) -> int:
        """Counts the number of resolutions in the database."""
        with MBDB.get_session() as session:
            query = session.query(func.count()).select_from(Resolutions)

            filter_list = []
            if self.datasets:
                filter_list.append(Resolutions.type == ResolutionNodeType.DATASET)
            if self.humans:
                filter_list.append(Resolutions.type == ResolutionNodeType.HUMAN)
            if self.models:
                filter_list.append(Resolutions.type == ResolutionNodeType.MODEL)

            if filter_list:
                query = query.filter(or_(*filter_list))

            return query.scalar()


class MatchboxPostgres(MatchboxDBAdapter):
    """A PostgreSQL adapter for Matchbox."""

    def __init__(self, settings: MatchboxPostgresSettings):
        """Initialise the PostgreSQL adapter."""
        self.settings = settings
        MBDB.settings = settings
        MBDB.run_migrations()

        PKSpace.initialise()

        self.datasets = SourceConfigs
        self.models = FilteredResolutions(datasets=False, humans=False, models=True)
        self.source_resolutions = FilteredResolutions(
            datasets=True, humans=False, models=False
        )
        self.data = FilteredClusters(has_dataset=True)
        self.clusters = FilteredClusters(has_dataset=False)
        self.merges = Contains
        self.creates = FilteredProbabilities(over_truth=True)
        self.proposes = FilteredProbabilities()

    # Retrieval

    def query(  # noqa: D102
        self,
        source: SourceResolutionName,
        resolution: ResolutionName | None = None,
        threshold: int | None = None,
        limit: int | None = None,
    ) -> ArrowTable:
        return query(
            source=source,
            resolution=resolution,
            threshold=threshold,
            limit=limit,
        )

    def match(  # noqa: D102
        self,
        source_identifier: str,
        source: SourceResolutionName,
        targets: list[SourceResolutionName],
        resolution: ModelResolutionName,
        threshold: int | None = None,
    ) -> list[Match]:
        return match(
            source_identifier=source_identifier,
            source=source,
            targets=targets,
            resolution=resolution,
            threshold=threshold,
        )

    # Data management

    def index(self, source: SourceConfig, data_hashes: Table) -> None:  # noqa: D102
        insert_dataset(
            source=source, data_hashes=data_hashes, batch_size=self.settings.batch_size
        )

    def get_source(self, name: SourceResolutionName) -> SourceConfig:  # noqa: D102
        with MBDB.get_session() as session:
            source: SourceConfigs = (
                session.query(SourceConfigs)
                .join(
                    Resolutions,
                    SourceConfigs.resolution_id == Resolutions.resolution_id,
                )
                .where(Resolutions.name == name)
                .first()
            )
            if source:
                return source.to_common_source()
            else:
                raise MatchboxSourceNotFoundError(name=name)

    def get_resolution_sources(  # noqa: D102
        self,
        name: ModelResolutionName,
    ) -> list[SourceConfig]:
        with MBDB.get_session() as session:
            # Find resolution by name
            resolution: Resolutions | None = (
                session.query(Resolutions).filter(Resolutions.name == name).first()
            )
            if not resolution:
                raise MatchboxResolutionNotFoundError(name=name)
            # Find all resolutions in scope (selected + ancestors)
            relevant_resolutions = (
                session.query(Resolutions)
                .filter(
                    Resolutions.resolution_id.in_(
                        [
                            res.resolution_id
                            for res in resolution.ancestors.union([resolution])
                        ]
                    )
                )
                .subquery()
            )

            # Find all sources matching a resolution in scope
            res_sources: list[SourceConfigs] = (
                session.query(SourceConfigs)
                .join(
                    relevant_resolutions,
                    SourceConfigs.resolution_id == relevant_resolutions.c.resolution_id,
                )
                .all()
            )

            return [s.to_common_source() for s in res_sources]

    def validate_ids(self, ids: list[int]) -> None:  # noqa: D102
        with MBDB.get_session() as session:
            data_inner_join = (
                session.query(Clusters)
                .filter(
                    Clusters.cluster_id.in_(
                        bindparam(
                            "ins_ids",
                            ids,
                            expanding=True,
                        )
                    )
                )
                .all()
            )

        existing_ids = {item.cluster_id for item in data_inner_join}
        missing_ids = set(ids) - existing_ids

        if missing_ids:
            raise MatchboxDataNotFound(
                message="Some items don't exist in Clusters table.",
                table=Clusters.__tablename__,
                data=missing_ids,
            )

    def validate_hashes(self, hashes: list[bytes]) -> None:  # noqa: D102
        with MBDB.get_session() as session:
            data_inner_join = (
                session.query(Clusters)
                .filter(
                    Clusters.cluster_hash.in_(
                        bindparam(
                            "ins_hashs",
                            hashes,
                            expanding=True,
                        )
                    )
                )
                .all()
            )

        existing_hashes = {item.cluster_hash for item in data_inner_join}
        missing_hashes = set(hashes) - existing_hashes

        if missing_hashes:
            raise MatchboxDataNotFound(
                message="Some items don't exist in Clusters table.",
                table=Clusters.__tablename__,
                data=missing_hashes,
            )

    def cluster_id_to_hash(self, ids: list[int]) -> dict[int, bytes | None]:  # noqa: D102
        initial_dict = {id: None for id in ids}

        with MBDB.get_session() as session:
            data_inner_join = (
                session.query(Clusters)
                .filter(
                    Clusters.cluster_id.in_(
                        bindparam(
                            "ins_ids",
                            ids,
                            expanding=True,
                        )
                    )
                )
                .all()
            )

        return initial_dict | {
            item.cluster_id: item.cluster_hash for item in data_inner_join
        }

    def get_resolution_graph(self) -> ResolutionGraph:  # noqa: D102
        return get_resolution_graph()

    def dump(self) -> MatchboxSnapshot:  # noqa: D102
        return dump()

    def drop(self, certain: bool = False) -> None:  # noqa: D102
        if certain:
            MBDB.drop_database()
            PKSpace.initialise()
        else:
            raise MatchboxDeletionNotConfirmed(
                "This operation will drop the entire database and recreate it."
                "It's not expected to be used as part normal operations."
                "If you're sure you want to continue, rerun with certain=True"
            )

    def clear(self, certain: bool = False) -> None:  # noqa: D102
        if certain:
            MBDB.clear_database()
            PKSpace.initialise()
        else:
            raise MatchboxDeletionNotConfirmed(
                "This operation will drop all rows in the database but not the "
                "tables themselves. It's primarily used to reset following tests."
                "If you're sure you want to continue, rerun with certain=True"
            )

    def restore(self, snapshot: MatchboxSnapshot) -> None:  # noqa: D102
        if snapshot.backend_type != MatchboxBackends.POSTGRES:
            raise TypeError(
                f"Cannot restore {snapshot.backend_type} snapshot to PostgreSQL backend"
            )

        MBDB.clear_database()

        restore(
            snapshot=snapshot,
            batch_size=self.settings.batch_size,
        )

    # Model management

    def insert_model(self, model: ModelMetadata) -> None:  # noqa: D102
        with MBDB.get_session() as session:
            left_resolution = (
                session.query(Resolutions)
                .filter(Resolutions.name == model.left_resolution)
                .first()
            )
            if not left_resolution:
                raise MatchboxResolutionNotFoundError(name=model.left_resolution)

            # Overwritten with actual right model if in a link job
            right_resolution = left_resolution
            if model.type == ModelType.LINKER:
                right_resolution = (
                    session.query(Resolutions)
                    .filter(Resolutions.name == model.right_resolution)
                    .first()
                )
                if not right_resolution:
                    raise MatchboxResolutionNotFoundError(name=model.right_resolution)

        insert_model(
            model=model.name,
            left=left_resolution,
            right=right_resolution,
            description=model.description,
        )

<<<<<<< HEAD
    def get_model(self, name: ModelResolutionName) -> ModelMetadata:  # noqa: D102
        resolution = resolve_model_name(model=name)
        return get_model_metadata(resolution=resolution)

    def set_model_results(self, name: ModelResolutionName, results: Table) -> None:  # noqa: D102
        resolution = resolve_model_name(model=name)
=======
    def get_model(self, model: str) -> ModelMetadata:  # noqa: D102
        resolution = Resolutions.from_name(resolution_name=model, res_type="model")
        return get_model_metadata(resolution=resolution)

    def set_model_results(self, model: str, results: Table) -> None:  # noqa: D102
        resolution = Resolutions.from_name(resolution_name=model, res_type="model")
>>>>>>> 8e86d25c
        insert_results(
            results=results,
            resolution=resolution,
            batch_size=self.settings.batch_size,
        )

<<<<<<< HEAD
    def get_model_results(self, name: ModelResolutionName) -> Table:  # noqa: D102
        resolution = resolve_model_name(model=name)
        return get_model_results(resolution=resolution)

    def set_model_truth(self, name: ModelResolutionName, truth: int) -> None:  # noqa: D102
        resolution = resolve_model_name(model=name)
=======
    def get_model_results(self, model: str) -> Table:  # noqa: D102
        resolution = Resolutions.from_name(resolution_name=model, res_type="model")
        return get_model_results(resolution=resolution)

    def set_model_truth(self, model: str, truth: int) -> None:  # noqa: D102
>>>>>>> 8e86d25c
        with MBDB.get_session() as session:
            resolution = Resolutions.from_name(
                resolution_name=model, res_type="model", session=session
            )
            resolution.truth = truth
            session.commit()

<<<<<<< HEAD
    def get_model_truth(self, name: ModelResolutionName) -> int:  # noqa: D102
        resolution = resolve_model_name(model=name)
        return resolution.truth

    def get_model_ancestors(self, name: ModelResolutionName) -> list[ModelAncestor]:  # noqa: D102
        resolution = resolve_model_name(model=name)
=======
    def get_model_truth(self, model: str) -> int:  # noqa: D102
        resolution = Resolutions.from_name(resolution_name=model, res_type="model")
        return resolution.truth

    def get_model_ancestors(self, model: str) -> list[ModelAncestor]:  # noqa: D102
        resolution = Resolutions.from_name(resolution_name=model, res_type="model")
>>>>>>> 8e86d25c
        return [
            ModelAncestor(name=resolution.name, truth=resolution.truth)
            for resolution in resolution.ancestors
        ]

    def set_model_ancestors_cache(  # noqa: D102
        self,
        name: ModelResolutionName,
        ancestors_cache: list[ModelAncestor],
    ) -> None:
<<<<<<< HEAD
        resolution = resolve_model_name(model=name)
=======
        resolution = Resolutions.from_name(resolution_name=model, res_type="model")
>>>>>>> 8e86d25c
        with MBDB.get_session() as session:
            ancestor_names = [ancestor.name for ancestor in ancestors_cache]
            name_to_id = dict(
                session.query(Resolutions.name, Resolutions.resolution_id)
                .filter(Resolutions.name.in_(ancestor_names))
                .all()
            )

            for ancestor in ancestors_cache:
                parent_id = name_to_id.get(ancestor.name)
                if parent_id is None:
                    raise ValueError(f"Model '{ancestor.name}' not found in database")

                session.execute(
                    ResolutionFrom.__table__.update()
                    .where(ResolutionFrom.parent == parent_id)
                    .where(ResolutionFrom.child == resolution.resolution_id)
                    .values(truth_cache=ancestor.truth)
                )

            session.commit()

<<<<<<< HEAD
    def get_model_ancestors_cache(  # noqa: D102
        self, name: ModelResolutionName
    ) -> list[ModelAncestor]:
        resolution = resolve_model_name(model=name)
=======
    def get_model_ancestors_cache(self, model: str) -> list[ModelAncestor]:  # noqa: D102
        resolution = Resolutions.from_name(resolution_name=model, res_type="model")
>>>>>>> 8e86d25c
        with MBDB.get_session() as session:
            query = (
                select(Resolutions.name, ResolutionFrom.truth_cache)
                .join(Resolutions, Resolutions.resolution_id == ResolutionFrom.parent)
                .where(ResolutionFrom.child == resolution.resolution_id)
                .where(ResolutionFrom.truth_cache.isnot(None))
            )

            return [
                ModelAncestor(name=name, truth=truth)
                for name, truth in session.execute(query).all()
            ]

<<<<<<< HEAD
    def delete_model(self, name: ModelResolutionName, certain: bool = False) -> None:  # noqa: D102
        resolution = resolve_model_name(model=name)
=======
    def delete_resolution(self, resolution: str, certain: bool = False) -> None:  # noqa: D102
        resolution = Resolutions.from_name(resolution_name=resolution)
>>>>>>> 8e86d25c
        with MBDB.get_session() as session:
            if certain:
                delete_stmt = delete(Resolutions).where(
                    Resolutions.resolution_id.in_(
                        [
                            resolution.resolution_id,
                            *(d.resolution_id for d in resolution.descendants),
                        ]
                    )
                )
                session.execute(delete_stmt)
                session.commit()
            else:
                children = [r.name for r in resolution.descendants]
                raise MatchboxDeletionNotConfirmed(childen=children)<|MERGE_RESOLUTION|>--- conflicted
+++ resolved
@@ -82,17 +82,10 @@
                         ClusterSourceIdentifiers.cluster_id == Clusters.cluster_id,
                     )
                 else:
-<<<<<<< HEAD
-                    query = query.outerjoin(
-                        ClusterSourceIdentifiers,
-                        ClusterSourceIdentifiers.cluster_id == Clusters.cluster_id,
-                    ).filter(ClusterSourceIdentifiers.cluster_id.is_(None))
-=======
                     query = query.join(
                         Probabilities,
                         Probabilities.cluster == Clusters.cluster_id,
                     )
->>>>>>> 8e86d25c
 
             return query.scalar()
 
@@ -404,63 +397,36 @@
             description=model.description,
         )
 
-<<<<<<< HEAD
     def get_model(self, name: ModelResolutionName) -> ModelMetadata:  # noqa: D102
-        resolution = resolve_model_name(model=name)
+        resolution = Resolutions.from_name(name=name, res_type="model")
         return get_model_metadata(resolution=resolution)
 
     def set_model_results(self, name: ModelResolutionName, results: Table) -> None:  # noqa: D102
-        resolution = resolve_model_name(model=name)
-=======
-    def get_model(self, model: str) -> ModelMetadata:  # noqa: D102
-        resolution = Resolutions.from_name(resolution_name=model, res_type="model")
-        return get_model_metadata(resolution=resolution)
-
-    def set_model_results(self, model: str, results: Table) -> None:  # noqa: D102
-        resolution = Resolutions.from_name(resolution_name=model, res_type="model")
->>>>>>> 8e86d25c
+        resolution = Resolutions.from_name(name=name, res_type="model")
         insert_results(
             results=results,
             resolution=resolution,
             batch_size=self.settings.batch_size,
         )
 
-<<<<<<< HEAD
     def get_model_results(self, name: ModelResolutionName) -> Table:  # noqa: D102
-        resolution = resolve_model_name(model=name)
+        resolution = Resolutions.from_name(name=name, res_type="model")
         return get_model_results(resolution=resolution)
 
     def set_model_truth(self, name: ModelResolutionName, truth: int) -> None:  # noqa: D102
-        resolution = resolve_model_name(model=name)
-=======
-    def get_model_results(self, model: str) -> Table:  # noqa: D102
-        resolution = Resolutions.from_name(resolution_name=model, res_type="model")
-        return get_model_results(resolution=resolution)
-
-    def set_model_truth(self, model: str, truth: int) -> None:  # noqa: D102
->>>>>>> 8e86d25c
         with MBDB.get_session() as session:
             resolution = Resolutions.from_name(
-                resolution_name=model, res_type="model", session=session
+                name=name, res_type="model", session=session
             )
             resolution.truth = truth
             session.commit()
 
-<<<<<<< HEAD
     def get_model_truth(self, name: ModelResolutionName) -> int:  # noqa: D102
-        resolution = resolve_model_name(model=name)
+        resolution = Resolutions.from_name(name=name, res_type="model")
         return resolution.truth
 
     def get_model_ancestors(self, name: ModelResolutionName) -> list[ModelAncestor]:  # noqa: D102
-        resolution = resolve_model_name(model=name)
-=======
-    def get_model_truth(self, model: str) -> int:  # noqa: D102
-        resolution = Resolutions.from_name(resolution_name=model, res_type="model")
-        return resolution.truth
-
-    def get_model_ancestors(self, model: str) -> list[ModelAncestor]:  # noqa: D102
-        resolution = Resolutions.from_name(resolution_name=model, res_type="model")
->>>>>>> 8e86d25c
+        resolution = Resolutions.from_name(name=name, res_type="model")
         return [
             ModelAncestor(name=resolution.name, truth=resolution.truth)
             for resolution in resolution.ancestors
@@ -471,11 +437,7 @@
         name: ModelResolutionName,
         ancestors_cache: list[ModelAncestor],
     ) -> None:
-<<<<<<< HEAD
-        resolution = resolve_model_name(model=name)
-=======
-        resolution = Resolutions.from_name(resolution_name=model, res_type="model")
->>>>>>> 8e86d25c
+        resolution = Resolutions.from_name(name=name, res_type="model")
         with MBDB.get_session() as session:
             ancestor_names = [ancestor.name for ancestor in ancestors_cache]
             name_to_id = dict(
@@ -498,15 +460,10 @@
 
             session.commit()
 
-<<<<<<< HEAD
     def get_model_ancestors_cache(  # noqa: D102
         self, name: ModelResolutionName
     ) -> list[ModelAncestor]:
-        resolution = resolve_model_name(model=name)
-=======
-    def get_model_ancestors_cache(self, model: str) -> list[ModelAncestor]:  # noqa: D102
-        resolution = Resolutions.from_name(resolution_name=model, res_type="model")
->>>>>>> 8e86d25c
+        resolution = Resolutions.from_name(name=name, res_type="model")
         with MBDB.get_session() as session:
             query = (
                 select(Resolutions.name, ResolutionFrom.truth_cache)
@@ -520,13 +477,10 @@
                 for name, truth in session.execute(query).all()
             ]
 
-<<<<<<< HEAD
-    def delete_model(self, name: ModelResolutionName, certain: bool = False) -> None:  # noqa: D102
-        resolution = resolve_model_name(model=name)
-=======
-    def delete_resolution(self, resolution: str, certain: bool = False) -> None:  # noqa: D102
-        resolution = Resolutions.from_name(resolution_name=resolution)
->>>>>>> 8e86d25c
+    def delete_resolution(  # noqa: D102
+        self, resolution: ResolutionName, certain: bool = False
+    ) -> None:
+        resolution = Resolutions.from_name(name=resolution)
         with MBDB.get_session() as session:
             if certain:
                 delete_stmt = delete(Resolutions).where(
