--- conflicted
+++ resolved
@@ -513,13 +513,9 @@
         judgements, expansion = self.get_judgements()
         if not len(judgements):
             raise MatchboxNoJudgements()
-<<<<<<< HEAD
-        return evaluation.compare_models(paths, judgements, expansion)
-=======
         return evaluation.compare_models(
-            resolutions, pl.from_arrow(judgements), pl.from_arrow(expansion)
+            paths, pl.from_arrow(judgements), pl.from_arrow(expansion)
         )
->>>>>>> d4363056
 
     def sample_for_eval(  # noqa: D102
         self, n: int, path: ModelResolutionPath, user_id: int
