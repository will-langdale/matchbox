--- conflicted
+++ resolved
@@ -209,7 +209,6 @@
                 return Source(
                     resolution_name=source.resolution_name,
                     address=address,
-<<<<<<< HEAD
                     db_pk=source.db_pk,
                     columns=[
                         SourceColumn(
@@ -219,18 +218,6 @@
                         )
                         for column in columns
                     ],
-=======
-                    db_pk=source.id,
-                    columns=(
-                        SourceColumn(name=name, alias=alias, type=type_)
-                        for name, alias, type_ in zip(
-                            source.column_names,
-                            source.column_aliases,
-                            source.column_types,
-                            strict=True,
-                        )
-                    ),
->>>>>>> 14879163
                 )
             else:
                 raise MatchboxSourceNotFoundError(address=str(address))
