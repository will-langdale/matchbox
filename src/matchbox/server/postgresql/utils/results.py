--- conflicted
+++ resolved
@@ -78,11 +78,7 @@
     )
 
 
-<<<<<<< HEAD
-def get_model_metadata(resolution: Resolutions) -> ModelMetadata:
-=======
 def get_model_config(resolution: Resolutions) -> ModelConfig:
->>>>>>> 5c3b477e
     """Get metadata for a model resolution."""
     if resolution.type != ResolutionNodeType.MODEL:
         raise ValueError("Expected resolution of type model")
