import contextlib
import cProfile
import io
import pstats
from itertools import islice
from typing import Any, Callable, Iterable

from pg_bulk_ingest import Delete, Upsert, ingest
from sqlalchemy import Engine, Index, MetaData, Table
from sqlalchemy.engine.base import Connection
from sqlalchemy.orm import DeclarativeMeta, Session

<<<<<<< HEAD
from matchbox.server.postgresql.orm import (
    Clusters,
    Contains,
    Models,
    ModelsFrom,
    ModelType,
    Sources,
)
=======
from matchbox.common.graph import (
    ResolutionEdge,
    ResolutionGraph,
    ResolutionNode,
    ResolutionNodeType,
)
from matchbox.server.postgresql.orm import ResolutionFrom, Resolutions
>>>>>>> c426882b

# Retrieval


def get_resolution_graph(engine: Engine) -> ResolutionGraph:
    """Retrieves the resolution graph."""
    G = ResolutionGraph(nodes=set(), edges=set())
    with Session(engine) as session:
        for resolution in session.query(Resolutions).all():
            G.nodes.add(
                ResolutionNode(
                    hash=resolution.hash,
                    name=resolution.name,
                    type=ResolutionNodeType(resolution.type),
                )
            )

        for edge in (
            session.query(ResolutionFrom).filter(ResolutionFrom.level == 1).all()
        ):
            G.edges.add(ResolutionEdge(parent=edge.parent, child=edge.child))

    return G


def get_data_subgraph(engine: Engine) -> rx.PyDiGraph:
    """Retrieves the complete data subgraph as a PyDiGraph."""
    G = rx.PyDiGraph()
    nodes = {}

    with Session(engine) as session:
        sources = {source.model: source for source in session.query(Sources).all()}

        for source in sources.values():
            source_id = f"{source.schema}.{source.table}"
            if source_id not in nodes:
                source_idx = G.add_node({"id": source_id, "type": "source"})
                nodes[source_id] = source_idx

        for cluster in session.query(Clusters).all():
            cluster_id = cluster.hash
            if cluster_id not in nodes:
                cluster_idx = G.add_node({"id": cluster_id, "type": "cluster"})
                nodes[cluster_id] = cluster_idx

            if cluster.id is not None and cluster.dataset is not None:
                source = sources.get(cluster.dataset)
                if source:
                    data_id = str(cluster.id)
                    data_idx = G.add_node({"id": data_id, "type": "data"})

                    source_id = f"{source.schema}.{source.table}"
                    G.add_edge(data_idx, nodes[source_id], {"type": "source"})
                    G.add_edge(nodes[cluster_id], data_idx, {"type": "data"})

        for contains in session.query(Contains).all():
            G.add_edge(
                nodes[contains.parent], nodes[contains.child], {"type": "contains"}
            )

    return G


# SQLAlchemy profiling


@contextlib.contextmanager
def sqa_profiled():
    """SQLAlchemy profiler.

    Taken directly from their docs:
    https://docs.sqlalchemy.org/en/20/faq/performance.html#query-profiling
    """
    pr = cProfile.Profile()
    pr.enable()
    yield
    pr.disable()
    s = io.StringIO()
    ps = pstats.Stats(pr, stream=s).sort_stats("cumulative")
    ps.print_stats()
    # uncomment this to see who's calling what
    # ps.print_callers()
    print(s.getvalue())


# Misc


def batched(iterable: Iterable, n: int) -> Iterable:
    "Batch data into lists of length n. The last batch may be shorter."
    it = iter(iterable)
    while True:
        batch = list(islice(it, n))
        if not batch:
            return
        yield batch


def data_to_batch(
    records: list[tuple], table: Table, batch_size: int
) -> Callable[[str], tuple[Any]]:
    """Constructs a batches function for any dataframe and table."""

    def _batches(
        high_watermark,  # noqa ARG001 required for pg_bulk_ingest
    ) -> Iterable[tuple[None, None, Iterable[tuple[Table, tuple]]]]:
        for batch in batched(records, batch_size):
            yield None, None, ((table, t) for t in batch)

    return _batches


def isolate_table(table: DeclarativeMeta) -> tuple[MetaData, Table]:
    """Creates an isolated copy of a SQLAlchemy table.

    This is used to prevent pg_bulk_ingest from attempting to drop unrelated tables
    in the same schema. The function creates a new Table instance with:

    * A fresh MetaData instance
    * Copied columns
    * Recreated indices properly bound to the new table

    Args:
        table: The DeclarativeMeta class whose table should be isolated

    Returns:
        A tuple of:
            * The isolated SQLAlchemy MetaData
            * A new SQLAlchemy Table instance with all columns and indices
    """
    isolated_metadata = MetaData(schema=table.__table__.schema)

    isolated_table = Table(
        table.__table__.name,
        isolated_metadata,
        *[c._copy() for c in table.__table__.columns],
        schema=table.__table__.schema,
    )

    for idx in table.__table__.indexes:
        Index(
            idx.name,
            *[isolated_table.c[col.name] for col in idx.columns],
            **{k: v for k, v in idx.kwargs.items()},
        )

    return isolated_metadata, isolated_table


def batch_ingest(
    records: list[tuple[Any]],
    table: DeclarativeMeta,
    conn: Connection,
    batch_size: int,
) -> None:
    """Batch ingest records into a database table.

    We isolate the table and metadata as pg_bulk_ingest will try and drop unrelated
    tables if they're in the same schema.
    """
    isolated_metadata, isolated_table = isolate_table(table)

    fn_batch = data_to_batch(
        records=records,
        table=isolated_table,
        batch_size=batch_size,
    )

    ingest(
        conn=conn,
        metadata=isolated_metadata,
        batches=fn_batch,
        upsert=Upsert.IF_PRIMARY_KEY,
        delete=Delete.OFF,
    )<|MERGE_RESOLUTION|>--- conflicted
+++ resolved
@@ -5,29 +5,25 @@
 from itertools import islice
 from typing import Any, Callable, Iterable
 
+import rustworkx as rx
 from pg_bulk_ingest import Delete, Upsert, ingest
 from sqlalchemy import Engine, Index, MetaData, Table
 from sqlalchemy.engine.base import Connection
 from sqlalchemy.orm import DeclarativeMeta, Session
 
-<<<<<<< HEAD
-from matchbox.server.postgresql.orm import (
-    Clusters,
-    Contains,
-    Models,
-    ModelsFrom,
-    ModelType,
-    Sources,
-)
-=======
 from matchbox.common.graph import (
     ResolutionEdge,
     ResolutionGraph,
     ResolutionNode,
     ResolutionNodeType,
 )
-from matchbox.server.postgresql.orm import ResolutionFrom, Resolutions
->>>>>>> c426882b
+from matchbox.server.postgresql.orm import (
+    Clusters,
+    Contains,
+    ResolutionFrom,
+    Resolutions,
+    Sources,
+)
 
 # Retrieval
 
