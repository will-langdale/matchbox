import logging
import multiprocessing
from abc import ABC, abstractmethod
from collections import defaultdict
from concurrent.futures import ProcessPoolExecutor
from enum import StrEnum
from typing import TYPE_CHECKING, Any, Callable, Generic, Hashable, Iterator, TypeVar

import numpy as np
import pyarrow as pa
import pyarrow.compute as pc
import rustworkx as rx
from dotenv import find_dotenv, load_dotenv
from pandas import DataFrame
from pydantic import BaseModel, ConfigDict, field_validator, model_validator
from sqlalchemy import Table

from matchbox.common.db import Cluster, Probability
from matchbox.common.hash import (
    IntMap,
    columns_to_value_ordered_hash,
    list_to_value_ordered_hash,
)
from matchbox.server.base import MatchboxDBAdapter, inject_backend

if TYPE_CHECKING:
    from matchbox.models.models import Model, ModelMetadata
else:
    Model = Any

T = TypeVar("T", bound=Hashable)

logic_logger = logging.getLogger("mb_logic")

dotenv_path = find_dotenv(usecwd=True)
load_dotenv(dotenv_path)


class ModelType(StrEnum):
    """Enumeration of supported model types."""

    LINKER = "linker"
    DEDUPER = "deduper"


class ModelMetadata(BaseModel):
    """Metadata for a model."""

    name: str
    description: str
    type: ModelType
    left_source: str
    right_source: str | None = None  # Only used for linker models


class ResultsBaseDataclass(BaseModel, ABC):
    """Base class for results dataclasses.

    Model is required during construction and calculation, but not when loading
    from storage.
    """

    model_config = ConfigDict(arbitrary_types_allowed=True)

    dataframe: DataFrame
    model: Model | None = None
    metadata: ModelMetadata

    _expected_fields: list[str]

    @model_validator(mode="after")
    def _check_dataframe(self) -> Table:
        """Verifies the table contains the expected fields."""
        table_fields = set(self.dataframe.columns)
        expected_fields = set(self._expected_fields)

        if table_fields != expected_fields:
            raise ValueError(f"Expected {expected_fields}. \n" f"Found {table_fields}.")

        return self

    @abstractmethod
    def inspect_with_source(self) -> DataFrame:
        """Enriches the results with the source data."""
        return

    @abstractmethod
    def to_df(self) -> DataFrame:
        """Returns the results as a DataFrame."""
        return

    @abstractmethod
    def to_records(self) -> list[Probability | Cluster]:
        """Returns the results as a list of records suitable for insertion."""
        return


class ProbabilityResults(ResultsBaseDataclass):
    """Probabilistic matches produced by linkers and dedupers.

    There are pairs of records/clusters with a probability of being a match.
    The hash is the hash of the sorted left and right ids.

    _expected_fields enforces the shape of the dataframe.

    Args:
        dataframe (DataFrame): the DataFrame holding the results
        model (Model): x
    """

    _expected_fields: list[str] = [
        "hash",
        "left_id",
        "right_id",
        "probability",
    ]

    @field_validator("dataframe")
    @classmethod
    def add_hash(cls, dataframe: DataFrame) -> DataFrame:
        """Adds a hash column to the dataframe if it doesn't already exist."""
        if "hash" not in dataframe.columns:
            dataframe[["left_id", "right_id"]] = dataframe[
                ["left_id", "right_id"]
            ].astype("binary[pyarrow]")
            dataframe["hash"] = columns_to_value_ordered_hash(
                data=dataframe, columns=["left_id", "right_id"]
            )
            dataframe["hash"] = dataframe["hash"].astype("binary[pyarrow]")
        return dataframe[["hash", "left_id", "right_id", "probability"]]

    def inspect_with_source(
        self, left_data: DataFrame, left_key: str, right_data: DataFrame, right_key: str
    ) -> DataFrame:
        """Enriches the results with the source data."""
        df = (
            self.to_df()
            .filter(["left_id", "right_id", "probability"])
            .assign(
                left_id=lambda d: d.left_id.apply(str),
                right_id=lambda d: d.right_id.apply(str),
            )
            .merge(
                left_data.assign(**{left_key: lambda d: d[left_key].apply(str)}),
                how="left",
                left_on="left_id",
                right_on=left_key,
            )
            .drop(columns=[left_key])
            .merge(
                right_data.assign(**{right_key: lambda d: d[right_key].apply(str)}),
                how="left",
                left_on="right_id",
                right_on=right_key,
            )
            .drop(columns=[right_key])
        )

        return df

    def to_df(self) -> DataFrame:
        """Returns the results as a DataFrame."""
        df = self.dataframe.assign(
            left=self.model.metadata.left_source,
            right=self.model.metadata.right_source,
            model=self.metadata.name,
        ).convert_dtypes(dtype_backend="pyarrow")[
            ["model", "left", "left_id", "right", "right_id", "probability"]
        ]

        return df

    @inject_backend
    def to_records(self, backend: MatchboxDBAdapter | None) -> set[Probability]:
        """Returns the results as a list of records suitable for insertion.

        If given a backend, will validate the records against the database.
        """
        # Optional validation
        if backend:
            backend.validate_hashes(hashes=self.dataframe.left_id.unique().tolist())
            backend.validate_hashes(hashes=self.dataframe.right_id.unique().tolist())

        return {
            Probability(hash=row[0], left=row[1], right=row[2], probability=row[3])
            for row in self.dataframe[
                ["hash", "left_id", "right_id", "probability"]
            ].to_numpy()
        }


class ClusterResults(ResultsBaseDataclass):
    """Cluster data produced by using to_clusters on ProbabilityResults.

    This is the connected components of the probabilistic matches at every
    threshold of probabilitity. The parent is the hash of the sorted children.

    _expected_fields enforces the shape of the dataframe.

    Args:
        dataframe (DataFrame): the DataFrame holding the results
        model (Model): x
    """

    _expected_fields: list[str] = ["parent", "child", "threshold"]

    def inspect_with_source(
        self,
        left_data: DataFrame,
        left_key: str,
        right_data: DataFrame,
        right_key: str,
    ) -> DataFrame:
        """Enriches the results with the source data."""
        return (
            self.to_df()
            .filter(["parent", "child", "probability"])
            .map(str)
            .merge(
                left_data.assign(**{left_key: lambda d: d[left_key].apply(str)}),
                how="left",
                left_on="child",
                right_on=left_key,
            )
            .drop(columns=[left_key])
            .merge(
                right_data.assign(**{right_key: lambda d: d[right_key].apply(str)}),
                how="left",
                left_on="child",
                right_on=right_key,
            )
            .drop(columns=[right_key])
        )

    def to_df(self) -> DataFrame:
        """Returns the results as a DataFrame."""
        return self.dataframe.copy().convert_dtypes(dtype_backend="pyarrow")

    def to_records(self) -> set[Cluster]:
        """Returns the results as a list of records suitable for insertion."""
        # Preprocess the dataframe
        pre_prep_df = (
            self.dataframe[["parent", "child", "threshold"]]
            .groupby(["parent", "threshold"], as_index=False)["child"]
            .agg(list)
            .copy()
        )

        return {
            Cluster(parent=row[0], children=row[1], threshold=row[2])
            for row in pre_prep_df.to_numpy()
        }


class Results(BaseModel):
    """A container for the results of a model run.

    Contains all the information any backend will need to store the results.
    """

    model_config = ConfigDict(arbitrary_types_allowed=True)

    probabilities: ProbabilityResults
    clusters: ClusterResults

    @inject_backend
    def to_matchbox(self, backend: MatchboxDBAdapter) -> None:
        """Writes the results to the Matchbox database."""
        if self.probabilities.model != self.clusters.model:
            raise ValueError("Probabilities and clusters must be from the same model.")

        self.clusters.model.insert_model()
        self.clusters.model.results = self


def to_clusters(results: ProbabilityResults) -> ClusterResults:
    """
    Converts probabilities into a list of connected components formed at each threshold.

    Returns:
        ClusterResults sorted by threshold descending.
    """
    G = rx.PyGraph()
    added: dict[bytes, int] = {}
    components: dict[str, list] = {"parent": [], "child": [], "threshold": []}

    # Sort probabilities descending and group by probability
    edges_df = (
        results.dataframe.sort_values("probability", ascending=False)
        .filter(["left_id", "right_id", "probability"])
        .astype(
            {"left_id": "large_binary[pyarrow]", "right_id": "large_binary[pyarrow]"}
        )
    )

    # Get unique probability thresholds, sorted
    thresholds = edges_df["probability"].unique()

    # Process edges grouped by probability threshold
    for prob in thresholds:
        threshold_edges = edges_df[edges_df["probability"] == prob]
        # Get state before adding this batch of edges
        old_components = {frozenset(comp) for comp in rx.connected_components(G)}

        # Add all nodes and edges at this probability threshold
        edge_values = threshold_edges[["left_id", "right_id"]].values
        for left, right in edge_values:
            for hash_val in (left, right):
                if hash_val not in added:
                    idx = G.add_node(hash_val)
                    added[hash_val] = idx

            G.add_edge(added[left], added[right], None)

        new_components = {frozenset(comp) for comp in rx.connected_components(G)}
        changed_components = new_components - old_components

        # For each changed component, add ALL members at current threshold
        for comp in changed_components:
            children = sorted([G.get_node_data(n) for n in comp])
            parent = list_to_value_ordered_hash(children)

            components["parent"].extend([parent] * len(children))
            components["child"].extend(children)
            components["threshold"].extend([prob] * len(children))

    return ClusterResults(
        dataframe=DataFrame(components).convert_dtypes(dtype_backend="pyarrow"),
        model=results.model,
        metadata=results.metadata,
    )


def attach_components_to_probabilities(probabilities: pa.Table) -> pa.Table:
    """
    Takes an Arrow table of probabilities and adds a component column.

    Expects an Arrow table of column, left, right, probability.

    Returns a table with an additional column, component.
    """
    # Create index to use in graph
    unique = pc.unique(
        pa.concat_arrays(
            [
                probabilities["left"].combine_chunks(),
                probabilities["right"].combine_chunks(),
            ]
        )
    )
    left_indices = pc.index_in(probabilities["left"], unique)
    right_indices = pc.index_in(probabilities["right"], unique)

    # Create and process graph
    n_nodes = len(unique)
    n_edges = len(probabilities)

    graph = rx.PyGraph(node_count_hint=n_nodes, edge_count_hint=n_edges)
    graph.add_nodes_from(range(n_nodes))

    edges = tuple(zip(left_indices.to_numpy(), right_indices.to_numpy(), strict=False))
    graph.add_edges_from_no_data(edges)

    components = rx.connected_components(graph)

    # Convert components to arrays, map back to input to join, and reattach
    component_indices = np.concatenate([np.array(list(c)) for c in components])
    component_labels = np.repeat(
        np.arange(len(components)), [len(c) for c in components]
    )

    node_to_component = np.zeros(len(unique), dtype=np.int64)
    node_to_component[component_indices] = component_labels

    edge_components = pa.array(node_to_component[left_indices.to_numpy()])

    return probabilities.append_column("component", edge_components).sort_by(
        [("component", "ascending"), ("probability", "descending")]
    )


class UnionFindWithDiff(Generic[T]):
    """A UnionFind data structure with diff capabilities."""

    def __init__(self):
        self.parent: dict[T, T] = {}
        self.rank: dict[T, int] = {}
        self._shadow_parent: dict[T, T] = {}
        self._shadow_rank: dict[T, int] = {}
        self._pending_pairs: list[tuple[T, T]] = []

    def make_set(self, x: T) -> None:
        if x not in self.parent:
            self.parent[x] = x
            self.rank[x] = 0

    def find(self, x: T, parent_dict: dict[T, T] | None = None) -> T:
        if parent_dict is None:
            parent_dict = self.parent

        if x not in parent_dict:
            self.make_set(x)
            if parent_dict is self._shadow_parent:
                self._shadow_parent[x] = x
                self._shadow_rank[x] = 0

        # TODO: Instead of being a `while`, could this be an `if`?
        while parent_dict[x] != x:
            parent_dict[x] = parent_dict[parent_dict[x]]
            x = parent_dict[x]
        return x

    def union(self, x: T, y: T) -> None:
        root_x = self.find(x)
        root_y = self.find(y)

        if root_x != root_y:
            self._pending_pairs.append((x, y))

            if self.rank[root_x] < self.rank[root_y]:
                root_x, root_y = root_y, root_x
            self.parent[root_y] = root_x
            if self.rank[root_x] == self.rank[root_y]:
                self.rank[root_x] += 1

    def get_component(self, x: T, parent_dict: dict[T, T] | None = None) -> set[T]:
        if parent_dict is None:
            parent_dict = self.parent

        root = self.find(x, parent_dict)
        return {y for y in parent_dict if self.find(y, parent_dict) == root}

    def get_components(self, parent_dict: dict[T, T] | None = None) -> list[set[T]]:
        if parent_dict is None:
            parent_dict = self.parent

        components = defaultdict(set)
        for x in parent_dict:
            root = self.find(x, parent_dict)
            components[root].add(x)
        return list(components.values())

    def diff(self) -> Iterator[tuple[set[T], set[T]]]:
        """
        Returns differences including all pairwise merges that occurred since last diff,
        excluding cases where old_comp == new_comp.
        """
        # Get current state before processing pairs
        current_components = self.get_components()
        reported_pairs = set()

        # Process pending pairs
        for x, y in self._pending_pairs:
            # Find the final component containing the pair
            final_component = next(
                comp for comp in current_components if x in comp and y in comp
            )

            # Only report if the pair forms a proper subset of the final component
            pair_component = {x, y}
            if (
                pair_component != final_component
                and frozenset((frozenset(pair_component), frozenset(final_component)))
                not in reported_pairs
            ):
                reported_pairs.add(
                    frozenset((frozenset(pair_component), frozenset(final_component)))
                )
                yield (pair_component, final_component)

        self._pending_pairs.clear()

        # Handle initial state
        if not self._shadow_parent:
            self._shadow_parent = self.parent.copy()
            self._shadow_rank = self.rank.copy()
            return

        # Get old components
        old_components = self.get_components(self._shadow_parent)

        # Report changes between old and new states
        for old_comp in old_components:
            if len(old_comp) > 1:  # Only consider non-singleton old components
                sample_elem = next(iter(old_comp))
                new_comp = next(
                    comp for comp in current_components if sample_elem in comp
                )

                # Only yield if the components are different and this pair
                # hasn't been reported
                if (
                    old_comp != new_comp
                    and frozenset((frozenset(old_comp), frozenset(new_comp)))
                    not in reported_pairs
                ):
                    reported_pairs.add(
                        frozenset((frozenset(old_comp), frozenset(new_comp)))
                    )
                    yield (old_comp, new_comp)

        # Update shadow copy
        self._shadow_parent = self.parent.copy()
        self._shadow_rank = self.rank.copy()


def component_to_hierarchy(
    table: pa.Table, dtype: pa.DataType = pa.int32, salt: int | None = None
) -> pa.Table:
    """
    Convert pairwise probabilities into a hierarchical representation.

    Assumes data is pre-sorted by probability descending.

    Args:
        table: Arrow Table with columns ['left', 'right', 'probability']

    Returns:
        Arrow Table with columns ['parent', 'child', 'probability']
    """
    hierarchy: list[tuple[int, int, float]] = []
    uf = UnionFindWithDiff[int]()
    im = IntMap(salt=salt)
    probs = pc.unique(table["probability"])

    for threshold in probs:
        # Get current probability rows
        mask = pc.equal(table["probability"], threshold)
        current_probs = table.filter(mask)

        # Add rows to union-find
        for row in zip(
            current_probs["left"].to_numpy(),
            current_probs["right"].to_numpy(),
            strict=False,
        ):
            left, right = row
            uf.union(left, right)
            parent = im.index(left, right)
            hierarchy.extend([(parent, left, threshold), (parent, right, threshold)])

        # Process union-find diffs
        for old_comp, new_comp in uf.diff():
            if len(old_comp) > 1:
                parent = im.index(*new_comp)
                child = im.index(*old_comp)
                hierarchy.extend([(parent, child, threshold)])
            else:
                parent = im.index(*new_comp)
                hierarchy.extend([(parent, old_comp.pop(), threshold)])

    parents, children, probs = zip(*hierarchy, strict=False)
    hierarchy_results = pa.table(
        {
            "parent": pa.array(parents, type=dtype()),
            "child": pa.array(children, type=dtype()),
            "probability": pa.array(probs, type=pa.uint8()),
        }
    )
    return hierarchy_results


def to_hierarchical_clusters(
    probabilities: pa.Table,
    proc_func: Callable[[pa.Table, pa.DataType], pa.Table] = component_to_hierarchy,
    dtype: pa.DataType = pa.int32,
    timeout: int = 300,
) -> pa.Table:
    """
    Converts a table of pairwise probabilities into a table of hierarchical clusters.

    Args:
        probabilities: Arrow table with columns ['component', 'left', 'right',
            'probability']
        proc_func: Function to process each component
        dtype: Arrow data type for parent/child columns
        timeout: Maximum seconds to wait for each component to process

    Returns:
        Arrow table with columns ['parent', 'child', 'probability']
    """
    probabilities = probabilities.sort_by(
        [("component", "ascending"), ("probability", "descending")]
    )
    components = pc.unique(probabilities["component"])
    n_cores = multiprocessing.cpu_count()
    n_components = len(components)

    logic_logger.info(f"Processing {n_components} components using {n_cores} workers")

    # Split table into separate component tables
    component_col = probabilities["component"]
    indices = []
    start_idx = 0

    for i in range(1, len(component_col)):
        if component_col[i] != component_col[i - 1]:
            indices.append((start_idx, i))
            start_idx = i

    indices.append((start_idx, len(component_col)))

    component_tables = []
    for start, end in indices:
        idx_array = pa.array(range(start, end))
        component_tables.append(probabilities.take(idx_array))

    # Process components in parallel
    results = []
    with ProcessPoolExecutor(max_workers=n_cores) as executor:
        futures = [
<<<<<<< HEAD
            executor.submit(component_to_hierarchy, component_table, dtype, salt)
            for salt, component_table in enumerate(component_tables)
=======
            executor.submit(proc_func, component_table, dtype)
            for component_table in component_tables
>>>>>>> 28665c1d
        ]

        for future in futures:
            try:
                result = future.result(timeout=timeout)
                results.append(result)
            except TimeoutError:
                logic_logger.error(
                    f"Component processing timed out after {timeout} seconds"
                )
                raise
            except Exception as e:
                logic_logger.error(f"Error processing component: {str(e)}")
                raise

    logic_logger.info(f"Completed processing {len(results)} components successfully")

    # Create empty table if no results
    if not results:
        logic_logger.warning("No results to concatenate")
        return pa.table(
            {
                "parent": pa.array([], type=dtype()),
                "child": pa.array([], type=dtype()),
                "probability": pa.array([], type=pa.uint8()),
            }
        )

    return pa.concat_tables(results)<|MERGE_RESOLUTION|>--- conflicted
+++ resolved
@@ -609,13 +609,8 @@
     results = []
     with ProcessPoolExecutor(max_workers=n_cores) as executor:
         futures = [
-<<<<<<< HEAD
-            executor.submit(component_to_hierarchy, component_table, dtype, salt)
+            executor.submit(proc_func, component_table, dtype, salt)
             for salt, component_table in enumerate(component_tables)
-=======
-            executor.submit(proc_func, component_table, dtype)
-            for component_table in component_tables
->>>>>>> 28665c1d
         ]
 
         for future in futures:
