--- conflicted
+++ resolved
@@ -311,11 +311,7 @@
             source = sources.get(source_name)
 
             if source is None:
-<<<<<<< HEAD
-                raise ValueError(f"SourceConfig not found: {dataset_name}")
-=======
                 raise ValueError(f"SourceConfig not found: {source_name}")
->>>>>>> 5c3b477e
 
             # Get rows for this entity in this source
             df = source.data.to_pandas()
