"""Scenario factories for creating TestkitDAG scenarios."""

from collections.abc import Callable, Generator
from contextlib import contextmanager
from typing import Any, Literal

import pyarrow as pa
from polars.testing import assert_frame_equal
from sqlalchemy import Engine

from matchbox.client.queries import Query
from matchbox.common.factories.dags import TestkitDAG
from matchbox.common.factories.entities import (
    FeatureConfig,
    PrefixRule,
    ReplaceRule,
    SuffixRule,
)
from matchbox.common.factories.models import query_to_model_factory
from matchbox.common.factories.sources import (
    SourceTestkitParameters,
    linked_sources_factory,
)
from matchbox.server.base import MatchboxDBAdapter, MatchboxSnapshot

# Type definitions
ScenarioBuilder = Callable[..., TestkitDAG]

SCENARIO_REGISTRY: dict[str, ScenarioBuilder] = {}

# Cache for database snapshots
_DATABASE_SNAPSHOTS_CACHE: dict[str, tuple[TestkitDAG, MatchboxSnapshot]] = {}


def register_scenario(name: str) -> Callable[[ScenarioBuilder], ScenarioBuilder]:
    """Decorator to register a new scenario builder function."""

    def decorator(func: ScenarioBuilder) -> ScenarioBuilder:
        SCENARIO_REGISTRY[name] = func
        return func

    return decorator


def _generate_cache_key(
    backend: MatchboxDBAdapter,
    scenario_type: str,
    warehouse: Engine,
    n_entities: int = 10,
    seed: int = 42,
    **kwargs: Any,
) -> str:
    """Generate a unique hash based on input parameters."""
    if scenario_type not in SCENARIO_REGISTRY:
        raise ValueError(f"Unknown scenario type: {scenario_type}")

    return (
        f"{warehouse.url}_{backend.__class__.__name__}_"
        f"{scenario_type}_{n_entities}_{seed}"
    )


def _testkitdag_to_location(client: Engine, dag: TestkitDAG) -> None:
    """Upload a TestkitDAG to a location warehouse.

    * Writes all data to the location warehouse, replacing existing data
    * Updates the client of all sources in the DAG
    """
    for source_testkit in dag.sources.values():
        source_testkit.write_to_location(set_client=client)


# Scenario builders


@register_scenario("bare")
def create_bare_scenario(
    backend: MatchboxDBAdapter,
    warehouse_engine: Engine,
    n_entities: int = 10,
    seed: int = 42,
    **kwargs: Any,
) -> TestkitDAG:
    """Create a bare TestkitDAG scenario."""
    dag_testkit = TestkitDAG()

    # Create collection and run
    backend.create_collection(name=dag_testkit.dag.name)
    dag_testkit.dag.run = backend.create_run(collection=dag_testkit.dag.name).run_id

    # Create linked sources
    linked = linked_sources_factory(
        n_true_entities=n_entities,
        seed=seed,
        engine=warehouse_engine,
        dag=dag_testkit.dag,
    )
    dag_testkit.add_linked_sources(linked)

    # Write sources to warehouse
    _testkitdag_to_location(warehouse_engine, dag_testkit)

    return dag_testkit


@register_scenario("index")
def create_index_scenario(
    backend: MatchboxDBAdapter,
    warehouse_engine: Engine,
    n_entities: int = 10,
    seed: int = 42,
    **kwargs: Any,
) -> TestkitDAG:
    """Create an index TestkitDAG scenario."""
    # First create the bare scenario
    dag_testkit = create_bare_scenario(
        backend, warehouse_engine, n_entities, seed, **kwargs
    )

    # Index sources in backend
    for source_testkit in dag_testkit.sources.values():
        backend.create_resolution(
            resolution=source_testkit.fake_run().source.to_resolution(),
            path=source_testkit.resolution_path,
        )
        backend.insert_source_data(
            path=source_testkit.resolution_path,
            data_hashes=source_testkit.data_hashes,
        )

    return dag_testkit


@register_scenario("dedupe")
def create_dedupe_scenario(
    backend: MatchboxDBAdapter,
    warehouse_engine: Engine,
    n_entities: int = 10,
    seed: int = 42,
    **kwargs: Any,
) -> TestkitDAG:
    """Create a dedupe TestkitDAG scenario."""
    # First create the index scenario
    dag_testkit = create_index_scenario(
        backend, warehouse_engine, n_entities, seed, **kwargs
    )

    # Get the LinkedSourcesTestkit using one of the sources
    linked = dag_testkit.source_to_linked["crn"]

    # Create and add deduplication models
    for testkit in dag_testkit.sources.values():
        name = f"naive_test_{testkit.name}"

        # Query the raw data
        source_data = backend.query(source=testkit.resolution_path)

        # Build model testkit using query data
        model_testkit = query_to_model_factory(
            left_query=Query(testkit.source, dag=dag_testkit.dag),
            left_data=source_data,
            left_keys={testkit.name: "key"},
            true_entities=tuple(linked.true_entities),
            name=name,
            description=f"Deduplication of {testkit.name}",
            prob_range=(1.0, 1.0),
            seed=seed,
        )

        # Add to backend and DAG
        backend.create_resolution(
            resolution=model_testkit.fake_run().model.to_resolution(),
            path=model_testkit.resolution_path,
        )
        backend.insert_model_data(
            path=model_testkit.resolution_path,
            results=model_testkit.probabilities.to_arrow(),
        )
        dag_testkit.add_model(model_testkit)

    return dag_testkit


@register_scenario("probabilistic_dedupe")
def create_probabilistic_dedupe_scenario(
    backend: MatchboxDBAdapter,
    warehouse_engine: Engine,
    n_entities: int = 10,
    seed: int = 42,
    **kwargs: Any,
) -> TestkitDAG:
    """Create a probabilistic dedupe TestkitDAG scenario."""
    # First create the index scenario
    dag_testkit = create_index_scenario(
        backend, warehouse_engine, n_entities, seed, **kwargs
    )

    # Get the LinkedSourcesTestkit using one of the sources
    linked = dag_testkit.source_to_linked["crn"]

    # Create and add deduplication models
    for testkit in dag_testkit.sources.values():
        name = f"probabilistic_test_{testkit.name}"

        # Query the raw data
        source_data = backend.query(source=testkit.resolution_path)

        # Build model testkit using query data
        model_testkit = query_to_model_factory(
            left_query=Query(testkit.source, dag=dag_testkit.dag),
            left_data=source_data,
            left_keys={testkit.name: "key"},
            true_entities=tuple(linked.true_entities),
            name=name,
            description=f"Probabilistic deduplication of {testkit.name}",
            prob_range=(0.5, 0.99),
            seed=seed,
        )
        model_testkit.threshold = 50
        assert model_testkit.model.truth == 0.5

        # Add to backend and DAG
        backend.create_resolution(
            resolution=model_testkit.fake_run().model.to_resolution(),
            path=model_testkit.resolution_path,
        )
        backend.insert_model_data(
            path=model_testkit.resolution_path,
            results=model_testkit.probabilities.to_arrow(),
        )
        dag_testkit.add_model(model_testkit)

    return dag_testkit


@register_scenario("link")
def create_link_scenario(
    backend: MatchboxDBAdapter,
    warehouse_engine: Engine,
    n_entities: int = 10,
    seed: int = 42,
    **kwargs: Any,
) -> TestkitDAG:
    """Create a link TestkitDAG scenario."""
    # First create the dedupe scenario
    dag_testkit = create_dedupe_scenario(
        backend, warehouse_engine, n_entities, seed, **kwargs
    )

    # Get the LinkedSourcesTestkit using one of the sources
    linked = dag_testkit.source_to_linked["crn"]

    # Extract models for linking
    crn_model = dag_testkit.models["naive_test_crn"]
    dh_model = dag_testkit.models["naive_test_dh"]
    cdms_model = dag_testkit.models["naive_test_cdms"]

    # Query data for each resolution
    crn_data = backend.query(
        source=dag_testkit.sources["crn"].resolution_path,
        point_of_truth=crn_model.resolution_path,
    )
    dh_data = backend.query(
        source=dag_testkit.sources["dh"].resolution_path,
        point_of_truth=dh_model.resolution_path,
    )
    cdms_data = backend.query(
        source=dag_testkit.sources["cdms"].resolution_path,
        point_of_truth=cdms_model.resolution_path,
    )

    # Create CRN-DH link
    crn_dh_name = "deterministic_naive_test_crn_naive_test_dh"
    crn_dh_model = query_to_model_factory(
        left_query=Query(
            dag_testkit.sources["crn"].source,
            model=crn_model.model,
            dag=dag_testkit.dag,
        ),
        left_data=crn_data,
        left_keys={"crn": "key"},
        right_query=Query(
            dag_testkit.sources["dh"], model=dh_model.model, dag=dag_testkit.dag
        ),
        right_data=dh_data,
        right_keys={"dh": "key"},
        true_entities=tuple(linked.true_entities),
        name=crn_dh_name,
        description="Link between CRN and DH",
        prob_range=(1.0, 1.0),
        seed=seed,
    )

    # Add to backend and DAG
    backend.create_resolution(
        resolution=crn_dh_model.fake_run().model.to_resolution(),
        path=crn_dh_model.resolution_path,
    )
    backend.insert_model_data(
        path=crn_dh_model.resolution_path,
        results=crn_dh_model.probabilities.to_arrow(),
    )
    dag_testkit.add_model(crn_dh_model)

    # Create CRN-CDMS link
    crn_cdms_name = "probabilistic_naive_test_crn_naive_test_cdms"
    crn_cdms_model = query_to_model_factory(
        left_query=Query(
            dag_testkit.sources["crn"].source,
            model=crn_model.model,
            dag=dag_testkit.dag,
        ),
        left_data=crn_data,
        left_keys={"crn": "key"},
        right_query=Query(
            dag_testkit.sources["cdms"].source,
            model=cdms_model.model,
            dag=dag_testkit.dag,
        ),
        right_data=cdms_data,
        right_keys={"cdms": "key"},
        true_entities=tuple(linked.true_entities),
        name=crn_cdms_name,
        description="Link between CRN and CDMS",
        seed=seed,
    )

    # Add to backend and DAG
    crn_cdms_model.threshold = 75
    assert crn_cdms_model.model.truth == 0.75
    backend.create_resolution(
        path=crn_cdms_model.resolution_path,
        resolution=crn_cdms_model.fake_run().model.to_resolution(),
    )
    backend.insert_model_data(
        path=crn_cdms_model.resolution_path,
        results=crn_cdms_model.probabilities.to_arrow(),
    )
    dag_testkit.add_model(crn_cdms_model)

    # Create final join
    # Query the previous link's results
    crn_cdms_data_crn_only = backend.query(
        source=dag_testkit.sources["crn"].resolution_path,
        point_of_truth=crn_cdms_model.resolution_path,
    ).rename_columns(["id", "keys_crn"])
    crn_cdms_data_cdms_only = backend.query(
        source=dag_testkit.sources["cdms"].resolution_path,
        point_of_truth=crn_cdms_model.resolution_path,
    ).rename_columns(["id", "keys_cdms"])
    crn_cdms_data = pa.concat_tables(
        [crn_cdms_data_crn_only, crn_cdms_data_cdms_only],
        promote_options="default",
    ).combine_chunks()

    dh_data_linked = backend.query(
        source=dag_testkit.sources["dh"].resolution_path,
        point_of_truth=dh_model.resolution_path,
    )

    final_join_name = "final_join"
    final_join_model = query_to_model_factory(
        left_query=Query(
            dag_testkit.sources["crn"].source,
            dag_testkit.sources["cdms"].source,
            model=crn_cdms_model.model,
            dag=dag_testkit.dag,
        ),
        left_data=crn_cdms_data,
        left_keys={"crn": "keys_crn", "cdms": "keys_cdms"},
        right_query=Query(
            dag_testkit.sources["dh"].source,
            model=dh_model.model,
            dag=dag_testkit.dag,
        ),
        right_data=dh_data_linked,
        right_keys={"dh": "key"},
        true_entities=tuple(linked.true_entities),
        name=final_join_name,
        description="Final join of all entities",
        seed=seed,
    )

    # Add to backend and DAG
    backend.create_resolution(
        resolution=final_join_model.fake_run().model.to_resolution(),
        path=final_join_model.resolution_path,
    )
    backend.insert_model_data(
        path=final_join_model.resolution_path,
        results=final_join_model.probabilities.to_arrow(),
    )
    dag_testkit.add_model(final_join_model)

    return dag_testkit


@register_scenario("alt_dedupe")
def create_alt_dedupe_scenario(
    backend: MatchboxDBAdapter,
    warehouse_engine: Engine,
    n_entities: int = 10,
    seed: int = 42,
    **kwargs: Any,
) -> TestkitDAG:
    """Create a TestkitDAG scenario with two alternative dedupers."""
    dag_testkit = TestkitDAG()

    # Create collection and run
    backend.create_collection(name=dag_testkit.dag.name)
    dag_testkit.dag.run = backend.create_run(collection=dag_testkit.dag.name).run_id

    # Create linked sources
    company_name_feature = FeatureConfig(
        name="company_name", base_generator="company"
    ).add_variations(SuffixRule(suffix=" UK"))

    foo_a_tkit_source = SourceTestkitParameters(
        name="foo_a",
        engine=warehouse_engine,
        features=(company_name_feature,),
        drop_base=False,
        n_true_entities=n_entities,
        repetition=1,
    )

    linked = linked_sources_factory(
        source_parameters=(foo_a_tkit_source,), dag=dag_testkit.dag
    )
    dag_testkit.add_linked_sources(linked)

    # Write sources to warehouse
    _testkitdag_to_location(warehouse_engine, dag_testkit)

    # Index sources in backend
    for source_testkit in dag_testkit.sources.values():
        backend.create_resolution(
            resolution=source_testkit.fake_run().source.to_resolution(),
            path=source_testkit.resolution_path,
        )
        backend.insert_source_data(
            path=source_testkit.resolution_path,
            data_hashes=source_testkit.data_hashes,
        )

    # Create and add deduplication models
    for testkit in dag_testkit.sources.values():
        model_name1 = f"dedupe_{testkit.name}"
        model_name2 = f"dedupe2_{testkit.name}"

        # Query the raw data
        source_data = backend.query(source=testkit.resolution_path)

        # Build model testkit using query data
        model_testkit1 = query_to_model_factory(
            left_query=Query(testkit.source, dag=dag_testkit.dag),
            left_data=source_data,
            left_keys={testkit.name: "key"},
            true_entities=tuple(linked.true_entities),
            name=model_name1,
            description=f"Deduplication of {testkit.name}",
            prob_range=(0.5, 1.0),
            seed=seed,
        )

        model_testkit2 = query_to_model_factory(
            left_query=Query(testkit.source, dag=dag_testkit.dag),
            left_data=source_data,
            left_keys={testkit.name: "key"},
            true_entities=tuple(linked.true_entities),
            name=model_name2,
            description=f"Deduplication of {testkit.name}",
            prob_range=(0.5, 1.0),
            seed=seed,
        )

        assert len(model_testkit1.probabilities) > 0
        assert_frame_equal(model_testkit1.probabilities, model_testkit2.probabilities)

        for model, threshold in ((model_testkit1, 50), (model_testkit2, 75)):
            model.threshold = threshold
            assert model.model.truth == threshold / 100

            # Add both models to backend and DAG
            backend.create_resolution(
                path=model.resolution_path,
                resolution=model.fake_run().model.to_resolution(),
            )
            backend.insert_model_data(
                path=model.resolution_path, results=model.probabilities.to_arrow()
            )

            # Add to DAG
            dag_testkit.add_model(model)

    return dag_testkit


@register_scenario("convergent_partial")
def create_convergent_partial_scenario(
    backend: MatchboxDBAdapter,
    warehouse_engine: Engine,
    n_entities: int = 10,
    seed: int = 42,
    **kwargs: Any,
) -> TestkitDAG:
    """Create a TestkitDAG scenario with convergent sources.

    This is where two sources index almost identically. TestkitDAG contains two
    indexed sources with repetition, and two naive dedupe models that haven't yet
    had their results inserted.
    """
    dag_testkit = TestkitDAG()

    # Create collection and run
    backend.create_collection(name=dag_testkit.dag.name)
    dag_testkit.dag.run = backend.create_run(collection=dag_testkit.dag.name).run_id

    # Create linked sources
    company_name_feature = FeatureConfig(
        name="company_name", base_generator="company"
    ).add_variations(SuffixRule(suffix=" UK"))

    foo_a_tkit_source = SourceTestkitParameters(
        name="foo_a",
        engine=warehouse_engine,
        features=(company_name_feature,),
        drop_base=False,
        n_true_entities=n_entities,
        repetition=1,
    )

    linked = linked_sources_factory(
        source_parameters=(
            foo_a_tkit_source,
            foo_a_tkit_source.model_copy(update={"name": "foo_b"}),
        ),
        dag=dag_testkit.dag,
    )

    dag_testkit.add_linked_sources(linked)

    # Write sources to warehouse
    _testkitdag_to_location(warehouse_engine, dag_testkit)

    # Index sources in backend
    for source_testkit in dag_testkit.sources.values():
        backend.create_resolution(
            resolution=source_testkit.fake_run().source.to_resolution(),
            path=source_testkit.resolution_path,
        )
        backend.insert_source_data(
            path=source_testkit.resolution_path,
            data_hashes=source_testkit.data_hashes,
        )

        # Query the raw data
        source_query = backend.query(source=source_testkit.resolution_path)

        # Build model testkit using query data
        model_testkit = query_to_model_factory(
            left_query=Query(source_testkit.source, dag=dag_testkit.dag),
            left_data=source_query,
            left_keys={source_testkit.name: "key"},
            true_entities=tuple(linked.true_entities),
            name=f"naive_test_{source_testkit.name}",
            description=f"Deduplication of {source_testkit.name}",
            prob_range=(1.0, 1.0),
            seed=seed,
        )

        assert len(model_testkit.probabilities) > 0

        # Add to DAG
        dag_testkit.add_model(model_testkit)

    return dag_testkit


<<<<<<< HEAD
=======
@register_scenario("convergent")
def create_convergent_scenario(
    backend: MatchboxDBAdapter,
    warehouse_engine: Engine,
    n_entities: int = 10,
    seed: int = 42,
    **kwargs: Any,
) -> TestkitDAG:
    """Create a TestkitDAG scenario with convergent sources, deduped.

    This is where two sources index almost identically. TestkitDAG contains two
    indexed sources with repetition, and two naive dedupe models, all inserted.
    """
    dag_testkit = create_convergent_partial_scenario(
        backend, warehouse_engine, n_entities, seed, **kwargs
    )
    for model_testkit in dag_testkit.models.values():
        backend.create_resolution(
            resolution=model_testkit.fake_run().model.to_resolution(),
            path=model_testkit.resolution_path,
        )
        backend.insert_model_data(
            path=model_testkit.resolution_path,
            results=model_testkit.probabilities.to_arrow(),
        )

    return dag_testkit


>>>>>>> c504ca11
@register_scenario("mega")
def create_mega_scenario(
    backend: MatchboxDBAdapter,
    warehouse_engine: Engine,
    n_entities: int = 10,
    seed: int = 42,
    **kwargs: Any,
) -> TestkitDAG:
    """Create a TestkitDAG scenario that produces large clusters.

    Aims to produce "mega" clusters with more features than the CLI has screen rows,
    and more variations than the CLI has screen columns.

    Args:
        backend: MatchboxDBAdapter instance
        warehouse_engine: SQLAlchemy engine for data warehouse
        n_entities: Number of true product entities to generate
        seed: Random seed for reproducibility
        **kwargs: Additional arguments

    Returns:
        TestkitDAG with extensive product data and linking model
    """
    dag_testkit = TestkitDAG()

    # Create collection and run
    backend.create_collection(name=dag_testkit.dag.name)
    dag_testkit.dag.run = backend.create_run(collection=dag_testkit.dag.name).run_id

    # ===== FEATURES WITH VARIATIONS (4 string features, 1 variation each) =====

    product_name = FeatureConfig(
        name="product_name",
<<<<<<< HEAD
        base_generator="text",
        parameters=(("max_nb_chars", 20),),
=======
        base_generator="catch_phrase",
>>>>>>> c504ca11
    ).add_variations(
        SuffixRule(suffix=" Pro"),
    )

    product_sku = FeatureConfig(
        name="product_sku",
        base_generator="bothify",
        parameters=(("text", "SKU-####-???"),),
    ).add_variations(
        ReplaceRule(old="-", new=""),
    )

    primary_colour = FeatureConfig(
        name="primary_colour",
        base_generator="color_name",
    ).add_variations(
        PrefixRule(prefix="Colour: "),
    )

    primary_material = FeatureConfig(
        name="primary_material",
        base_generator="random_element",
        parameters=(
            (
                "elements",
                (
                    "Plastic",
                    "Metal",
                    "Wood",
                    "Glass",
                ),
            ),
        ),
        unique=False,
    ).add_variations(
        PrefixRule(prefix="Material: "),
    )

    # ===== FEATURES WITHOUT VARIATIONS (46 features) =====

    # Numeric features
    def _numeric_feature(name: str, pattern: str, **kwargs: Any) -> FeatureConfig:
        """Helper to create a numeric feature with bothify pattern."""
        return FeatureConfig(
            name=name,
            base_generator="bothify",
            parameters=(("text", pattern),),
            **kwargs,
        )

    height_cm = FeatureConfig(
        name="height_cm",
        base_generator="pyfloat",
        parameters=(
            ("min_value", 1.0),
            ("max_value", 500.0),
            ("right_digits", 1),
        ),
    )
    manufacturer_code = _numeric_feature("manufacturer_code", "MFR-###??")
    width_cm = _numeric_feature("width_cm", "###.#")
    depth_cm = _numeric_feature("depth_cm", "###.#")
    weight_kg = _numeric_feature("weight_kg", "##.##")
    capacity_litres = _numeric_feature("capacity_litres", "##.#")
    wattage = _numeric_feature("wattage", "####")
    max_temp_c = _numeric_feature("max_temp_c", "###")
    battery_life_hours = _numeric_feature("battery_life_hours", "###")
    quality_rating = _numeric_feature("quality_rating", "#.#")
    speed_rpm = _numeric_feature("speed_rpm", "#####")
    pressure_psi = _numeric_feature("pressure_psi", "###")
    decibel_level = _numeric_feature("decibel_level", "###")
    gauge = _numeric_feature("gauge", "##")

    # Simple text features
    secondary_colour = FeatureConfig(
        name="secondary_colour", base_generator="color_name"
    )
    origin_country = FeatureConfig(name="origin_country", base_generator="country")
    brand_name = FeatureConfig(name="brand_name", base_generator="company")

    # Categorical features
    def _categorical_feature(name: str, *choices: str, **kwargs: Any) -> FeatureConfig:
        """Helper to create a categorical feature with random_element."""
        return FeatureConfig(
            name=name,
            base_generator="random_element",
            parameters=(("elements", choices),),
            unique=False,
            **kwargs,
        )

    voltage = _categorical_feature("voltage", "110V", "220V", "240V", "12V", "24V")
    warranty_months = _categorical_feature("warranty_months", "12", "24", "36")
    shipping_days = _categorical_feature("shipping_days", "1", "2", "3")
    box_size = _categorical_feature("box_size", "Small", "Medium", "Large")
    safety_cert = _categorical_feature("safety_cert", "CE", "UL", "FCC")
    frequency_hz = _categorical_feature("frequency_hz", "50", "60")
    thread_count = _categorical_feature("thread_count", "100", "200", "300")
    ply_count = _categorical_feature("ply_count", "1", "2", "3")
    hardness_rating = _categorical_feature("hardness_rating", "Soft", "Medium", "Hard")
    water_resistance = _categorical_feature("water_resistance", "IPX4", "IPX5")
    dust_rating = _categorical_feature("dust_rating", "IP5X", "IP6X")
    flex_rating = _categorical_feature("flex_rating", "Rigid", "Flexible", "Ultra-flex")
    texture = _categorical_feature("texture", "Matte", "Glossy", "Satin")
    transparency = _categorical_feature("transparency", "Opaque", "Translucent")
    reflectivity = _categorical_feature("reflectivity", "Non-reflective", "Reflective")
    elasticity = _categorical_feature("elasticity", "Rigid", "Elastic")
    conductivity = _categorical_feature("conductivity", "Conductive", "Insulating")
    magnetic_property = _categorical_feature("magnetic_property", "Magnetic")
    thermal_conductivity = _categorical_feature("thermal_conductivity", "High", "Low")
    uv_resistance = _categorical_feature("uv_resistance", "Standard", "Indoor-only")
    chemical_resistance = _categorical_feature("chemical_resistance", "High", "Low")
    recyclability = _categorical_feature("recyclability", "Recyclable")
    fire_rating = _categorical_feature("fire_rating", "Class A", "Class B")
    allergen_info = _categorical_feature("allergen_info", "Hypoallergenic", "Standard")
    assembly_required = _categorical_feature("assembly_required", "Full assembly")
    tool_requirements = _categorical_feature("tool_requirements", "Basic tools")
    skill_level = _categorical_feature("skill_level", "Beginner", "Advanced", "Expert")
    age_range = _categorical_feature("age_range", "0-3", "3-6", "Adult", "All ages")
    user_capacity = _categorical_feature("user_capacity", "1", "2", "3")

    # ===== CREATE TWO SOURCES WITH OVERLAPPING FEATURES =====

    # Source A: Marketplace A
    marketplace_a_params = SourceTestkitParameters(
        name="marketplace_a",
        engine=warehouse_engine,
        features=(
            product_name,
            product_sku,
            manufacturer_code,
            height_cm,
            width_cm,
            depth_cm,
            weight_kg,
            primary_colour,
            secondary_colour,
            primary_material,
            capacity_litres,
            wattage,
            voltage,
            max_temp_c,
            battery_life_hours,
            warranty_months,
            shipping_days,
            box_size,
            quality_rating,
            safety_cert,
            origin_country,
            brand_name,
            speed_rpm,
            pressure_psi,
            frequency_hz,
            decibel_level,
            thread_count,
        ),
        n_true_entities=n_entities,
        repetition=0,
        drop_base=False,
    )

    # Source B: Marketplace B
    marketplace_b_params = SourceTestkitParameters(
        name="marketplace_b",
        engine=warehouse_engine,
        features=(
            product_name,
            product_sku,
            manufacturer_code,
            height_cm,
            width_cm,
            weight_kg,
            primary_colour,
            primary_material,
            ply_count,
            gauge,
            hardness_rating,
            water_resistance,
            dust_rating,
            flex_rating,
            texture,
            transparency,
            reflectivity,
            elasticity,
            conductivity,
            magnetic_property,
            thermal_conductivity,
            uv_resistance,
            chemical_resistance,
            recyclability,
            fire_rating,
            allergen_info,
            assembly_required,
            tool_requirements,
            skill_level,
            age_range,
            user_capacity,
        ),
        n_true_entities=n_entities,
        repetition=0,
        drop_base=False,
    )

    # Create linked sources
    linked = linked_sources_factory(
        source_parameters=(marketplace_a_params, marketplace_b_params),
        dag=dag_testkit.dag,
        seed=seed,
    )
    dag_testkit.add_linked_sources(linked)

    # Write sources to warehouse
    for source_testkit in dag_testkit.sources.values():
        source_testkit.write_to_location(set_client=warehouse_engine)

    # Index sources in backend
    for source_testkit in dag_testkit.sources.values():
        backend.create_resolution(
            resolution=source_testkit.fake_run().source.to_resolution(),
            path=source_testkit.resolution_path,
        )
        backend.insert_source_data(
            path=source_testkit.resolution_path,
            data_hashes=source_testkit.data_hashes,
        )

    # ===== CREATE LINKING MODEL =====

    # Get sources for linking
    marketplace_a = dag_testkit.sources["marketplace_a"]
    marketplace_b = dag_testkit.sources["marketplace_b"]

    # Query both sources
    marketplace_a_data = backend.query(source=marketplace_a.resolution_path)
    marketplace_b_data = backend.query(source=marketplace_b.resolution_path)

    # Create linking model
    link_model = query_to_model_factory(
        left_query=Query(marketplace_a.source, dag=dag_testkit.dag),
        left_data=marketplace_a_data,
        left_keys={"marketplace_a": "key"},
        right_query=Query(marketplace_b.source, dag=dag_testkit.dag),
        right_data=marketplace_b_data,
        right_keys={"marketplace_b": "key"},
        true_entities=tuple(linked.true_entities),
        name="mega_product_linker",
        description="Links products across marketplace_a and marketplace_b catalogues",
        prob_range=(1.0, 1.0),
        seed=seed,
    )

    # Add model to backend
    backend.create_resolution(
        resolution=link_model.fake_run().model.to_resolution(),
        path=link_model.resolution_path,
    )
    backend.insert_model_data(
        path=link_model.resolution_path,
        results=link_model.probabilities.to_arrow(),
    )
    dag_testkit.add_model(link_model)

    return dag_testkit


@contextmanager
def setup_scenario(
    backend: MatchboxDBAdapter,
    scenario_type: Literal[
        "bare",
        "index",
        "dedupe",
        "link",
        "probabilistic_dedupe",
        "alt_dedupe",
        "convergent",
    ],
    warehouse: Engine,
    n_entities: int = 10,
    seed: int = 42,
    **kwargs: dict[str, Any],
) -> Generator[TestkitDAG, None, None]:
    """Context manager for creating TestkitDAG scenarios."""
    if scenario_type not in SCENARIO_REGISTRY:
        raise ValueError(f"Unknown scenario type: {scenario_type}")

    # Generate cache key for backend snapshot
    cache_key = _generate_cache_key(
        backend, scenario_type, warehouse, n_entities, seed, **kwargs
    )

    # Check if we have a backend snapshot cached
    if cache_key in _DATABASE_SNAPSHOTS_CACHE:
        # Load cached snapshot and DAG
        dag_testkit, snapshot = _DATABASE_SNAPSHOTS_CACHE[cache_key]
        # Because the location client can't be deep-copied, this will reuse an
        # old engine, with the same URL as `warehouse`, but a different object
        # Thus, in _testkitdag_to_location we need to overwrite all testkits with
        # our new warehouse object
        dag_testkit = dag_testkit.model_copy(deep=True)

        # Restore backend and write sources to warehouse
        backend.restore(snapshot=snapshot)
        _testkitdag_to_location(warehouse, dag_testkit)
    else:
        # Create new TestkitDAG with proper backend integration
        scenario_builder = SCENARIO_REGISTRY[scenario_type]
        dag_testkit = scenario_builder(backend, warehouse, n_entities, seed, **kwargs)

        # Cache the snapshot and DAG
        _DATABASE_SNAPSHOTS_CACHE[cache_key] = (dag_testkit, backend.dump())

    try:
        yield dag_testkit
    finally:
        backend.clear(certain=True)<|MERGE_RESOLUTION|>--- conflicted
+++ resolved
@@ -577,8 +577,6 @@
     return dag_testkit
 
 
-<<<<<<< HEAD
-=======
 @register_scenario("convergent")
 def create_convergent_scenario(
     backend: MatchboxDBAdapter,
@@ -608,7 +606,6 @@
     return dag_testkit
 
 
->>>>>>> c504ca11
 @register_scenario("mega")
 def create_mega_scenario(
     backend: MatchboxDBAdapter,
@@ -642,12 +639,8 @@
 
     product_name = FeatureConfig(
         name="product_name",
-<<<<<<< HEAD
         base_generator="text",
         parameters=(("max_nb_chars", 20),),
-=======
-        base_generator="catch_phrase",
->>>>>>> c504ca11
     ).add_variations(
         SuffixRule(suffix=" Pro"),
     )
