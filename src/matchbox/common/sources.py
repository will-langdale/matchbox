"""Classes and functions for working with data sources in Matchbox."""

import json
from copy import deepcopy
from functools import wraps
from typing import Any, Callable, Iterator, ParamSpec, TypeVar

import polars as pl
import pyarrow as pa
from pandas import DataFrame
from pydantic import (
    BaseModel,
    ConfigDict,
    Field,
    PlainSerializer,
    PlainValidator,
    WithJsonSchema,
    model_validator,
)
from sqlalchemy import (
    LABEL_STYLE_TABLENAME_PLUS_COL,
    ColumnElement,
    Engine,
    MetaData,
    String,
    Table,
    cast,
    select,
)
from sqlalchemy.sql.selectable import Select
from typing_extensions import Annotated

from matchbox.common.db import fullname_to_prefix, get_schema_table_names, sql_to_df
from matchbox.common.exceptions import (
    MatchboxSourceColumnError,
    MatchboxSourceEngineError,
)
from matchbox.common.hash import HASH_FUNC, base64_to_hash, hash_data, hash_to_base64

T = TypeVar("T")
P = ParamSpec("P")
R = TypeVar("R")


class SourceColumn(BaseModel):
    """A column in a dataset that can be indexed in the Matchbox database."""

    model_config = ConfigDict(frozen=True)

    name: str
    type: str | None = Field(
        default=None, description="The type to cast the column to before hashing data."
    )


def b64_bytes_validator(val: bytes | str) -> bytes:
    """Ensure that a value is a base64 encoded string or bytes."""
    if isinstance(val, bytes):
        return val
    elif isinstance(val, str):
        return base64_to_hash(val)
    raise ValueError(f"Value {val} could not be converted to bytes")


SerialisableBytes = Annotated[
    bytes,
    PlainValidator(b64_bytes_validator),
    PlainSerializer(lambda v: hash_to_base64(v)),
    WithJsonSchema(
        {"type": "string", "format": "base64", "description": "Base64 encoded bytes"}
    ),
]


class SourceAddress(BaseModel):
    """A unique identifier for a dataset in a warehouse."""

    model_config = ConfigDict(frozen=True)

    full_name: str
    warehouse_hash: SerialisableBytes

    def __str__(self) -> str:
        """Convert to a string."""
        return self.full_name + "@" + hash_to_base64(self.warehouse_hash)

    @classmethod
    def compose(cls, engine: Engine, full_name: str) -> "SourceAddress":
        """Generate a SourceAddress from a SQLAlchemy Engine and full source name."""
        url = engine.url
        components = {
            "dialect": url.get_dialect().name,
            "database": url.database or "",
            "host": url.host or "",
            "port": url.port or "",
            "schema": getattr(url, "schema", "") or "",
            "service_name": url.query.get("service_name", ""),
        }

        stable_str = json.dumps(components, sort_keys=True).encode()

        hash = HASH_FUNC(stable_str).digest()
        return SourceAddress(full_name=full_name, warehouse_hash=hash)

    def format_column(self, column: str) -> str:
        """Outputs a full SQLAlchemy column representation.

        Args:
            column: the name of the column

        Returns:
            A string representing the table name and column
        """
        return fullname_to_prefix(self.full_name) + column


def needs_engine(func: Callable[P, R]) -> Callable[P, R]:
    """Decorator to check that engine is set."""

    @wraps(func)
    def wrapper(self: "Source", *args: P.args, **kwargs: P.kwargs) -> R:
        if not self.engine:
            raise MatchboxSourceEngineError

        return func(self, *args, **kwargs)

    return wrapper


class Source(BaseModel):
    """A dataset that can, or has been indexed on the backend."""

    model_config = ConfigDict(frozen=True)

    address: SourceAddress
    resolution_name: str = Field(default_factory=lambda data: str(data["address"]))
    db_pk: str
    # Columns need to be set at creation, or initialised with `.default_columns()`
    columns: tuple[SourceColumn, ...] | None = None

    _engine: Engine | None = None

    @property
    def engine(self) -> Engine | None:
        """The SQLAlchemy Engine used to connect to the dataset."""
        return self._engine

    def __eq__(self, other: Any) -> bool:
        """Custom equality which ignores engine."""
        return (self.address, self.resolution_name, self.db_pk, self.columns) == (
            other.address,
            other.resolution_name,
            other.db_pk,
            other.columns,
        )

    def __hash__(self) -> int:
        """Custom hash which ignores engine."""
        return hash((self.address, self.resolution_name, self.db_pk, self.columns))

    def __deepcopy__(self, memo=None):
        """Create a deep copy of the Source object."""
        if memo is None:
            memo = {}

        obj_copy = Source(
            address=deepcopy(self.address, memo),
            resolution_name=deepcopy(self.resolution_name, memo),
            db_pk=deepcopy(self.db_pk, memo),
            columns=deepcopy(self.columns, memo),
        )

        # Both objects should share the same engine
        if self._engine is not None:
            obj_copy._engine = self._engine

        return obj_copy

    def set_engine(self, engine: Engine):
        """Adds engine, and use it to validate current columns."""
        implied_address = SourceAddress.compose(
            full_name=self.address.full_name, engine=engine
        )
        if implied_address != self.address:
            raise ValueError("The engine does not match the source address.")

        self._engine = engine

        return self

<<<<<<< HEAD
    @property
    def signature(self) -> bytes:
        """Generate a unique hash based on the table's metadata."""
        sorted_columns = sorted(self.columns, key=lambda c: c.alias)
        schema_representation = f"{self.resolution_name}: " + ",".join(
            f"{col.alias}:{col.type}" for col in sorted_columns
        )
        return HASH_FUNC(schema_representation.encode("utf-8")).digest()
=======
    def format_column(self, column: str) -> str:
        """Outputs a full SQLAlchemy column representation.

        Args:
            column: the name of the column

        Returns:
            A string representing the table name and column
        """
        return fullname_to_prefix(self.address.full_name) + column
>>>>>>> 2ce950ef

    @needs_engine
    def _get_remote_columns(self) -> dict[str, str]:
        table = self.to_table()
        return {
            col.name: col.type for col in table.columns if col.name not in self.db_pk
        }

    @needs_engine
    def default_columns(self) -> "Source":
        """Returns a new source with default columns.

        Default columns are all from the source warehouse other than `self.db_pk`.
        All other attributes are copied, and its engine (if present) is set.
        """
        remote_columns = self._get_remote_columns()
        columns_attribute = (
            SourceColumn(name=col_name, type=str(col_type))
            for col_name, col_type in remote_columns.items()
        )

        new_source = Source(
            address=self.address,
            resolution_name=self.resolution_name,
            db_pk=self.db_pk,
            columns=columns_attribute,
        )

        if self.engine:
            new_source.set_engine(self.engine)

        return new_source

    @needs_engine
    def to_table(self) -> Table:
        """Returns the dataset as a SQLAlchemy Table object."""
        db_schema, db_table = get_schema_table_names(self.address.full_name)
        metadata = MetaData(schema=db_schema)
        table = Table(db_table, metadata, autoload_with=self.engine)
        return table

    @needs_engine
    def check_columns(self, columns: list[str] | None = None) -> None:
        """Check that columns are available in the warehouse and correctly typed.

        Args:
            columns: List of column names to check. If None, it will check self.columns
        """
        remote_columns = self._get_remote_columns()

        if columns:
            columns = set(columns)
            remote_names = set(remote_columns.keys())
            if not columns <= remote_names:
                raise MatchboxSourceColumnError(
                    f"Columns {columns - remote_names} not in {self.address}"
                )
        else:
            if not self.columns:
                raise ValueError("No columns passed, and none set on the Source.")

            for col in self.columns:
                if col.name not in remote_columns:
                    raise MatchboxSourceColumnError(
                        f"Column {col.name} not available in {self.address.full_name}"
                    )
                actual_type = str(remote_columns[col.name])
                if actual_type != col.type:
                    raise MatchboxSourceColumnError(
                        f"Type {actual_type} != {col.type} for {col.name}"
                    )

    def _select(
        self,
        fields: list[str] | None = None,
        pks: list[T] | None = None,
        limit: int | None = None,
    ) -> Select:
        """Returns a SQLAlchemy Select object to retrieve data from the dataset."""
        table = self.to_table()

        # Ensure all set columns are available and the expected type
        self.check_columns(columns=fields)
        if not fields:
            fields = [col.name for col in self.columns]

        if self.db_pk not in fields:
            fields.append(self.db_pk)

        def _get_column(col_name: str) -> ColumnElement:
            """Helper to get a column with proper casting and labeling for PKs."""
            col = table.columns[col_name]
            if col_name == self.db_pk:
                return cast(col, String).label(self.address.format_column(col_name))
            return col

        # Determine which columns to select
        if fields:
            select_cols = [_get_column(field) for field in fields]
        else:
            select_cols = [_get_column(col.name) for col in table.columns]

        stmt = select(*select_cols)

        if pks:
            string_pks = [str(pk) for pk in pks]
            pk_col = table.columns[self.db_pk]
            stmt = stmt.where(cast(pk_col, String).in_(string_pks))

        if limit:
            stmt = stmt.limit(limit)

        return stmt.set_label_style(LABEL_STYLE_TABLENAME_PLUS_COL)

    @needs_engine
    def to_arrow(
        self,
        fields: list[str] | None = None,
        pks: list[T] | None = None,
        limit: int | None = None,
        *,
        iter_batches: bool = False,
        batch_size: int | None = None,
        schema_overrides: dict[str, Any] | None = None,
        execute_options: dict[str, Any] | None = None,
    ) -> pa.Table | Iterator[pa.Table]:
        """Returns the dataset as a PyArrow Table or an iterator of PyArrow Tables.

        Args:
            fields: List of column names to retrieve. If None, retrieves all columns.
            pks: List of primary keys to filter by. If None, retrieves all rows.
            limit: Maximum number of rows to retrieve. If None, retrieves all rows.
            iter_batches: If True, return an iterator that yields each batch separately.
                If False, return a single Table with all results.
            batch_size: Indicate the size of each batch when processing data in batches.
            schema_overrides: A dictionary mapping column names to dtypes.
            execute_options: These options will be passed through into the underlying
                query execution method as kwargs.

        Returns:
            If iter_batches is False: A PyArrow Table containing the requested data.
            If iter_batches is True: An iterator of PyArrow Tables.
        """
        stmt = self._select(fields=fields, pks=pks, limit=limit)
        return sql_to_df(
            stmt,
            self._engine,
            return_type="arrow",
            iter_batches=iter_batches,
            batch_size=batch_size,
            schema_overrides=schema_overrides,
            execute_options=execute_options,
        )

    @needs_engine
    def to_pandas(
        self,
        fields: list[str] | None = None,
        pks: list[T] | None = None,
        limit: int | None = None,
        *,
        iter_batches: bool = False,
        batch_size: int | None = None,
        schema_overrides: dict[str, Any] | None = None,
        execute_options: dict[str, Any] | None = None,
    ) -> DataFrame | Iterator[DataFrame]:
        """Returns the dataset as a pandas DataFrame or an iterator of DataFrames.

        Args:
            fields: List of column names to retrieve. If None, retrieves all columns.
            pks: List of primary keys to filter by. If None, retrieves all rows.
            limit: Maximum number of rows to retrieve. If None, retrieves all rows.
            iter_batches: If True, return an iterator that yields each batch separately.
                If False, return a single DataFrame with all results.
            batch_size: Indicate the size of each batch when processing data in batches.
            schema_overrides: A dictionary mapping column names to dtypes.
            execute_options: These options will be passed through into the underlying
                query execution method as kwargs.

        Returns:
            If iter_batches is False: A pandas DataFrame containing the requested data.
            If iter_batches is True: An iterator of pandas DataFrames.
        """
        stmt = self._select(fields=fields, pks=pks, limit=limit)
        return sql_to_df(
            stmt,
            self._engine,
            return_type="pandas",
            iter_batches=iter_batches,
            batch_size=batch_size,
            schema_overrides=schema_overrides,
            execute_options=execute_options,
        )

    @needs_engine
    def hash_data(
        self,
        *,
        iter_batches: bool = False,
        batch_size: int | None = None,
        schema_overrides: dict[str, Any] | None = None,
        execute_options: dict[str, Any] | None = None,
    ) -> pa.Table:
        """Retrieve and hash a dataset from its warehouse, ready to be inserted.

        Args:
            iter_batches: If True, process data in batches internally.
                This is only used for internal processing and will still return a
                single table.
            batch_size: Indicate the size of each batch when processing data in batches.
            schema_overrides: A dictionary mapping column names to dtypes.
            execute_options: These options will be passed through into the underlying
                query execution method as kwargs.

        Returns:
            A PyArrow Table containing source primary keys and their hashes.
        """
<<<<<<< HEAD
        # Ensure all set columns are available and the expected type
        self.check_columns()

        signature_hex = self.signature.hex()
=======
>>>>>>> 2ce950ef
        source_table = self.to_table()
        cols_to_index = tuple([col.name for col in self.columns])

        slct_stmt = select(
            *[source_table.c[col] for col in cols_to_index],
            source_table.c[self.db_pk].cast(String).label("source_pk"),
        )

        def _process_batch(
            batch: pl.DataFrame,
            cols_to_index: tuple,
        ) -> pl.DataFrame:
            """Process a single batch of data using Polars.

            Args:
                batch: Polars DataFrame containing the data
                cols_to_index: Columns to include in the hash

            Returns:
                Polars DataFrame with hash and source_pk columns
            """
            for col_name in cols_to_index:
                batch = batch.with_columns(pl.col(col_name).cast(pl.Utf8))

            record_separator = "␞"
            unit_separator = "␟"
            str_concatenation = [
                f"{c}{unit_separator}" + pl.col(c) + record_separator
                for c in sorted(cols_to_index)
            ]
            batch = batch.with_columns(
                pl.concat_str(str_concatenation).alias("value_concat")
            )

            batch = batch.with_columns(
                pl.col("value_concat")
                .map_elements(lambda x: hash_data(x), return_dtype=pl.Binary)
                .alias("hash")
            )

            return batch.select(["hash", "source_pk"])

        if iter_batches:
            # Process in batches
            raw_batches = sql_to_df(
                slct_stmt,
                self._engine,
                return_type="polars",
                iter_batches=True,
                batch_size=batch_size,
                schema_overrides=schema_overrides,
                execute_options=execute_options,
            )

            all_results = []
            for batch in raw_batches:
                batch_result = _process_batch(batch, cols_to_index)
                all_results.append(batch_result)

            processed_df = pl.concat(all_results)

        else:
            # Non-batched processing
            raw_result = sql_to_df(
                slct_stmt,
                self._engine,
                return_type="polars",
                schema_overrides=schema_overrides,
                execute_options=execute_options,
            )

            processed_df = _process_batch(raw_result, cols_to_index)

        return processed_df.group_by("hash").agg(pl.col("source_pk")).to_arrow()


class Match(BaseModel):
    """A match between primary keys in the Matchbox database."""

    cluster: int | None
    source: SourceAddress
    source_id: set[str] = Field(default_factory=set)
    target: SourceAddress
    target_id: set[str] = Field(default_factory=set)

    @model_validator(mode="after")
    def found_or_none(self) -> "Match":
        """Ensure that a match has sources and a cluster if target was found."""
        if self.target_id and not (self.source_id and self.cluster):
            raise ValueError(
                "A match must have sources and a cluster if target was found."
            )
        if self.cluster and not self.source_id:
            raise ValueError("A match must have source if cluster is set.")
        return self<|MERGE_RESOLUTION|>--- conflicted
+++ resolved
@@ -188,28 +188,6 @@
 
         return self
 
-<<<<<<< HEAD
-    @property
-    def signature(self) -> bytes:
-        """Generate a unique hash based on the table's metadata."""
-        sorted_columns = sorted(self.columns, key=lambda c: c.alias)
-        schema_representation = f"{self.resolution_name}: " + ",".join(
-            f"{col.alias}:{col.type}" for col in sorted_columns
-        )
-        return HASH_FUNC(schema_representation.encode("utf-8")).digest()
-=======
-    def format_column(self, column: str) -> str:
-        """Outputs a full SQLAlchemy column representation.
-
-        Args:
-            column: the name of the column
-
-        Returns:
-            A string representing the table name and column
-        """
-        return fullname_to_prefix(self.address.full_name) + column
->>>>>>> 2ce950ef
-
     @needs_engine
     def _get_remote_columns(self) -> dict[str, str]:
         table = self.to_table()
@@ -426,13 +404,9 @@
         Returns:
             A PyArrow Table containing source primary keys and their hashes.
         """
-<<<<<<< HEAD
         # Ensure all set columns are available and the expected type
         self.check_columns()
 
-        signature_hex = self.signature.hex()
-=======
->>>>>>> 2ce950ef
         source_table = self.to_table()
         cols_to_index = tuple([col.name for col in self.columns])
 
