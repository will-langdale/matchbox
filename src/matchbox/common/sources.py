--- conflicted
+++ resolved
@@ -60,13 +60,9 @@
     bytes,
     PlainValidator(b64_bytes_validator),
     PlainSerializer(lambda v: hash_to_base64(v)),
-<<<<<<< HEAD
-    WithJsonSchema({"type": "string"}),
-=======
     WithJsonSchema(
         {"type": "string", "format": "base64", "description": "Base64 encoded bytes"}
     ),
->>>>>>> 70a316a3
 ]
 
 
