--- conflicted
+++ resolved
@@ -53,13 +53,8 @@
 )
 from matchbox.common.dtos import DataTypes, SourceResolutionName
 from matchbox.common.exceptions import (
-<<<<<<< HEAD
-    MatchboxSourceColumnError,
     MatchboxSourceCredentialsError,
-=======
-    MatchboxSourceEngineError,
     MatchboxSourceFieldError,
->>>>>>> 309001d5
 )
 from matchbox.common.hash import (
     HASH_FUNC,
