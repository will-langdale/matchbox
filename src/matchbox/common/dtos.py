--- conflicted
+++ resolved
@@ -5,11 +5,7 @@
 from datetime import datetime
 from enum import StrEnum
 from importlib.metadata import version
-<<<<<<< HEAD
-from typing import Self
-=======
 from typing import Iterable, Self
->>>>>>> c2b26d6e
 
 import polars as pl
 from pydantic import (
