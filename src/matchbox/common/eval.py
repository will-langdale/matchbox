"""Common operations to produce model evaluation scores."""

import logging
import math
from itertools import chain, combinations
from typing import TypeAlias

import polars as pl
from pydantic import BaseModel, Field, field_validator

from matchbox.common.dtos import ModelResolutionPath

logger = logging.getLogger(__name__)


def wilson_confidence_interval(
    successes: int, trials: int, confidence: float = 0.95
) -> float:
    """Calculate Wilson confidence interval half-width for a proportion.

    Args:
        successes: Number of successes
        trials: Total number of trials
        confidence: Confidence level (default 0.95 for 95% CI)

    Returns:
        Half-width of the confidence interval
    """
    if trials == 0:
        return 0.0

    # Z-score for confidence level (1.96 for 95%)
    z = 1.96 if confidence == 0.95 else 2.576  # 99% confidence

    p = successes / trials
    n = trials

    # Wilson score interval formula
    denominator = 1 + (z * z) / n
    variance = (p * (1 - p) / n) + (z * z) / (4 * n * n)
    half_width = (z * math.sqrt(variance)) / denominator

    return half_width


Pair: TypeAlias = tuple[int, int]
Pairs: TypeAlias = set[Pair]

PrecisionRecall: TypeAlias = tuple[float, float]
<<<<<<< HEAD
PrecisionRecallWithCI: TypeAlias = tuple[float, float, float, float]  # p, r, p_ci, r_ci
ModelComparison: TypeAlias = dict[ModelResolutionName, PrecisionRecall]
=======
ModelComparison: TypeAlias = dict[ModelResolutionPath, PrecisionRecall]
>>>>>>> 6783d0cf


class Judgement(BaseModel):
    """User determination on how to group source clusters from a model cluster."""

    user_id: int
    shown: int = Field(description="ID of the model cluster shown to the user")
    endorsed: list[list[int]] = Field(
        description="""Groups of source cluster IDs that user thinks belong together"""
    )

    @field_validator("endorsed", mode="before")
    @classmethod
    def check_endorsed(cls, value: list[list[int]]):
        """Ensure no cluster IDs are repeated in the endorsement."""
        concat_ids = list(chain(*value))
        if len(concat_ids) != len(set(concat_ids)):
            raise ValueError(
                "One or more cluster IDs were repeated in the endorsement data."
            )

        return value


def precision_recall(
<<<<<<< HEAD
    models_root_leaf: list[Table], judgements: Table, expansion: Table
) -> list[PrecisionRecallWithCI]:
=======
    models_root_leaf: list[pl.DataFrame],
    judgements: pl.DataFrame,
    expansion: pl.DataFrame,
) -> list[PrecisionRecall]:
>>>>>>> 6783d0cf
    """From models and eval data, compute scores inspired by precision-recall.

    This function does the following:

    - Convert model and judgement clusters to implied pair-wise connections.
        For judgments, this includes the pairs shown to users, but rejected.
        Sum how many times pairs were endorsed (+1) or rejected (-1).
    - Keep only the pairs where leaves are present in all models and in the judgements,
    so the comparison is fair.
    - If a validation pair was rejected as many times as it was endorsed, discard it
        from both model and validation pairs.
    - If a validation pair was rejected more times than it was endorsed, remove it from
        validation pairs, but keep it in model pairs.
    - Precision and recall are computed for each model against validation pairs.

    At the moment, this function ignores user IDs.

    Args:
        models_root_leaf: list of tables with root and leaf columns, one per model.
            They must include all the clusters that resolve from a model, all the way
            to the original source clusters if no model in the lineage merged them.
        judgements: Dataframe following `matchbox.common.arrow.SCHEMA_JUDGEMENTS`.
        expansion: Dataframe following `matchbox.common.arrow.SCHEMA_CLUSTER_EXPANSION`.

    Returns:
        List of tuples of (precision, recall, precision_ci, recall_ci), one per model.
        CI values are Wilson confidence interval half-widths.
    """
    leaves_per_set: list[set[int]] = []  # one entry for each model, one for judgements
    pairs_per_model: list[Pairs] = []

    if not len(judgements):
        raise ValueError("Judgements data cannot be empty.")

    # Process models and judgements
    for root_leaf in models_root_leaf:
        if not len(root_leaf):
            raise ValueError("Model data cannot be empty.")
        leaves_per_set.append(set(root_leaf["leaf"].to_list()))
        clusters = (
            root_leaf.group_by("root")
            .agg(pl.col("leaf").alias("leaves"))
            .select("leaves")
            .to_series()
            .to_list()
        )
        model_pairs = set()
        for c in clusters:
            model_pairs.update(combinations(sorted(c), r=2))
        pairs_per_model.append(model_pairs)

    validation_pairs, validation_net_count, validation_leaves = process_judgements(
        judgements, expansion
    )
    leaves_per_set.append(validation_leaves)

    # Filter pairs based on overlap between leaves
    # For example, if model1 has (1,2),(1,3),(2,3); model2 has (1,10),(2,20);
    # judgements have (1),(2,3); then only keep (1,2)
    shared_leaves = set.intersection(*leaves_per_set)

    for i, model_pairs in enumerate(pairs_per_model):
        pairs_per_model[i] = {
            (a, b)
            for a, b in model_pairs
            if (
                a in shared_leaves
                and b in shared_leaves
                # remove neutrally-judged pairs from the model
                and validation_net_count[(a, b)] != 0
            )
        }

    validation_pairs = {
        (a, b)
        for a, b in validation_pairs
        if a in shared_leaves
        and b in shared_leaves
        # remove all neutrally or negatively judged pairs
        and validation_net_count[(a, b)] > 0
    }

    # Compute PR scores with confidence intervals for each model
    pr_scores: list[PrecisionRecallWithCI] = []
    for model_pairs in pairs_per_model:
        true_positive_pairs = model_pairs & validation_pairs

        # Calculate precision and recall
        if len(model_pairs) > 0:
            precision = len(true_positive_pairs) / len(model_pairs)
        else:
            precision = 0.0
        if len(validation_pairs) > 0:
            recall = len(true_positive_pairs) / len(validation_pairs)
        else:
            recall = 0.0

        # Calculate Wilson confidence intervals
        precision_ci = wilson_confidence_interval(
            len(true_positive_pairs), len(model_pairs)
        )
        recall_ci = wilson_confidence_interval(
            len(true_positive_pairs), len(validation_pairs)
        )

        pr_scores.append((precision, recall, precision_ci, recall_ci))

    return pr_scores


def process_judgements(
    judgements: pl.DataFrame, expansion: pl.DataFrame
) -> tuple[Pairs, dict[Pair, float], set[int]]:
    """Convert judgements to pairs, net counts per pair, and set of source cluster IDs.

    In general, pairs include all (sorted) pair-wise combinations of elements in a list
    of cluster IDs. For example, (123) will give us (1,2), (1,3), (2,3). We, however,
    need to capture the difference between when a user is shown (12) and endorses (12),
    vs. when the user is shown (123) and endorses (12). In the second case, the user
    implies a negative judgement over pairs (1,3) and (2,3). We return the net value of
    pairs by summing 1 for an endorsement and subtracting 1 for a rejection.

    This function relies on the input data being well-formed. For example,

    - All shown cluster IDs need to have an expansion.
    - All endorsed cluster IDs need to have an expansion, unless they're leaves.
    - No partial splintered clusters, i.e. if (123)->(12) is in the data, (123)->(3)
        must be as well.

    Args:
        judgements: Dataframe following `matchbox.common.arrow.SCHEMA_JUDGEMENTS`.
        expansion: Dataframe following `matchbox.common.arrow.SCHEMA_CLUSTER_EXPANSION`.

    Returns:
        Tuple of:

        - Set of pairs, for all endorsements and rejections.
        - Dict mapping pairs to net (positive or negative) number of judgements.
        - Set of all cluster IDs shown to users.
    """
    expanded_judgements = (
        judgements.join(expansion, left_on="shown", right_on="root")
        .rename({"leaves": "shown_leaves"})
        .join(
            expansion, left_on="endorsed", right_on="root", how="left"
        )  # left join as singleton leaves won't be expanded
        .rename({"leaves": "endorsed_leaves"})
        # if missing expansion, assume we're dealing with singleton leaves
        .with_columns(
            pl.when(pl.col("endorsed_leaves").is_null())
            .then(
                pl.col("endorsed").map_elements(
                    lambda x: [x], return_dtype=pl.List(pl.UInt64)
                )
            )
            .otherwise(pl.col("endorsed_leaves"))
            .alias("endorsed_leaves")
        )
    )

    all_leaves = set(
        chain.from_iterable(expanded_judgements["endorsed_leaves"].to_list())
    )

    if len(expanded_judgements) != len(judgements):
        raise ValueError("Malformed judgements / expansion data received.")

    validation_net_count: dict[Pair, float] = {}

    for row in expanded_judgements.rows(named=True):
        shown = row["shown_leaves"]
        endorsed = row["endorsed_leaves"]

        positive_pairs = set(combinations(sorted(endorsed), r=2))
        potential_pairs = set(combinations(sorted(shown), r=2))
        negative_pairs = potential_pairs - positive_pairs

        # -- EXAMPLE --
        # User is shown cluster (1234) and endorses three groups: (1), (23), and (4).
        # This means: pair (2,3) is GOOD, but (1,2), (1,3), (1,4), (2,4), (3,4) are BAD.
        # We want to return: +1 for (2,3), -1 for each rejected pair.

        # THE CHALLENGE: Data arrives as separate rows, not as a complete judgement
        # Instead of one row with the full judgement, we get 3 separate rows:
        # Row A: [shown: (1234), endorsed: (1)]
        # Row B: [shown: (1234), endorsed: (23)]
        # Row C: [shown: (1234), endorsed: (4)]
        # These rows might be mixed with other users' judgements!

        # THE SOLUTION: Process each row individually using weighted scoring

        # Processing Row A: [shown: (1234), endorsed: (1)]
        # - We see potential pairs: (1,2), (1,3), (1,4), (2,3), (2,4), (3,4)
        # - We see endorsed pairs: none (single item can't form pairs)
        # - We tentatively reject ALL potential pairs with weight -1/4
        #   (Why 1/4? Because this endorsed group has 1 item out of 4 total items)
        # - Current scores: all pairs = -0.25

        # Processing Row B: [shown: (1234), endorsed: (23)]
        # - Potential pairs: same as before
        # - Endorsed pairs: (2,3)
        # - For endorsed pair (2,3): Add +1, PLUS compensation for negative scoring from
        #   other rows for this judgement (i.e. Row A and Row C)
        #   Compensation = +2/4 (non-endorsed group size / total size)
        #   Final addition: +1 + 0.5 = +1.5
        # - For rejected pairs: Add more negative weight = -2/4 = -0.5
        # - Current scores: (2,3) = -0.25 + 1.5 = +1.25, others = -0.25 - 0.5 = -0.75

        # Processing Row C: [shown: (1234), endorsed: (4)]
        # - Add final negative weight of -1/4 to all potential pairs
        # - Final scores: (2,3) = +1.25 - 0.25 = +1.0, others = -0.75 - 0.25 = -1.0

        # RESULT: Perfect! (2,3) gets +1 (endorsed), rejected pairs get -1 each.
        # The maths works regardless of row order or interleaving with other judgements
        # as long as no partial or splintered clusters are present.

        # As in the example above:
        # Subtract negative weight for all shown pairs not endorsed on this row
        negative_adjustment = len(endorsed) / len(shown)
        validation_net_count.update(
            {
                p: validation_net_count.get(p, 0) - negative_adjustment
                for p in negative_pairs
            }
        )

        # Add 1 plus positive weight for all pairs endorsed on this row
        positive_adjustment = 1 + ((len(shown) - len(endorsed)) / len(shown))
        validation_net_count.update(
            {
                p: validation_net_count.get(p, 0) + positive_adjustment
                for p in positive_pairs
            }
        )

    all_pairs = set(validation_net_count.keys())

    return all_pairs, validation_net_count, all_leaves<|MERGE_RESOLUTION|>--- conflicted
+++ resolved
@@ -47,12 +47,8 @@
 Pairs: TypeAlias = set[Pair]
 
 PrecisionRecall: TypeAlias = tuple[float, float]
-<<<<<<< HEAD
 PrecisionRecallWithCI: TypeAlias = tuple[float, float, float, float]  # p, r, p_ci, r_ci
-ModelComparison: TypeAlias = dict[ModelResolutionName, PrecisionRecall]
-=======
 ModelComparison: TypeAlias = dict[ModelResolutionPath, PrecisionRecall]
->>>>>>> 6783d0cf
 
 
 class Judgement(BaseModel):
@@ -78,15 +74,10 @@
 
 
 def precision_recall(
-<<<<<<< HEAD
-    models_root_leaf: list[Table], judgements: Table, expansion: Table
-) -> list[PrecisionRecallWithCI]:
-=======
     models_root_leaf: list[pl.DataFrame],
     judgements: pl.DataFrame,
     expansion: pl.DataFrame,
-) -> list[PrecisionRecall]:
->>>>>>> 6783d0cf
+) -> list[PrecisionRecallWithCI]:
     """From models and eval data, compute scores inspired by precision-recall.
 
     This function does the following:
