"""Functions to select and retrieve data from the Matchbox server."""

import itertools
from typing import Iterator, Literal
from warnings import warn

import pyarrow as pa
from pandas import ArrowDtype, DataFrame
from pyarrow import compute as pc
from pydantic import BaseModel
from sqlalchemy import Engine, create_engine

from matchbox.client import _handler
from matchbox.client._settings import settings
from matchbox.common.graph import DEFAULT_RESOLUTION
from matchbox.common.logging import logger
from matchbox.common.sources import Match, Source, SourceAddress


class Selector(BaseModel):
    """A selector to choose a source and optionally a subset of columns to select."""

    source: Source
    fields: list[str] | None = None


def select(
    *selection: str | dict[str, str],
    engine: Engine | None = None,
    only_indexed: bool = True,
) -> list[Selector]:
    """From one engine, builds and verifies a list of selectors.

    Args:
        selection: Full source names and optionally a subset of columns to select
        engine: The engine to connect to the data warehouse hosting the source.
            If not provided, will use a connection string from the
            `MB__CLIENT__DEFAULT_WAREHOUSE` environment variable.
        only_indexed: Whether you intend to select indexed columns only. Will raise a
            warning if True and non-indexed columns are selected. Defaults to True.
            Non-indexed columns should only be selected if you're querying data for
            a purpose other than matching

    Returns:
        A list of Selector objects

    Examples:
        ```python
        select("companies_house", "hmrc_exporters", engine=engine)
        ```

        ```python
        select({"companies_house": ["crn"], "hmrc_exporters": ["name"]}, engine=engine)
        ```
    """
    if not engine:
        if default_engine := settings.default_warehouse:
            engine = create_engine(default_engine)
            logger.warning("Using default engine")
        else:
            raise ValueError(
                "An engine needs to be provided if "
                "`MB__CLIENT__DEFAULT_WAREHOUSE` is unset"
            )

    selectors = []
    for s in selection:
        if isinstance(s, str):
            source_address = SourceAddress.compose(engine, s)
            source = _handler.get_source(source_address).set_engine(engine)
            selectors.append(Selector(source=source))
        elif isinstance(s, dict):
            for full_name, fields in s.items():
                source_address = SourceAddress.compose(engine, full_name)
                source = _handler.get_source(source_address).set_engine(engine)

                warehouse_cols = set(source.to_table().columns.keys())
                selected_cols = set(fields)
                if not selected_cols <= warehouse_cols:
                    raise ValueError(
                        f"{selected_cols - warehouse_cols} not in {source_address}"
                    )

                indexed_cols = set(col.name for col in source.columns)
                if (not selected_cols <= indexed_cols) and only_indexed:
                    warn(
                        "You are selecting columns that are not indexed in Matchbox",
                        stacklevel=2,
                    )
                selectors.append(Selector(source=source, fields=fields))
        else:
            raise ValueError("Selection specified in incorrect format")

    return selectors


def _query_batched(
    selectors: list[Selector],
    sub_limits: list[int | None],
    resolution_name: str | None,
    threshold: int | None,
    return_type: Literal["pandas", "arrow"],
    batch_size: int | None,
) -> Iterator[DataFrame] | Iterator[pa.Table]:
    """Helper function that implements batched query processing.

    Returns an iterator yielding batches of results.
    """
    # Create iterators for each selector
    selector_iters = []

    for selector, sub_limit in zip(selectors, sub_limits, strict=True):
        # Get ids from matchbox
        mb_ids = _handler.query(
            source_address=selector.source.address,
            resolution_name=resolution_name,
            threshold=threshold,
            limit=sub_limit,
        )

        fields = None
        if selector.fields:
            fields = list(set(selector.fields))

        # Get batched data
        raw_batches = selector.source.to_arrow(
            fields=fields,
            pks=mb_ids["source_pk"].to_pylist(),
            iter_batches=True,
            batch_size=batch_size,
        )

        # Process and transform each batch
        def process_batches(batches, selector, mb_ids):
            for batch in batches:
                # Join and select columns
                joined_table = batch.join(
                    right_table=mb_ids,
                    keys=selector.source.format_column(selector.source.db_pk),
                    right_keys="source_pk",
                    join_type="inner",
                )

                if selector.fields:
                    keep_cols = ["id"] + [
                        selector.source.format_column(f) for f in selector.fields
                    ]
                    match_cols = [
                        col for col in joined_table.column_names if col in keep_cols
                    ]
                    yield joined_table.select(match_cols)
                else:
                    yield joined_table

        selector_iters.append(process_batches(raw_batches, selector, mb_ids))

    # Chain iterators if multiple selectors
    if len(selector_iters) == 1:
        batches_iter = selector_iters[0]
    else:
        # Interleave batches from different selectors
        batches_iter = itertools.chain(*selector_iters)

    # Convert each batch to the requested return type
    for batch in batches_iter:
        if return_type == "arrow":
            yield batch
        elif return_type == "pandas":
            yield batch.to_pandas(
                use_threads=True,
                split_blocks=True,
                self_destruct=True,
                types_mapper=ArrowDtype,
            )
        else:
            raise ValueError(f"return_type of {return_type} not valid")


def query(
    *selectors: list[Selector],
    resolution_name: str | None = None,
    combine_type: Literal["concat", "explode", "set_agg"] = "concat",
    return_type: Literal["pandas", "arrow"] = "pandas",
    threshold: int | None = None,
    limit: int | None = None,
    batch_size: int | None = None,
    return_batches: bool = False,
) -> DataFrame | pa.Table | Iterator[DataFrame] | Iterator[pa.Table]:
    """Runs queries against the selected backend.

    Args:
        selectors: Each selector is the output of `select()`.
            This allows querying sources coming from different engines
        resolution_name (optional): The name of the resolution point to query
            If not set:
            * If querying a single source, it will use the source resolution
            * If querying 2 or more sources, it will look for a default resolution
        combine_type: How to combine the data from different sources

            * If `concat`, concatenate all sources queried without any merging.
                Multiple rows per ID, with null values where data isn't available
            * If `explode`, outer join on Matchbox ID. Multiple rows per ID,
                with one for every unique combination of data requested
                across all sources
            * If `set_agg`, join on Matchbox ID, group on Matchbox ID, then
                aggregate to nested lists of unique values. One row per ID,
                but all requested data is in nested arrays
        return_type: The form to return data in, one of "pandas" or "arrow"
            Defaults to pandas for ease of use
        threshold (optional): The threshold to use for creating clusters
            If None, uses the resolutions' default threshold
            If an integer, uses that threshold for the specified resolution, and the
            resolution's cached thresholds for its ancestors
        limit (optional): The number to use in a limit clause. Useful for testing
        batch_size (optional): The size of each batch when fetching data from the
            warehouse, which helps reduce memory usage and load on the database.
            Default is None.
        return_batches (optional): If True, returns an iterator of batches instead of a
            single combined result, which is useful for processing large datasets with
            limited memory. Default is False.

    Returns:
        If return_batches is False:
            Data in the requested return type (DataFrame or pa.Table)
        If return_batches is True:
            An iterator yielding batches in the requested return type

    Examples:
        ```python
        query(
            select({"companies_house": ["crn", "name"]}, engine=engine),
        )
        ```

        ```python
        query(
            select("companies_house", engine=engine1),
            select("datahub_companies", engine=engine2),
            resolution_name="last_linker",
        )
        ```

        ```python
        # Process large results in batches of 5000 rows
        for batch in query(
            select("companies_house", engine=engine),
            batch_size=5000,
            return_batches=True,
        ):
            batch.head()
        ```
    """
    # Validate arguments
    if combine_type not in ("concat", "explode", "set_agg"):
        raise ValueError(f"combine_type of {combine_type} not valid")

    if return_type not in ("pandas", "arrow"):
        raise ValueError(f"return_type of {return_type} not valid")

    if not selectors:
        raise ValueError("At least one selector must be specified")

    selectors = list(itertools.chain(*selectors))

    if not resolution_name and len(selectors) > 1:
        resolution_name = DEFAULT_RESOLUTION

    # Divide the limit among selectors
    if limit:
        n_selectors = len(selectors)
        sub_limit_base = limit // n_selectors
        sub_limit_remainder = limit % n_selectors
        sub_limits = [sub_limit_base + 1] * sub_limit_remainder + [sub_limit_base] * (
            n_selectors - sub_limit_remainder
        )
    else:
        sub_limits = [None] * len(selectors)

    if return_batches:
        # Return an iterator of batches
        return _query_batched(
            selectors=selectors,
            sub_limits=sub_limits,
            resolution_name=resolution_name,
            threshold=threshold,
            return_type=return_type,
            batch_size=batch_size,
        )
    else:
        # Process all data and return a single result
        tables = []
        for selector, sub_limit in zip(selectors, sub_limits, strict=True):
            # Get ids from matchbox
            mb_ids = _handler.query(
                source_address=selector.source.address,
                resolution_name=resolution_name,
                threshold=threshold,
                limit=sub_limit,
            )
            fields = None
            if selector.fields:
                fields = list(set(selector.fields))
            raw_data = selector.source.to_arrow(
                fields=fields,
                pks=mb_ids["source_pk"].to_pylist(),
                batch_size=batch_size,
            )

            # Join and select columns
            joined_table = raw_data.join(
                right_table=mb_ids,
                keys=selector.source.format_column(selector.source.db_pk),
                right_keys="source_pk",
                join_type="inner",
            )

            if selector.fields:
                keep_cols = ["id"] + [
                    selector.source.format_column(f) for f in selector.fields
                ]
                match_cols = [
                    col for col in joined_table.column_names if col in keep_cols
                ]
                tables.append(joined_table.select(match_cols))
            else:
                tables.append(joined_table)

        # Combine results
        result = pa.concat_tables(tables, promote_options="default")

        # Return in requested format
        if return_type == "arrow":
            return result
        elif return_type == "pandas":
            return result.to_pandas(
                use_threads=True,
                split_blocks=True,
                self_destruct=True,
                types_mapper=ArrowDtype,
            )
        else:
<<<<<<< HEAD
            raise ValueError(f"return_type of {return_type} not valid")
=======
            tables.append(joined_table)

    # Combine results
    if combine_type == "concat":
        result = pa.concat_tables(tables, promote_options="default")
    else:
        result = tables[0]
        for table in tables[1:]:
            result = result.join(table, keys=["id"], join_type="full outer")

        if combine_type == "set_agg":
            # Aggregate into lists
            aggregate_rule = [
                (col, "distinct", pc.CountOptions(mode="only_valid"))
                for col in result.column_names
                if col != "id"
            ]
            result = result.group_by("id").aggregate(aggregate_rule)
            # Recover original column names
            rename_rule = {f"{col}_distinct": col for col, _, _ in aggregate_rule}
            result = result.rename_columns(rename_rule)

    # Return in requested format
    if return_type == "pandas":
        return result.to_pandas(
            use_threads=True,
            split_blocks=True,
            self_destruct=True,
            types_mapper=ArrowDtype,
        )

    return result
>>>>>>> 14879163


def match(
    *targets: list[Selector],
    source: list[Selector],
    source_pk: str,
    resolution_name: str = DEFAULT_RESOLUTION,
    threshold: int | None = None,
) -> list[Match]:
    """Matches IDs against the selected backend.

    Args:
        targets: Each target is the output of `select()`.
            This allows matching against sources coming from different engines
        source: The output of using `select()` on a single source.
        source_pk: The primary key value to match from the source.
        resolution_name (optional): The resolution name to use for filtering results.
            If not set, it will look for a default resolution.
        threshold (optional): The threshold to use for creating clusters.
            If None, uses the resolutions' default threshold
            If an integer, uses that threshold for the specified resolution, and the
            resolution's cached thresholds for its ancestors

    Examples:
        ```python
        mb.match(
            select("datahub_companies", engine=engine),
            source=select("companies_house", engine=engine),
            source_pk="8534735",
            resolution_name="last_linker",
        )
        ```
    """
    if len(source) > 1:
        raise ValueError("Only one source can be matched at one time")
    source = source[0].source.address

    targets = list(itertools.chain(*targets))
    targets = [t.source.address for t in targets]

    return _handler.match(
        targets=targets,
        source=source,
        source_pk=source_pk,
        resolution_name=resolution_name,
        threshold=threshold,
    )<|MERGE_RESOLUTION|>--- conflicted
+++ resolved
@@ -195,8 +195,7 @@
             If not set:
             * If querying a single source, it will use the source resolution
             * If querying 2 or more sources, it will look for a default resolution
-        combine_type: How to combine the data from different sources
-
+        combine_type: How to combine the data from different sources.
             * If `concat`, concatenate all sources queried without any merging.
                 Multiple rows per ID, with null values where data isn't available
             * If `explode`, outer join on Matchbox ID. Multiple rows per ID,
@@ -325,8 +324,25 @@
             else:
                 tables.append(joined_table)
 
-        # Combine results
-        result = pa.concat_tables(tables, promote_options="default")
+        # Combine results based on combine_type
+        if combine_type == "concat":
+            result = pa.concat_tables(tables, promote_options="default")
+        else:
+            result = tables[0]
+            for table in tables[1:]:
+                result = result.join(table, keys=["id"], join_type="full outer")
+
+            if combine_type == "set_agg":
+                # Aggregate into lists
+                aggregate_rule = [
+                    (col, "distinct", pc.CountOptions(mode="only_valid"))
+                    for col in result.column_names
+                    if col != "id"
+                ]
+                result = result.group_by("id").aggregate(aggregate_rule)
+                # Recover original column names
+                rename_rule = {f"{col}_distinct": col for col, _, _ in aggregate_rule}
+                result = result.rename_columns(rename_rule)
 
         # Return in requested format
         if return_type == "arrow":
@@ -339,42 +355,7 @@
                 types_mapper=ArrowDtype,
             )
         else:
-<<<<<<< HEAD
             raise ValueError(f"return_type of {return_type} not valid")
-=======
-            tables.append(joined_table)
-
-    # Combine results
-    if combine_type == "concat":
-        result = pa.concat_tables(tables, promote_options="default")
-    else:
-        result = tables[0]
-        for table in tables[1:]:
-            result = result.join(table, keys=["id"], join_type="full outer")
-
-        if combine_type == "set_agg":
-            # Aggregate into lists
-            aggregate_rule = [
-                (col, "distinct", pc.CountOptions(mode="only_valid"))
-                for col in result.column_names
-                if col != "id"
-            ]
-            result = result.group_by("id").aggregate(aggregate_rule)
-            # Recover original column names
-            rename_rule = {f"{col}_distinct": col for col, _, _ in aggregate_rule}
-            result = result.rename_columns(rename_rule)
-
-    # Return in requested format
-    if return_type == "pandas":
-        return result.to_pandas(
-            use_threads=True,
-            split_blocks=True,
-            self_destruct=True,
-            types_mapper=ArrowDtype,
-        )
-
-    return result
->>>>>>> 14879163
 
 
 def match(
