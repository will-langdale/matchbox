/* Entity Resolution UI Styles */

Screen {
    align: center top;
}

/* Main container - expanded to fill space */
#main-container {
    width: 100%;
    height: 100%;
}

/* Modal dialogs */
#help-dialog {
    width: 80;
    height: 30;
    background: $surface;
    border: thick $primary;
}

#help-title {
    text-align: center;
    text-style: bold;
    color: $accent;
    margin: 1;
}

#help-content {
    margin: 1 2;
    height: 20;
}

#close-help {
    margin: 1 2;
    width: 20;
}

#no-samples-dialog {
    width: 65;
    height: 18;
    background: $surface;
    border: thick $primary;
}

#no-samples-title {
    text-align: center;
    text-style: bold;
    color: $accent;
    margin: 1;
}

#no-samples-content {
    margin: 1 2;
}

#quit-no-samples {
    margin: 1 2;
    width: 20;
}

/* Status bar */
#status-bar {
    height: 3;
    background: #1B2E46;
    padding: 0;
    width: 100%;
}

#current-group-label {
    width: auto;
    height: auto;
    padding: 0 1;
    border: solid #E4A242;
    text-align: center;
}

#assignment-bar {
    width: 1fr;
    text-align: left;
    padding: 1 1;
}

#status-right {
    width: auto;
    text-align: right;
    padding: 1 1;
}

/* Content container and tabs */
#content-container {
    height: 1fr;
    width: 100%;
}

TabbedContent {
    height: 1fr;
    width: 100%;
    border-top: tall #E4A242;
    padding: 0;
    margin: 0;
}

Tabs {
    padding: 0;
    margin: 0;
}

#tabs-scroll {
    padding: 0;
    margin: 0;
}

#tabs-list-bar {
    padding: 0;
    margin: 0;
}

#tabs-list {
    padding: 0;
    margin: 0;
}

Tabs .underline--bar {
    color: #E4A242;
}

ContentSwitcher {
    padding: 0;
    margin: 0;
}

TabPane {
    padding: 0;
    margin: 0;
}

/* Table */
#record-table {
    height: 1fr;
    width: 100%;
    background: $surface;
}

/* DataTable styling */
ComparisonDisplayTable {
    height: 1fr;
    width: 100%;
<<<<<<< HEAD

    /* Scrollbar styling */
    scrollbar-color: #342c20;
    scrollbar-color-hover: #E4A242;
    scrollbar-color-active: #E4A242;
    scrollbar-background: #0d1318;
    scrollbar-background-hover: #10161d;
    scrollbar-background-active: #10161d;
    scrollbar-corner-color: #0d1318;
}

/* Disable default focus tint on table background */
ComparisonDisplayTable:focus {
    background-tint: transparent 0%;
}

/* Header styling - matches fixed column */
ComparisonDisplayTable > .datatable--header {
    text-style: bold;
    background: #18283C;
}

/* Prevent header color changes on focus/hover/cursor */
ComparisonDisplayTable:focus > .datatable--header,
ComparisonDisplayTable > .datatable--header-cursor,
ComparisonDisplayTable > .datatable--header-hover {
    background: #18283C;
    background-tint: transparent 0%;
}

/* Fixed column (row header) styling - matches header */
ComparisonDisplayTable > .datatable--fixed,
ComparisonDisplayTable:focus > .datatable--fixed {
    text-style: bold;
    background: #18283C;
}

/* Zebra striping with subtle grey-blue tones */
ComparisonDisplayTable > .datatable--odd-row {
    background: #0d1318;
}

ComparisonDisplayTable > .datatable--even-row {
    background: #10161d;
=======
    padding: 0;
    margin: 0;
>>>>>>> c504ca11
}

/* Footer */
Footer {
    background: #1B2E46;
    color: $text;
}

Footer > .footer--highlight {
    background: #1B2E46;
}

Footer > .footer--highlight-key {
    background: #E4A242;
    color: #1B2E46;
}

Footer > .footer--key {
    background: #E4A242;
    color: #1B2E46;
}

Footer > .footer--description {
    color: $text;
}

/* Other views */
#pr-curve-display {
    height: auto;
    width: 100%;
    overflow: auto;
}

.command-area {
    height: 3;
    background: #1B2E46;
    padding: 1;
}

/* Dynamic group styles will be generated at runtime */
/* No need for hardcoded group-a through group-g classes */<|MERGE_RESOLUTION|>--- conflicted
+++ resolved
@@ -86,54 +86,6 @@
     padding: 1 1;
 }
 
-/* Content container and tabs */
-#content-container {
-    height: 1fr;
-    width: 100%;
-}
-
-TabbedContent {
-    height: 1fr;
-    width: 100%;
-    border-top: tall #E4A242;
-    padding: 0;
-    margin: 0;
-}
-
-Tabs {
-    padding: 0;
-    margin: 0;
-}
-
-#tabs-scroll {
-    padding: 0;
-    margin: 0;
-}
-
-#tabs-list-bar {
-    padding: 0;
-    margin: 0;
-}
-
-#tabs-list {
-    padding: 0;
-    margin: 0;
-}
-
-Tabs .underline--bar {
-    color: #E4A242;
-}
-
-ContentSwitcher {
-    padding: 0;
-    margin: 0;
-}
-
-TabPane {
-    padding: 0;
-    margin: 0;
-}
-
 /* Table */
 #record-table {
     height: 1fr;
@@ -145,7 +97,6 @@
 ComparisonDisplayTable {
     height: 1fr;
     width: 100%;
-<<<<<<< HEAD
 
     /* Scrollbar styling */
     scrollbar-color: #342c20;
@@ -190,10 +141,6 @@
 
 ComparisonDisplayTable > .datatable--even-row {
     background: #10161d;
-=======
-    padding: 0;
-    margin: 0;
->>>>>>> c504ca11
 }
 
 /* Footer */
