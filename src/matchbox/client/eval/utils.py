"""Collection of client-side functions in aid of model evaluation."""

import warnings
from typing import Any

import polars as pl
from sqlalchemy.exc import OperationalError

from matchbox.client import _handler
from matchbox.client.dags import DAG
from matchbox.client.results import Results
from matchbox.client.sources import Location, Source
from matchbox.common.dtos import ModelResolutionPath, ResolutionPath, ResolutionType
from matchbox.common.eval import (
    ModelComparison,
    PrecisionRecall,
    precision_recall,
)
from matchbox.common.exceptions import MatchboxSourceTableError


def get_samples(
    n: int,
    dag: DAG,
    user_id: int,
    clients: dict[str, Any] | None = None,
    default_client: Any | None = None,
) -> dict[int, pl.DataFrame]:
    """Retrieve samples enriched with source data, grouped by resolution cluster.

    Args:
        n: Number of clusters to sample
        dag: DAG for which to retrieve samples
        user_id: ID of the user requesting the samples
        clients: Dictionary from location names to valid client for each.
            Locations whose name is missing from the dictionary will be skipped,
            unless a default client is provided.
        default_client: Fallback client to use for all sources.

    Returns:
        Dictionary of cluster ID to dataframe describing the cluster

    Raises:
        MatchboxSourceTableError: If a source cannot be queried from a location using
            provided or default clients.
    """
    if not clients:
        clients = {}

    samples: pl.DataFrame = pl.from_arrow(
        _handler.sample_for_eval(
            n=n,
            resolution=ResolutionPath(
                name=dag.final_step, collection=dag.name, version=dag.version
            ),
            user_id=user_id,
        )
    )

    if not len(samples):
        return {}

    results_by_source = []
    for source_resolution in samples["source"].unique():
        resolution = _handler.get_resolution(
            path=ResolutionPath(
                name=source_resolution, collection=dag.name, version=dag.version
            ),
            validate_type=ResolutionType.SOURCE,
        )
        location_name = resolution.config.location_config.name

        if location_name in clients:
            client = clients[location_name]
        elif default_client:
            client = default_client
        else:
            warnings.warn(
                f"Skipping {source_resolution}, incompatible with given client.",
                UserWarning,
                stacklevel=2,
            )
            continue

        location = Location.from_config(
            resolution.config.location_config, client=client
        )
        source = Source.from_resolution(
            resolution=resolution,
            resolution_name=source_resolution,
            dag=dag,
            location=location,
        )

        samples_by_source = samples.filter(pl.col("source") == source_resolution)
        keys_by_source = samples_by_source["key"].to_list()

        try:
            source_data = pl.concat(
                source.fetch(batch_size=10_000, qualify_names=True, keys=keys_by_source)
            )
        except OperationalError as e:
            raise MatchboxSourceTableError(
                "Could not find source using given client."
            ) from e

        samples_and_source = samples_by_source.join(
            source_data, left_on="key", right_on=source.qualified_key
        )
        desired_columns = ["root", "leaf", "key"] + source.qualified_index_fields
        results_by_source.append(samples_and_source[desired_columns])

    if not results_by_source:
        return {}

    all_results: pl.DataFrame = pl.concat(results_by_source, how="diagonal")

    results_by_root = {
        root: all_results.filter(pl.col("root") == root).drop("root")
        for root in all_results["root"].unique()
    }

    return results_by_root


class EvalData:
    """Object which caches evaluation data to measure performance of models."""

    def __init__(self):
        """Initialise evaluation data from resolution name."""
        self.judgements, self.expansion = _handler.download_eval_data()

    def precision_recall(self, results: Results, threshold: float) -> PrecisionRecall:
        """Computes precision and recall at one threshold."""
        if not len(results.clusters):
            raise ValueError("No clusters suggested by these results.")

        threshold = int(threshold * 100)

        root_leaf = results.root_leaf().rename({"root_id": "root", "leaf_id": "leaf"})
        return precision_recall([root_leaf], self.judgements, self.expansion)[0]

<<<<<<< HEAD

def compare_models(resolutions: list[ModelResolutionPath]) -> ModelComparison:
=======
    def pr_curve(self, results: Results) -> Figure:
        """Computes precision and recall for each threshold in results."""
        all_p = []
        all_r = []

        probs = results.probabilities
        thresholds = probs.select("probability").unique().to_series()
        for i, t in enumerate(sorted(thresholds)):
            float_thresh = t / 100
            p, r = self.precision_recall(results=results, threshold=float_thresh)
            all_p.append(p)
            all_r.append(r)
            plt.annotate(float_thresh, (all_r[i], all_p[i]))

        fig, ax = plt.subplots(1, 1, figsize=(12, 8))
        ax.plot(all_r, all_p, marker="o")
        ax.set_xlim(0, 1)
        ax.set_ylim(0, 1)
        ax.set_ylabel("Precision")
        ax.set_xlabel("Recall")
        ax.set_title("Precision-Recall Curve")
        ax.grid()

        return fig


def compare_models(resolutions: list[ModelResolutionName]) -> ModelComparison:
>>>>>>> d4363056
    """Compare metrics of models based on evaluation data.

    Args:
        resolutions: List of names of model resolutions to be compared.

    Returns:
        A model comparison object, listing metrics for each model.
    """
    return _handler.compare_models(resolutions)<|MERGE_RESOLUTION|>--- conflicted
+++ resolved
@@ -140,38 +140,8 @@
         root_leaf = results.root_leaf().rename({"root_id": "root", "leaf_id": "leaf"})
         return precision_recall([root_leaf], self.judgements, self.expansion)[0]
 
-<<<<<<< HEAD
 
 def compare_models(resolutions: list[ModelResolutionPath]) -> ModelComparison:
-=======
-    def pr_curve(self, results: Results) -> Figure:
-        """Computes precision and recall for each threshold in results."""
-        all_p = []
-        all_r = []
-
-        probs = results.probabilities
-        thresholds = probs.select("probability").unique().to_series()
-        for i, t in enumerate(sorted(thresholds)):
-            float_thresh = t / 100
-            p, r = self.precision_recall(results=results, threshold=float_thresh)
-            all_p.append(p)
-            all_r.append(r)
-            plt.annotate(float_thresh, (all_r[i], all_p[i]))
-
-        fig, ax = plt.subplots(1, 1, figsize=(12, 8))
-        ax.plot(all_r, all_p, marker="o")
-        ax.set_xlim(0, 1)
-        ax.set_ylim(0, 1)
-        ax.set_ylabel("Precision")
-        ax.set_xlabel("Recall")
-        ax.set_title("Precision-Recall Curve")
-        ax.grid()
-
-        return fig
-
-
-def compare_models(resolutions: list[ModelResolutionName]) -> ModelComparison:
->>>>>>> d4363056
     """Compare metrics of models based on evaluation data.
 
     Args:
