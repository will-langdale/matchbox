"""Interface for submitting evaluation data."""

import polars as pl
import streamlit as st
from sqlalchemy import Engine, create_engine

from matchbox.client import _handler
from matchbox.client._settings import settings
from matchbox.client.dags import DAG
from matchbox.client.eval import get_samples
from matchbox.common.dtos import DEFAULT_RESOLUTION
from matchbox.common.eval import Judgement
from matchbox.common.exceptions import MatchboxClientSettingsException
<<<<<<< HEAD
=======


@st.cache_resource
def init_engine() -> Engine:
    """Create a single SQLAlchemy engine."""
    engine = create_engine(settings.default_warehouse)
    return engine
>>>>>>> ff5c13d6


def fetch_samples():
    """Download same samples to evaluate and add to session."""
    st.session_state.dag_name = st.session_state.get("dag_name")
    if not st.session_state.dag_name_input:
        raise RuntimeError("A DAG name must be set in environment variables.")

    dag = DAG(st.session_state.dag_name)

    with st.spinner("Loading samples..."):
        st.session_state.samples = get_samples(
            dag=dag,
            n=100,
            user_id=st.session_state.user_id,
            default_client=init_engine(),
        )
    st.session_state.step = "eval" if st.session_state.samples else "done"


st.title("Matchbox evaluation session")

if "step" not in st.session_state:
    if not settings.user:
        raise MatchboxClientSettingsException("User name is unset.")
    st.session_state.user_name = settings.user
    st.session_state.user_id = _handler.login(user_name=st.session_state.user_name)
    st.session_state.step = "ready"


if st.session_state.step == "ready":
    st.text_input("DAG to sample from", key="dag_name_input")
    st.button("Fetch samples", type="primary", on_click=fetch_samples)


if st.session_state.step == "eval":
    if "df" not in st.session_state:
        st.session_state.shown_cluster = next(iter(st.session_state.samples.keys()))

        original_df = st.session_state.samples.pop(st.session_state.shown_cluster)

        st.session_state.judgement = []
        st.session_state.orig_columns = list(set(original_df.columns) - {"leaf"})
        st.session_state.df = original_df.with_columns(select=False)

    st.markdown(
        f"Welcome **{st.session_state.user_name}**. "
        f"Sampling from DAG: `{st.session_state.dag_name}`"
    )
    edited_df = st.data_editor(
        st.session_state.df,
        disabled=st.session_state.orig_columns,
        column_order=("select", *st.session_state.orig_columns),
    )

    def splinter():
        """Endorse subset of cluster."""
        st.session_state.df = edited_df.filter(~pl.col("select"))
        selected_ids = (
            edited_df.filter(pl.col("select")).select("leaf").to_series().to_list()
        )
        st.session_state.judgement.append(selected_ids)
        if st.session_state.df.shape[0] == 1:
            looks_good()

    def looks_good():
        """Confirm cluster as is."""
        all_ids = st.session_state.df.select("leaf").to_series().to_list()
        st.session_state.judgement.append(all_ids)
        _handler.send_eval_judgement(
            judgement=Judgement(
                shown=st.session_state.shown_cluster,
                endorsed=st.session_state.judgement,
                user_id=st.session_state.user_id,
            ),
        )

        del st.session_state.df

        if not len(st.session_state.samples):
            st.session_state.step = "done"

    if (edited_df.select("select").to_series().any()) and (
        not edited_df.select("select").to_series().all()
    ):
        st.button("Splinter", icon="✂️", on_click=splinter)
    else:
        st.button("Looks good to me.", icon="✅", on_click=looks_good)

if st.session_state.step == "done":
    st.header("You're all done 🔥")<|MERGE_RESOLUTION|>--- conflicted
+++ resolved
@@ -8,11 +8,8 @@
 from matchbox.client._settings import settings
 from matchbox.client.dags import DAG
 from matchbox.client.eval import get_samples
-from matchbox.common.dtos import DEFAULT_RESOLUTION
 from matchbox.common.eval import Judgement
 from matchbox.common.exceptions import MatchboxClientSettingsException
-<<<<<<< HEAD
-=======
 
 
 @st.cache_resource
@@ -20,7 +17,6 @@
     """Create a single SQLAlchemy engine."""
     engine = create_engine(settings.default_warehouse)
     return engine
->>>>>>> ff5c13d6
 
 
 def fetch_samples():
