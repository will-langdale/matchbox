--- conflicted
+++ resolved
@@ -20,11 +20,7 @@
 ) -> ArrowTable:
     """Return matchbox IDs to source IDs mapping, optionally filtering."""
     # Get all sources in scope of the resolution
-<<<<<<< HEAD
-    sources = _handler.get_resolution_source_configs(resolution_name=resolution_name)
-=======
     sources = _handler.get_resolution_source_configs(name=resolution)
->>>>>>> 5c3b477e
 
     if engine:
         # Filter only sources compatible with engine
@@ -50,11 +46,7 @@
         source_mb_ids.append(
             _handler.query(
                 source=s.address,
-<<<<<<< HEAD
-                resolution_name=resolution_name,
-=======
                 resolution=resolution,
->>>>>>> 5c3b477e
             )
         )
 
