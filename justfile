# Build and run all containers (excluding datadog)
build *DOCKER_ARGS:
<<<<<<< HEAD
    MB_VERSION=$(uv run --frozen python -m setuptools_scm) \
    docker compose --env-file=environments/server.env up --build {{DOCKER_ARGS}}
=======
    MB_VERSION=$(uv run --frozen python -m setuptools_scm) docker compose -f docker-compose.yml up --build {{DOCKER_ARGS}}

# Build and run all containers (including datadog)
build-inc-datadog *DOCKER_ARGS:
    LOCAL_USERNAME=$(whoami) MB_VERSION=$(uv run --frozen python -m setuptools_scm) docker compose -f docker-compose.yml -f docker-compose.datadog.yml up --build {{DOCKER_ARGS}}
>>>>>>> ca5f2156

# Delete all compiled Python files
clean:
    find . -type f -name "*.py[co]" -delete
    find . -type d -name "__pycache__" -delete

# Run a local documentation development server
docs:
    uv run mkdocs serve

# Reformat and lint
format:
    uv run ruff format .
    uv run ruff check . --fix

# Scan for secrets
scan:
    docker run -v "$(pwd):/repo" -i --rm \
        trufflesecurity/trufflehog:latest \
        filesystem /repo \
        --exclude-paths=/repo/trufflehog-exclude.txt

# Run Python tests (usage: just test [local|docker])
test ENV="":
    #!/usr/bin/env bash
    if [[ "{{ENV}}" == "local" ]]; then
        uv run pytest -m "not docker"
    elif [[ "{{ENV}}" == "docker" ]]; then
        just build
        uv run pytest -m "docker"
    else
        just build
        uv run pytest
    fi

# Bring the database up to the latest migration script (the head)
migration-apply:
    uv run alembic --config "src/matchbox/server/postgresql/alembic.ini" upgrade head

# Check if migration-generate would produce a migration script without creating one
migration-check:
    uv run alembic --config "src/matchbox/server/postgresql/alembic.ini" check

# Autogenerate a new migration (keep your descriptive message brief as it is appended to the filename)
migration-generate descriptive-message:
    uv run alembic --config "src/matchbox/server/postgresql/alembic.ini" revision --autogenerate -m "{{descriptive-message}}"

migration-reset:
    uv run alembic --config "src/matchbox/server/postgresql/alembic.ini" downgrade base<|MERGE_RESOLUTION|>--- conflicted
+++ resolved
@@ -1,15 +1,16 @@
 # Build and run all containers (excluding datadog)
 build *DOCKER_ARGS:
-<<<<<<< HEAD
     MB_VERSION=$(uv run --frozen python -m setuptools_scm) \
     docker compose --env-file=environments/server.env up --build {{DOCKER_ARGS}}
-=======
-    MB_VERSION=$(uv run --frozen python -m setuptools_scm) docker compose -f docker-compose.yml up --build {{DOCKER_ARGS}}
 
 # Build and run all containers (including datadog)
 build-inc-datadog *DOCKER_ARGS:
-    LOCAL_USERNAME=$(whoami) MB_VERSION=$(uv run --frozen python -m setuptools_scm) docker compose -f docker-compose.yml -f docker-compose.datadog.yml up --build {{DOCKER_ARGS}}
->>>>>>> ca5f2156
+    LOCAL_USERNAME=$(whoami) \
+    MB_VERSION=$(uv run --frozen python -m setuptools_scm) \
+    docker compose --env-file=environments/server.env \
+      -f docker-compose.yml \
+      -f docker-compose.datadog.yml \
+      up --build {{DOCKER_ARGS}}
 
 # Delete all compiled Python files
 clean:
